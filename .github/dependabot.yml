--- conflicted
+++ resolved
@@ -34,18 +34,15 @@
           - '@typescript-eslint/*'
           - 'eslint'
           - 'eslint-*'
-<<<<<<< HEAD
+      inquirer:
+        patterns:
+          - '@inquirer/*'
       opentelemetry:
         patterns:
           - '@opentelemetry/*'
-=======
-      inquirer:
-        patterns:
-          - '@inquirer/*'
       smithy:
         patterns:
           - '@smithy/*'
->>>>>>> 1f3260a8
     # Ignore updates to certain dependencies.
     # See: https://docs.github.com/en/code-security/dependabot/working-with-dependabot/dependabot-options-reference#ignore--
     ignore:
