--- conflicted
+++ resolved
@@ -10,9 +10,5 @@
         path: |
           node_modules
           packages/**/node_modules
-<<<<<<< HEAD
-        key: ${{ runner.os }}-${{ hashFiles('package-lock.json') }}-v2
-=======
         key: ${{ runner.os }}-${{ hashFiles('package-lock.json') }}
->>>>>>> 9091c2bf
         fail-on-cache-miss: true