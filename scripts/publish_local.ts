--- conflicted
+++ resolved
@@ -1,20 +1,7 @@
 import { execa } from 'execa';
 import { runPublish } from './publish_runner.js';
 import * as path from 'path';
-import { EOL } from 'os';
 
-<<<<<<< HEAD
-const isCleanWorkingTree = async (): Promise<boolean> => {
-  const buffer = await execa('git', ['status', '--porcelain']);
-  return !buffer.stdout.trim();
-};
-const isCleanTree = await isCleanWorkingTree();
-if (!isCleanTree) {
-  const gitStatus = (await execa('git', ['status'], { all: true })).all ?? '';
-  throw new Error(
-    `Detected a dirty working tree. Commit or stash changes before publishing a snapshot.${EOL}Git status:${EOL}${gitStatus}${EOL}`
-  );
-=======
 const runArgs = process.argv.slice(2);
 
 const keepGitDiff = runArgs.find((arg) => arg === '--keepGitDiff');
@@ -30,7 +17,6 @@
       `Detected a dirty working tree. Commit or stash changes before publishing a snapshot`
     );
   }
->>>>>>> 87f115e6
 }
 
 // this command will write staged changesets into changelog files and update versions
