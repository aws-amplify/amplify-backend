--- conflicted
+++ resolved
@@ -45,13 +45,9 @@
     throw new Error();
   };
 }
-<<<<<<< HEAD
-export abstract class SomeAbstractClass {
+export abstract class SomeAbstractClass1 {
   static someStaticProperty: string;
   someProperty: string;
-=======
-export abstract class SomeAbstractClass1 {
->>>>>>> 8688aa00
   protected constructor(param1: string, param2?: string) {
     throw new Error();
   }
