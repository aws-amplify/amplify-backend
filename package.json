{
  "name": "amplify-vnext",
  "version": "0.0.1",
  "description": "",
  "type": "module",
  "scripts": {
    "build": "tsc --build packages/*",
    "check:api": "npm run update:api && tsx scripts/check_api_extract.ts",
    "check:tsconfig-refs": "npm run update:tsconfig-refs && tsx scripts/check_no_git_diff.ts",
    "clean": "npm run clean:build && npm run clean:npm-proxy && rimraf --glob node_modules coverage .eslintcache packages/*/temp",
    "clean:build": "rimraf --glob packages/*/lib packages/*/tsconfig.tsbuildinfo",
    "clean:npm-proxy": "npm run stop:npm-proxy && rimraf verdaccio-cache verdaccio-logs.txt",
    "diff:check": "tsx scripts/check_pr_size.ts",
    "docs": "typedoc",
    "install:local": "npm install && npm run build && npm run install:local --workspaces --if-present",
    "lint": "eslint --max-warnings 0 . && prettier --check .",
    "lint:fix": "eslint --cache --fix . && prettier --write .",
    "new": "tsx scripts/copy_template.ts",
    "prepare": "husky install",
    "publish": "tsx scripts/publish.ts",
    "publish:local": "tsx scripts/publish_local.ts",
    "start:npm-proxy": "tsx scripts/start_npm_proxy.ts",
    "stop:npm-proxy": "tsx scripts/stop_npm_proxy.ts",
    "test": "tsx --test --test-reporter spec",
    "test:coverage:generate": "NODE_V8_COVERAGE=coverage/ npm run test",
    "test:coverage:threshold": "c8 npm run test",
    "update:api": "npm run update:api --workspaces",
    "update:integration-snapshots": "UPDATE_INTEGRATION_SNAPSHOTS=true npm run test packages/integration-tests",
    "update:tsconfig-refs": "tsx scripts/update_tsconfig_refs.ts",
    "vend": "npm run start:npm-proxy && npm run publish:local",
    "watch": "npm run build -- --watch"
  },
  "repository": {
    "type": "git",
    "url": "git+https://github.com/aws-amplify/cli.git"
  },
  "engines": {
    "node": ">=18.16.0"
  },
  "author": "AWS Amplify",
  "license": "Apache-2.0",
  "bugs": {
    "url": "https://github.com/aws-amplify/cli/issues"
  },
  "homepage": "https://github.com/aws-amplify/cli#readme",
  "devDependencies": {
    "@changesets/cli": "^2.26.1",
    "@microsoft/api-extractor": "^7.34.4",
    "@types/fs-extra": "^11.0.1",
    "@types/node": "^18.15.11",
    "@types/prettier": "^2.7.3",
    "@typescript-eslint/eslint-plugin": "^5.58.0",
    "@typescript-eslint/parser": "^5.58.0",
    "c8": "^7.13.0",
    "eslint": "^8.38.0",
    "eslint-config-prettier": "^8.8.0",
    "eslint-config-xo-typescript": "^0.57.0",
    "eslint-plugin-check-file": "^2.6.2",
    "eslint-plugin-import": "^2.27.5",
    "eslint-plugin-jsdoc": "^43.0.6",
    "eslint-plugin-no-only-tests": "^3.1.0",
<<<<<<< HEAD
    "eslint-plugin-promise": "^6.1.1",
=======
    "eslint-plugin-spellcheck": "^0.0.20",
>>>>>>> 05e4726b
    "eslint-plugin-unicorn": "^46.0.0",
    "execa": "^7.1.1",
    "fs-extra": "^11.1.1",
    "glob": "^10.1.0",
    "husky": "^8.0.3",
    "lint-staged": "^13.2.1",
    "prettier": "^2.8.7",
    "rimraf": "^5.0.0",
    "tsx": "^3.12.6",
    "typedoc": "^0.25.0",
    "typescript": "^5.0.4",
    "verdaccio": "^5.24.1"
  },
  "workspaces": [
    "packages/*"
  ],
  "lint-staged": {
    "*.ts": [
      "prettier --write",
      "eslint --cache --fix"
    ],
    "*.json": "prettier --write",
    "*.yml": "prettier --write",
    "*.md": "prettier --write"
  }
}<|MERGE_RESOLUTION|>--- conflicted
+++ resolved
@@ -59,11 +59,8 @@
     "eslint-plugin-import": "^2.27.5",
     "eslint-plugin-jsdoc": "^43.0.6",
     "eslint-plugin-no-only-tests": "^3.1.0",
-<<<<<<< HEAD
     "eslint-plugin-promise": "^6.1.1",
-=======
     "eslint-plugin-spellcheck": "^0.0.20",
->>>>>>> 05e4726b
     "eslint-plugin-unicorn": "^46.0.0",
     "execa": "^7.1.1",
     "fs-extra": "^11.1.1",
