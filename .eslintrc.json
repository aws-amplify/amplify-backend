{
  "env": {
    "es2021": true,
    "node": true
  },
  "extends": [
    "eslint:recommended",
    "plugin:@typescript-eslint/recommended",
    "plugin:jsdoc/recommended-typescript-error",
    "plugin:promise/recommended",
    "prettier"
  ],
  "overrides": [
    {
      // Add files to this list that shouldn't be spellchecked
      "files": [".eslintrc.js"],
      "rules": {
        "spellcheck/spell-checker": "off"
      }
    }
  ],
  "parser": "@typescript-eslint/parser",
  "parserOptions": {
    "ecmaVersion": "latest",
    "sourceType": "module",
    "project": ["tsconfig.base.json"]
  },
  "plugins": [
    "@typescript-eslint",
    "unicorn",
    "jsdoc",
    "import",
    "no-only-tests",
    "check-file",
    "spellcheck",
    "promise",
    "@shopify"
  ],
  "rules": {
    "@typescript-eslint/naming-convention": [
      "error",
      {
        "selector": "default",
        "format": ["camelCase"],
        "leadingUnderscore": "allow",
        "trailingUnderscore": "allow"
      },
      {
        "selector": "variable",
        "format": ["camelCase", "UPPER_CASE"],
        "leadingUnderscore": "allow",
        "trailingUnderscore": "allow"
      },
      {
        "selector": "typeLike",
        "format": ["PascalCase"]
      },
      {
        "selector": "enumMember",
        "format": ["UPPER_CASE"]
      },
      {
        "selector": "objectLiteralProperty",
        "format": null
      },
      {
        "selector": "variable",
        "modifiers": ["const", "global"],
        "format": ["camelCase", "PascalCase", "UPPER_CASE"]
      }
    ],
    "@typescript-eslint/method-signature-style": "error",
    "@typescript-eslint/switch-exhaustiveness-check": "error",
    "@typescript-eslint/no-floating-promises": "error",
    "@typescript-eslint/no-misused-promises": "error",
    "@typescript-eslint/parameter-properties": [
      "error",
      {
        "prefer": "parameter-property"
      }
    ],
    "@typescript-eslint/restrict-template-expressions": "error",
    "@typescript-eslint/consistent-type-definitions": ["error", "type"],
    "@shopify/prefer-early-return": "error",
    "check-file/filename-blocklist": [
      "error",
      {
        "**/*util*": "**/*(!util)*/*(!util)*",
        "**/*util*/**": "**/*(!util)*/*(!util)*",
        "**/*helper*": "**/*(!helper)*/*(!helper)*",
        "**/*helper*/**": "**/*(!helper)*/*(!helper)*"
      }
    ],
    "check-file/filename-naming-convention": [
      "error",
      {
        "**/*.{js,jsx,ts,tsx}": "SNAKE_CASE",
        "**/*.{json}": "KEBAB_CASE"
      },
      {
        "ignoreMiddleExtensions": true
      }
    ],
    "check-file/folder-naming-convention": [
      "error",
      {
        "**": "KEBAB_CASE"
      }
    ],
    "no-console": "error",
    "no-duplicate-imports": "error",
    "no-else-return": "error",
    "no-only-tests/no-only-tests": "error",
    "no-tabs": "error",
    "no-throw-literal": "error",
    "no-useless-catch": "error",
    "prefer-promise-reject-errors": "error",
    "promise/prefer-await-to-then": "error",
    "import/no-extraneous-dependencies": "error",
    "sort-imports": [
      "error",
      {
        "ignoreDeclarationSort": true
      }
    ],
    "unicorn/filename-case": [
      "error",
      {
        "cases": {
          "snakeCase": true
        }
      }
    ],
    "no-restricted-syntax": [
      "error",
      "MethodDefinition[kind!=\"constructor\"]",
      "FunctionDeclaration",
      "VariableDeclarator > FunctionExpression"
    ],
    "jsdoc/require-description": "error",
    "jsdoc/require-jsdoc": [
      "error",
      {
        "publicOnly": true,
        "require": {
          "FunctionDeclaration": true,
          "MethodDefinition": true,
          "ClassDeclaration": true,
          "ArrowFunctionExpression": true
        }
      }
    ],
    "jsdoc/require-param": "off",
    "jsdoc/require-returns": "off",
    "spellcheck/spell-checker": [
      "warn",
      {
        "lang": "en_US",
        "skipWords": [
          "aggregator",
          "amazonaws",
          "amplifyconfiguration",
          "appleid",
          "appsync",
          "argv",
          "arns",
          "cdk",
          "changelog",
          "changeset",
          "changesets",
          "codebase",
          "codegen",
          "cognito",
          "ctor",
          "debounce",
          "deployer",
          "enum",
          "enums",
          "execa",
          "facebook",
          "filepath",
<<<<<<< HEAD
          "filesystem",
=======
>>>>>>> afa0b3da
          "formatter",
          "frontend",
          "frontends",
          "func",
          "gitignored",
          "graphql",
          "hotswap",
          "idps",
          "implementors",
          "inheritdoc",
          "invokable",
          "invoker",
          "lsof",
          "mfas",
          "mkdtemp",
          "multifactor",
          "nodejs18.x",
          "nullability",
          "npmrc",
          "npx",
<<<<<<< HEAD
          "oidc",
=======
          "oauth",
          "oidc",
          "openid",
>>>>>>> afa0b3da
          "orchestrator",
          "passthrough",
          "pathname",
          "pipelined",
          "readdir",
          "readline",
          "readonly",
          "repo",
          "resolvers",
          "saml",
          "schema",
          "schemas",
          "searchable",
          "shortstat",
          "sigint",
          "signout",
          "signup",
          "stderr",
          "stdin",
          "stdout",
          "subcommand",
          "subcommands",
          "timestamps",
          "tmpdir",
          "toggleable",
          "tokenized",
          "totp",
          "tsconfig",
          "tsdoc",
          "tslint",
          "typename",
          "unauth",
          "unlink",
          "unvalidated",
<<<<<<< HEAD
=======
          "urls",
>>>>>>> afa0b3da
          "utf",
          "verdaccio",
          "verifier",
          "versioned",
          "versioning",
          "whoami",
          "yaml",
          "yargs"
        ],
        "skipIfMatch": [
          "http://[^s]*",
          "^[-\\w]+/[-\\w\\.]+$" //For MIME Types
        ],
        "minLength": 4
      }
<<<<<<< HEAD
    ],
    "unicorn/filename-case": [
      "error",
      {
        "cases": {
          "snakeCase": true
        }
      }
    ],
    "no-restricted-syntax": [
      "error",
      "MethodDefinition[kind!=/[constructor|get]/]",
      "FunctionDeclaration",
      "VariableDeclarator > FunctionExpression"
    ],
    "jsdoc/require-description": "error",
    "jsdoc/require-jsdoc": [
      "error",
      {
        "publicOnly": true,
        "require": {
          "FunctionDeclaration": true,
          "MethodDefinition": true,
          "ClassDeclaration": true,
          "ArrowFunctionExpression": true
        }
      }
    ],
    "jsdoc/require-param": "off",
    "jsdoc/require-returns": "off"
=======
    ]
>>>>>>> afa0b3da
  }
}<|MERGE_RESOLUTION|>--- conflicted
+++ resolved
@@ -133,7 +133,7 @@
     ],
     "no-restricted-syntax": [
       "error",
-      "MethodDefinition[kind!=\"constructor\"]",
+      "MethodDefinition[kind!=/[constructor|get]/]",
       "FunctionDeclaration",
       "VariableDeclarator > FunctionExpression"
     ],
@@ -169,20 +169,14 @@
           "changeset",
           "changesets",
           "codebase",
-          "codegen",
           "cognito",
           "ctor",
           "debounce",
           "deployer",
           "enum",
-          "enums",
           "execa",
           "facebook",
           "filepath",
-<<<<<<< HEAD
-          "filesystem",
-=======
->>>>>>> afa0b3da
           "formatter",
           "frontend",
           "frontends",
@@ -200,20 +194,14 @@
           "mkdtemp",
           "multifactor",
           "nodejs18.x",
-          "nullability",
           "npmrc",
           "npx",
-<<<<<<< HEAD
-          "oidc",
-=======
           "oauth",
           "oidc",
           "openid",
->>>>>>> afa0b3da
           "orchestrator",
           "passthrough",
           "pathname",
-          "pipelined",
           "readdir",
           "readline",
           "readonly",
@@ -222,7 +210,6 @@
           "saml",
           "schema",
           "schemas",
-          "searchable",
           "shortstat",
           "sigint",
           "signout",
@@ -232,7 +219,6 @@
           "stdout",
           "subcommand",
           "subcommands",
-          "timestamps",
           "tmpdir",
           "toggleable",
           "tokenized",
@@ -244,10 +230,7 @@
           "unauth",
           "unlink",
           "unvalidated",
-<<<<<<< HEAD
-=======
           "urls",
->>>>>>> afa0b3da
           "utf",
           "verdaccio",
           "verifier",
@@ -263,39 +246,6 @@
         ],
         "minLength": 4
       }
-<<<<<<< HEAD
-    ],
-    "unicorn/filename-case": [
-      "error",
-      {
-        "cases": {
-          "snakeCase": true
-        }
-      }
-    ],
-    "no-restricted-syntax": [
-      "error",
-      "MethodDefinition[kind!=/[constructor|get]/]",
-      "FunctionDeclaration",
-      "VariableDeclarator > FunctionExpression"
-    ],
-    "jsdoc/require-description": "error",
-    "jsdoc/require-jsdoc": [
-      "error",
-      {
-        "publicOnly": true,
-        "require": {
-          "FunctionDeclaration": true,
-          "MethodDefinition": true,
-          "ClassDeclaration": true,
-          "ArrowFunctionExpression": true
-        }
-      }
-    ],
-    "jsdoc/require-param": "off",
-    "jsdoc/require-returns": "off"
-=======
     ]
->>>>>>> afa0b3da
   }
 }