{
  "env": {
    "es2021": true,
    "node": true
  },
  "extends": [
    "eslint:recommended",
    "plugin:@typescript-eslint/recommended",
    "plugin:jsdoc/recommended-typescript-error",
    "prettier"
  ],
  "overrides": [],
  "parser": "@typescript-eslint/parser",
  "parserOptions": {
    "ecmaVersion": "latest",
    "sourceType": "module",
    "project": ["tsconfig.base.json"]
  },
  "plugins": [
    "@typescript-eslint",
    "unicorn",
    "jsdoc",
    "import",
    "no-only-tests",
    "check-file"
  ],
  "rules": {
    "@typescript-eslint/naming-convention": [
      "error",
      {
        "selector": "default",
        "format": ["camelCase"],
        "leadingUnderscore": "allow",
        "trailingUnderscore": "allow"
      },
      {
        "selector": "variable",
        "format": ["camelCase", "UPPER_CASE"],
        "leadingUnderscore": "allow",
        "trailingUnderscore": "allow"
      },
      {
        "selector": "typeLike",
        "format": ["PascalCase"]
      },
      {
        "selector": "enumMember",
        "format": ["UPPER_CASE"]
      },
      {
        "selector": "objectLiteralProperty",
        "format": null
      },
      {
        "selector": "variable",
        "modifiers": ["const", "global"],
        "format": ["camelCase", "PascalCase", "UPPER_CASE"]
      }
    ],
<<<<<<< HEAD
    "@typescript-eslint/method-signature-style": "error",
=======
    "check-file/filename-blocklist": [
      "error",
      {
        "**/*util*": "**/*(!util)*/*(!util)*",
        "**/*util*/**": "**/*(!util)*/*(!util)*",
        "**/*helper*": "**/*(!helper)*/*(!helper)*",
        "**/*helper*/**": "**/*(!helper)*/*(!helper)*"
      }
    ],
    "check-file/filename-naming-convention": [
      "error",
      {
        "**/*.{js,jsx,ts,tsx}": "SNAKE_CASE",
        "**/*.{json}": "KEBAB_CASE"
      },
      {
        "ignoreMiddleExtensions": true
      }
    ],
    "check-file/folder-naming-convention": [
      "error",
      {
        "**": "KEBAB_CASE"
      }
    ],
>>>>>>> b489f093
    "@typescript-eslint/switch-exhaustiveness-check": "error",
    "no-console": "error",
    "no-duplicate-imports": "error",
    "no-only-tests/no-only-tests": "error",
    "no-tabs": "error",
    "import/no-extraneous-dependencies": "error",
    "unicorn/filename-case": [
      "error",
      {
        "cases": {
          "snakeCase": true
        }
      }
    ],
    "no-restricted-syntax": [
      "error",
      "MethodDefinition[kind!=\"constructor\"]",
      "FunctionDeclaration",
      "VariableDeclarator > FunctionExpression"
    ],
    "jsdoc/require-description": "error",
    "jsdoc/require-jsdoc": [
      "error",
      {
        "publicOnly": true,
        "require": {
          "FunctionDeclaration": true,
          "MethodDefinition": true,
          "ClassDeclaration": true,
          "ArrowFunctionExpression": true
        }
      }
    ],
    "jsdoc/require-param": "off",
    "jsdoc/require-returns": "off"
  }
}<|MERGE_RESOLUTION|>--- conflicted
+++ resolved
@@ -57,9 +57,8 @@
         "format": ["camelCase", "PascalCase", "UPPER_CASE"]
       }
     ],
-<<<<<<< HEAD
     "@typescript-eslint/method-signature-style": "error",
-=======
+    "@typescript-eslint/switch-exhaustiveness-check": "error",
     "check-file/filename-blocklist": [
       "error",
       {
@@ -85,8 +84,6 @@
         "**": "KEBAB_CASE"
       }
     ],
->>>>>>> b489f093
-    "@typescript-eslint/switch-exhaustiveness-check": "error",
     "no-console": "error",
     "no-duplicate-imports": "error",
     "no-only-tests/no-only-tests": "error",
