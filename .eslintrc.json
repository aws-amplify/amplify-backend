{
  "env": {
    "es2021": true,
    "node": true
  },
  "extends": [
    "eslint:recommended",
    "plugin:@typescript-eslint/recommended",
    "plugin:jsdoc/recommended-typescript-error",
    "plugin:promise/recommended",
    "prettier"
  ],
  "overrides": [
    {
      // Add files to this list that shouldn't be spellchecked
      "files": [".eslintrc.js"],
      "rules": {
        "spellcheck/spell-checker": "off"
      }
    }
  ],
  "parser": "@typescript-eslint/parser",
  "parserOptions": {
    "ecmaVersion": "latest",
    "sourceType": "module",
    "project": ["tsconfig.base.json"]
  },
  "plugins": [
    "@typescript-eslint",
    "unicorn",
    "jsdoc",
    "import",
    "no-only-tests",
    "check-file",
<<<<<<< HEAD
    "promise"
=======
    "spellcheck"
>>>>>>> 05e4726b
  ],
  "rules": {
    "@typescript-eslint/naming-convention": [
      "error",
      {
        "selector": "default",
        "format": ["camelCase"],
        "leadingUnderscore": "allow",
        "trailingUnderscore": "allow"
      },
      {
        "selector": "variable",
        "format": ["camelCase", "UPPER_CASE"],
        "leadingUnderscore": "allow",
        "trailingUnderscore": "allow"
      },
      {
        "selector": "typeLike",
        "format": ["PascalCase"]
      },
      {
        "selector": "enumMember",
        "format": ["UPPER_CASE"]
      },
      {
        "selector": "objectLiteralProperty",
        "format": null
      },
      {
        "selector": "variable",
        "modifiers": ["const", "global"],
        "format": ["camelCase", "PascalCase", "UPPER_CASE"]
      }
    ],
    "@typescript-eslint/method-signature-style": "error",
    "@typescript-eslint/switch-exhaustiveness-check": "error",
    "@typescript-eslint/no-floating-promises": "error",
    "@typescript-eslint/no-misused-promises": "error",
    "@typescript-eslint/parameter-properties": [
      "error",
      {
        "prefer": "parameter-property"
      }
    ],
    "@typescript-eslint/restrict-template-expressions": "error",
    "check-file/filename-blocklist": [
      "error",
      {
        "**/*util*": "**/*(!util)*/*(!util)*",
        "**/*util*/**": "**/*(!util)*/*(!util)*",
        "**/*helper*": "**/*(!helper)*/*(!helper)*",
        "**/*helper*/**": "**/*(!helper)*/*(!helper)*"
      }
    ],
    "check-file/filename-naming-convention": [
      "error",
      {
        "**/*.{js,jsx,ts,tsx}": "SNAKE_CASE",
        "**/*.{json}": "KEBAB_CASE"
      },
      {
        "ignoreMiddleExtensions": true
      }
    ],
    "check-file/folder-naming-convention": [
      "error",
      {
        "**": "KEBAB_CASE"
      }
    ],
    "no-console": "error",
    "no-duplicate-imports": "error",
    "no-only-tests/no-only-tests": "error",
    "no-tabs": "error",
    "no-throw-literal": "error",
    "no-useless-catch": "error",
    "prefer-promise-reject-errors": "error",
    "promise/prefer-await-to-then": "error",
    "import/no-extraneous-dependencies": "error",
    "sort-imports": [
      "error",
      {
        "ignoreDeclarationSort": true
      }
    ],
    "spellcheck/spell-checker": [
      "warn",
      {
        "lang": "en_US",
        "skipWords": [
          "aggregator",
          "amazonaws",
          "amplifyconfiguration",
          "appsync",
          "argv",
          "cdk",
          "changelog",
          "changeset",
          "changesets",
          "codebase",
          "cognito",
          "ctor",
          "debounce",
          "deployer",
          "enum",
          "execa",
          "filepath",
          "frontend",
          "frontends",
          "func",
          "gitignored",
          "graphql",
          "hotswap",
          "implementors",
          "inheritdoc",
          "invokable",
          "invoker",
          "lsof",
          "mkdtemp",
          "nodejs18.x",
          "npmrc",
          "npx",
          "orchestrator",
          "passthrough",
          "pathname",
          "readdir",
          "readonly",
          "repo",
          "resolvers",
          "schema",
          "schemas",
          "shortstat",
          "sigint",
          "signup",
          "stderr",
          "stdin",
          "stdout",
          "subcommand",
          "subcommands",
          "tmpdir",
          "toggleable",
          "tokenized",
          "tsconfig",
          "tsdoc",
          "unauth",
          "unlink",
          "unvalidated",
          "verdaccio",
          "verifier",
          "versioned",
          "versioning",
          "whoami",
          "yaml",
          "yargs"
        ],
        "skipIfMatch": [
          "http://[^s]*",
          "^[-\\w]+/[-\\w\\.]+$" //For MIME Types
        ],
        "minLength": 4
      }
    ],
    "unicorn/filename-case": [
      "error",
      {
        "cases": {
          "snakeCase": true
        }
      }
    ],
    "no-restricted-syntax": [
      "error",
      "MethodDefinition[kind!=\"constructor\"]",
      "FunctionDeclaration",
      "VariableDeclarator > FunctionExpression"
    ],
    "jsdoc/require-description": "error",
    "jsdoc/require-jsdoc": [
      "error",
      {
        "publicOnly": true,
        "require": {
          "FunctionDeclaration": true,
          "MethodDefinition": true,
          "ClassDeclaration": true,
          "ArrowFunctionExpression": true
        }
      }
    ],
    "jsdoc/require-param": "off",
    "jsdoc/require-returns": "off"
  }
}<|MERGE_RESOLUTION|>--- conflicted
+++ resolved
@@ -32,11 +32,8 @@
     "import",
     "no-only-tests",
     "check-file",
-<<<<<<< HEAD
+    "spellcheck",
     "promise"
-=======
-    "spellcheck"
->>>>>>> 05e4726b
   ],
   "rules": {
     "@typescript-eslint/naming-convention": [
