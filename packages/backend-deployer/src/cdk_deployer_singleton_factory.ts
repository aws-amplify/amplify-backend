import {
  AmplifyIOHost,
  BackendIdentifier,
  PackageManagerController,
  SDKProfileResolver,
} from '@aws-amplify/plugin-types';
import { CDKDeployer } from './cdk_deployer.js';
import { CdkErrorMapper } from './cdk_error_mapper.js';
import { BackendLocator } from '@aws-amplify/platform-core';
import { BackendDeployerOutputFormatter } from './types.js';
import { Toolkit } from '@aws-cdk/toolkit-lib';

export type DeployProps = {
  secretLastUpdated?: Date;
  validateAppSources?: boolean;
  /**
   * @deprecated CDK toolkit now accepts profile only in the constructor instead of at runtime. This param will be removed in next MV
   */
  profile?: string;
};

export type DestroyProps = {
  /**
   * @deprecated CDK toolkit now accepts profile only in the constructor instead of at runtime. This param will be removed in next MV
   */
  profile?: string;
};

export type DeployResult = {
  deploymentTimes: DeploymentTimes;
};

export type DestroyResult = {
  deploymentTimes: DeploymentTimes;
};

export type DeploymentTimes = {
  synthesisTime?: number;
  totalTime?: number;
};

/**
 * Invokes an invokable command
 */
export type BackendDeployer = {
  deploy: (
    backendId: BackendIdentifier,
    deployProps?: DeployProps,
  ) => Promise<DeployResult>;
  destroy: (
    backendId: BackendIdentifier,
    destroyProps?: DestroyProps,
  ) => Promise<DestroyResult>;
};

/**
 * Factory to create a backend deployer
 */
export class BackendDeployerFactory {
  private static instance: BackendDeployer | undefined;

  /**
   * constructor - sets the packageManagerController
   */
  constructor(
    private readonly packageManagerController: PackageManagerController,
    private readonly formatter: BackendDeployerOutputFormatter,
<<<<<<< HEAD
    private readonly backendDeployerIOHost: AmplifyIOHost,
    private readonly sdkProfileResolver: SDKProfileResolver
=======
>>>>>>> 5177bc53
  ) {}

  /**
   * Returns a single instance of BackendDeployer
   */
  getInstance(): BackendDeployer {
    if (!BackendDeployerFactory.instance) {
      BackendDeployerFactory.instance = new CDKDeployer(
        new CdkErrorMapper(this.formatter),
        new BackendLocator(),
        this.packageManagerController,
<<<<<<< HEAD
        new Toolkit({
          ioHost: this.backendDeployerIOHost,
          emojis: false,
          color: false,
          sdkConfig: {
            profile: this.sdkProfileResolver(),
          },
        }),
        this.backendDeployerIOHost
=======
>>>>>>> 5177bc53
      );
    }
    return BackendDeployerFactory.instance;
  }
}<|MERGE_RESOLUTION|>--- conflicted
+++ resolved
@@ -65,11 +65,8 @@
   constructor(
     private readonly packageManagerController: PackageManagerController,
     private readonly formatter: BackendDeployerOutputFormatter,
-<<<<<<< HEAD
     private readonly backendDeployerIOHost: AmplifyIOHost,
-    private readonly sdkProfileResolver: SDKProfileResolver
-=======
->>>>>>> 5177bc53
+    private readonly sdkProfileResolver: SDKProfileResolver,
   ) {}
 
   /**
@@ -81,7 +78,6 @@
         new CdkErrorMapper(this.formatter),
         new BackendLocator(),
         this.packageManagerController,
-<<<<<<< HEAD
         new Toolkit({
           ioHost: this.backendDeployerIOHost,
           emojis: false,
@@ -90,9 +86,7 @@
             profile: this.sdkProfileResolver(),
           },
         }),
-        this.backendDeployerIOHost
-=======
->>>>>>> 5177bc53
+        this.backendDeployerIOHost,
       );
     }
     return BackendDeployerFactory.instance;
