--- conflicted
+++ resolved
@@ -407,20 +407,19 @@
     expectedDownstreamErrorMessage: undefined,
   },
   {
-<<<<<<< HEAD
     errorMessage: `amplify-stack-user-sandbox failed: BadRequestException: The code contains one or more errors.`,
     expectedTopLevelErrorMessage:
       'A custom resolver used in your defineData contains one or more errors',
     errorName: 'AppSyncResolverSyntaxError',
     expectedDownstreamErrorMessage:
       'amplify-stack-user-sandbox failed: BadRequestException: The code contains one or more errors.',
-=======
+  },
+  {
     errorMessage: `User: some:great:user is not authorized to perform: appsync:StartSchemaCreation on resource: arn:aws:appsync:us-east-1:235494812930:/v1/api/myApi`,
     expectedTopLevelErrorMessage:
       'Unable to deploy due to insufficient permissions',
     errorName: 'AccessDeniedError',
     expectedDownstreamErrorMessage: undefined,
->>>>>>> 754d0f79
   },
   {
     errorMessage:
