--- conflicted
+++ resolved
@@ -642,12 +642,13 @@
     expectedDownstreamErrorMessage: undefined,
   },
   {
-<<<<<<< HEAD
     errorMessage: `No valid tables found. Make sure at least one table has a primary key.`,
     expectedTopLevelErrorMessage:
       'No valid tables found. Make sure at least one table has a primary key.',
     errorName: 'GenerateSchemaFromDatabaseError',
-=======
+    expectedDownstreamErrorMessage: undefined,
+  },
+  {
     errorMessage: `Error: some-stack failed: InvalidParameterValueException: Unzipped size must be smaller than 262144000 bytes`,
     expectedTopLevelErrorMessage: 'Maximum Lambda size exceeded',
     errorName: 'LambdaMaxSizeExceededError',
@@ -663,7 +664,6 @@
     errorMessage: `Error: some-stack failed: InvalidParameterValueException: Uploaded file must be a non-empty zip`,
     expectedTopLevelErrorMessage: 'Lambda bundled into an empty zip',
     errorName: 'LambdaEmptyZipFault',
->>>>>>> 560878f3
     expectedDownstreamErrorMessage: undefined,
   },
 ];
