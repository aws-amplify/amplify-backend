--- conflicted
+++ resolved
@@ -324,9 +324,6 @@
       errorName: 'InvalidPackageJsonError',
       classification: 'ERROR',
     },
-<<<<<<< HEAD
-
-=======
     {
       errorRegex: new RegExp(
         `(?<npmError>(npm error|npm ERR!) code ENOENT${this.multiLineEolRegex}((npm error|npm ERR!) (.*)${this.multiLineEolRegex})*)`
@@ -350,7 +347,6 @@
       errorName: 'BackendSynthError',
       classification: 'ERROR',
     },
->>>>>>> 716f844c
     {
       // This happens when 'defineBackend' call is missing in customer's app.
       // 'defineBackend' creates CDK app in memory. If it's missing then no cdk.App exists in memory and nothing is rendered.
