import { after, beforeEach, describe, it, mock } from 'node:test';
import { CDKDeployer } from './cdk_deployer.js';
import assert from 'node:assert';
import { AmplifyError, BackendLocator } from '@aws-amplify/platform-core';
import { DeployProps } from './cdk_deployer_singleton_factory.js';
import { CdkErrorMapper } from './cdk_error_mapper.js';
import { BackendIdentifier } from '@aws-amplify/plugin-types';

void describe('invokeCDKCommand', () => {
  const branchBackendId: BackendIdentifier = {
    namespace: '123',
    name: 'testBranch',
    type: 'branch',
  };

  const sandboxBackendId: BackendIdentifier = {
    namespace: 'foo',
    name: 'bar',
    type: 'sandbox',
  };

  const sandboxDeployProps: DeployProps = {
    secretLastUpdated: new Date(12345678),
  };

  // This is needed for `getRelativeBackendEntryPoint` to ensure that backend file exists correctly
  const locateMock = mock.fn(() => 'amplify/backend.ts');
  const backendLocator = { locate: locateMock } as unknown as BackendLocator;

  const invoker = new CDKDeployer(new CdkErrorMapper(), backendLocator);
  const execaMock = mock.method(invoker, 'executeChildProcess', () =>
    Promise.resolve()
  );

  beforeEach(() => {
    execaMock.mock.resetCalls();
  });

  after(() => {
    execaMock.mock.restore();
  });

  void it('handles options for branch deployments', async () => {
    await invoker.deploy(branchBackendId);
    assert.strictEqual(execaMock.mock.callCount(), 1);
    assert.equal(execaMock.mock.calls[0].arguments[1]?.length, 16);
    assert.deepStrictEqual(execaMock.mock.calls[0].arguments[1], [
      'cdk',
      'deploy',
      '--ci',
      '--app',
      "'npx tsx amplify/backend.ts'",
      '--all',
      '--output',
      '.amplify/artifacts/cdk.out',
      '--context',
      'amplify-backend-namespace=123',
      '--context',
      'amplify-backend-name=testBranch',
      '--require-approval',
      'never',
      '--context',
      'amplify-backend-type=branch',
    ]);
  });

  void it('handles deployProps for sandbox', async () => {
    await invoker.deploy(sandboxBackendId, sandboxDeployProps);
    assert.strictEqual(execaMock.mock.callCount(), 1);
    assert.equal(execaMock.mock.calls[0].arguments[1]?.length, 18);
    assert.deepStrictEqual(execaMock.mock.calls[0].arguments[1], [
      'cdk',
      'deploy',
      '--ci',
      '--app',
      "'npx tsx amplify/backend.ts'",
      '--all',
      '--output',
      '.amplify/artifacts/cdk.out',
      '--context',
      'amplify-backend-namespace=foo',
      '--context',
      'amplify-backend-name=bar',
      '--context',
      'amplify-backend-type=sandbox',
      '--hotswap-fallback',
      '--method=direct',
      '--context',
      `secretLastUpdated=${
        sandboxDeployProps.secretLastUpdated?.getTime() as number
      }`,
    ]);
  });

  void it('handles options and deployProps for sandbox', async () => {
    await invoker.deploy(sandboxBackendId, sandboxDeployProps);
    assert.strictEqual(execaMock.mock.callCount(), 1);
    assert.equal(execaMock.mock.calls[0].arguments[1]?.length, 18);
    assert.deepStrictEqual(execaMock.mock.calls[0].arguments[1], [
      'cdk',
      'deploy',
      '--ci',
      '--app',
      "'npx tsx amplify/backend.ts'",
      '--all',
      '--output',
      '.amplify/artifacts/cdk.out',
      '--context',
      `amplify-backend-namespace=foo`,
      '--context',
      `amplify-backend-name=bar`,
      '--context',
      `amplify-backend-type=sandbox`,
      '--hotswap-fallback',
      '--method=direct',
      '--context',
      `secretLastUpdated=${
        sandboxDeployProps.secretLastUpdated?.getTime() as number
      }`,
    ]);
  });

  void it('handles destroy for sandbox', async () => {
    await invoker.destroy(sandboxBackendId);
    assert.strictEqual(execaMock.mock.callCount(), 1);
    assert.equal(execaMock.mock.calls[0].arguments[1]?.length, 15);
    assert.deepStrictEqual(execaMock.mock.calls[0].arguments[1], [
      'cdk',
      'destroy',
      '--ci',
      '--app',
      "'npx tsx amplify/backend.ts'",
      '--all',
      '--output',
      '.amplify/artifacts/cdk.out',
      '--context',
      'amplify-backend-namespace=foo',
      '--context',
      'amplify-backend-name=bar',
      '--context',
      'amplify-backend-type=sandbox',
      '--force',
    ]);
  });

  void it('enables type checking for branch deployments', async () => {
    await invoker.deploy(branchBackendId, {
      validateAppSources: true,
    });
    assert.strictEqual(execaMock.mock.callCount(), 3);
    assert.equal(execaMock.mock.calls[0].arguments[1]?.length, 4);
    assert.deepStrictEqual(execaMock.mock.calls[0].arguments[1], [
      'tsc',
      '--showConfig',
      '--project',
      'amplify',
    ]);
    assert.equal(execaMock.mock.calls[1].arguments[1]?.length, 5);
    assert.deepStrictEqual(execaMock.mock.calls[1].arguments[1], [
      'tsc',
      '--noEmit',
      '--skipLibCheck',
      '--project',
      'amplify',
    ]);
    assert.equal(execaMock.mock.calls[2].arguments[1]?.length, 16);
    assert.deepStrictEqual(execaMock.mock.calls[2].arguments[1], [
      'cdk',
      'deploy',
      '--ci',
      '--app',
      "'npx tsx amplify/backend.ts'",
      '--all',
      '--output',
      '.amplify/artifacts/cdk.out',
      '--context',
      `amplify-backend-namespace=123`,
      '--context',
      `amplify-backend-name=testBranch`,
      '--require-approval',
      'never',
      '--context',
      `amplify-backend-type=branch`,
    ]);
  });

  void it('enables type checking for sandbox deployments', async () => {
    await invoker.deploy(sandboxBackendId, {
      validateAppSources: true,
    });
    assert.strictEqual(execaMock.mock.callCount(), 3);
    assert.equal(execaMock.mock.calls[0].arguments[1]?.length, 4);
    assert.deepStrictEqual(execaMock.mock.calls[0].arguments[1], [
      'tsc',
      '--showConfig',
      '--project',
      'amplify',
    ]);
    assert.equal(execaMock.mock.calls[1].arguments[1]?.length, 5);
    assert.deepStrictEqual(execaMock.mock.calls[1].arguments[1], [
      'tsc',
      '--noEmit',
      '--skipLibCheck',
      '--project',
      'amplify',
    ]);
    assert.equal(execaMock.mock.calls[2].arguments[1]?.length, 16);
    assert.deepStrictEqual(execaMock.mock.calls[2].arguments[1], [
      'cdk',
      'deploy',
      '--ci',
      '--app',
      "'npx tsx amplify/backend.ts'",
      '--all',
      '--output',
      '.amplify/artifacts/cdk.out',
      '--context',
      'amplify-backend-namespace=foo',
      '--context',
      'amplify-backend-name=bar',
      '--context',
      'amplify-backend-type=sandbox',
      '--hotswap-fallback',
      '--method=direct',
    ]);
  });

  void it('disables type checking when tsconfig is not present', async () => {
    // simulate first execa call as throwing error when checking for tsconfig.json
    execaMock.mock.mockImplementationOnce(() =>
      Promise.reject(new Error('some error'))
    );
    await invoker.deploy(branchBackendId, {
      validateAppSources: true,
    });
    assert.strictEqual(execaMock.mock.callCount(), 2);
    assert.equal(execaMock.mock.calls[0].arguments[1]?.length, 4);
    assert.deepStrictEqual(execaMock.mock.calls[0].arguments[1], [
      'tsc',
      '--showConfig',
      '--project',
      'amplify',
    ]);
    assert.equal(execaMock.mock.calls[1].arguments[1]?.length, 16);
    assert.deepStrictEqual(execaMock.mock.calls[1].arguments[1], [
      'cdk',
      'deploy',
      '--ci',
      '--app',
      "'npx tsx amplify/backend.ts'",
      '--all',
      '--output',
      '.amplify/artifacts/cdk.out',
      '--context',
      'amplify-backend-namespace=123',
      '--context',
      'amplify-backend-name=testBranch',
      '--require-approval',
      'never',
      '--context',
      'amplify-backend-type=branch',
    ]);
  });

  void it('returns human readable errors', async () => {
    mock.method(invoker, 'executeChildProcess', () => {
      throw new Error('Access Denied');
    });

    await assert.rejects(
<<<<<<< HEAD
      () => invoker.deploy(backendId, sandboxDeployProps),
      (err: AmplifyError) => {
=======
      () => invoker.deploy(branchBackendId, sandboxDeployProps),
      (err: Error) => {
>>>>>>> cd672bac
        assert.equal(
          err.message,
          'The deployment role does not have sufficient permissions to perform this deployment.'
        );
        assert.equal(err.name, 'AccessDeniedError');
        assert.equal(err.cause?.message, 'Access Denied');
        return true;
      }
    );
  });
});<|MERGE_RESOLUTION|>--- conflicted
+++ resolved
@@ -268,13 +268,8 @@
     });
 
     await assert.rejects(
-<<<<<<< HEAD
-      () => invoker.deploy(backendId, sandboxDeployProps),
+      () => invoker.deploy(branchBackendId, sandboxDeployProps),
       (err: AmplifyError) => {
-=======
-      () => invoker.deploy(branchBackendId, sandboxDeployProps),
-      (err: Error) => {
->>>>>>> cd672bac
         assert.equal(
           err.message,
           'The deployment role does not have sufficient permissions to perform this deployment.'
