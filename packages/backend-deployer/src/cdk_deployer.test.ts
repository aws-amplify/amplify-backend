--- conflicted
+++ resolved
@@ -80,11 +80,8 @@
     new CdkErrorMapper(formatterStub),
     backendLocator,
     packageManagerControllerMock as never,
-<<<<<<< HEAD
     cdkToolkit,
-    mockIoHost
-=======
->>>>>>> 5177bc53
+    mockIoHost,
   );
   const executeCommandMock = mock.method(
     invoker,
@@ -134,7 +131,6 @@
 
   void it('handles deployProps for sandbox', async () => {
     await invoker.deploy(sandboxBackendId, sandboxDeployProps);
-<<<<<<< HEAD
     assert.strictEqual(fromAssemblyBuilderMock.mock.callCount(), 1);
     assert.strictEqual(synthMock.mock.callCount(), 1);
     assert.strictEqual(deployMock.mock.callCount(), 1);
@@ -153,127 +149,10 @@
       },
       outdir: path.resolve(process.cwd(), '.amplify/artifacts/cdk.out'),
     } as AssemblySourceProps);
-=======
-    assert.strictEqual(executeCommandMock.mock.callCount(), 2);
-    assert.equal(executeCommandMock.mock.calls[0].arguments[0]?.length, 19);
-    assert.deepStrictEqual(executeCommandMock.mock.calls[0].arguments[0], [
-      'cdk',
-      'synth',
-      '--ci',
-      '--app',
-      "'npx tsx amplify/backend.ts'",
-      '--all',
-      '--output',
-      '.amplify/artifacts/cdk.out',
-      '--context',
-      'amplify-backend-namespace=foo',
-      '--context',
-      'amplify-backend-name=bar',
-      '--context',
-      'amplify-backend-type=sandbox',
-      '--hotswap-fallback',
-      '--method=direct',
-      '--context',
-      `secretLastUpdated=${
-        sandboxDeployProps.secretLastUpdated?.getTime() as number
-      }`,
-      '--quiet',
-    ]);
-    assert.equal(executeCommandMock.mock.calls[1].arguments[0]?.length, 18);
-    assert.deepStrictEqual(executeCommandMock.mock.calls[1].arguments[0], [
-      'cdk',
-      'deploy',
-      '--ci',
-      '--app',
-      '.amplify/artifacts/cdk.out',
-      '--all',
-      '--output',
-      '.amplify/artifacts/cdk.out',
-      '--context',
-      'amplify-backend-namespace=foo',
-      '--context',
-      'amplify-backend-name=bar',
-      '--context',
-      'amplify-backend-type=sandbox',
-      '--hotswap-fallback',
-      '--method=direct',
-      '--context',
-      `secretLastUpdated=${
-        sandboxDeployProps.secretLastUpdated?.getTime() as number
-      }`,
-    ]);
-  });
-
-  void it('deploy handles profile', async () => {
-    const profile = 'test_profile';
-    await invoker.deploy(sandboxBackendId, { profile });
-    assert.strictEqual(executeCommandMock.mock.callCount(), 2);
-    assert.ok(
-      executeCommandMock.mock.calls[0].arguments[0].includes('--profile'),
-    );
-    assert.ok(executeCommandMock.mock.calls[0].arguments[0].includes(profile));
-    assert.ok(
-      executeCommandMock.mock.calls[1].arguments[0].includes('--profile'),
-    );
-    assert.ok(executeCommandMock.mock.calls[1].arguments[0].includes(profile));
-  });
-
-  void it('handles options and deployProps for sandbox', async () => {
-    await invoker.deploy(sandboxBackendId, sandboxDeployProps);
-    assert.strictEqual(executeCommandMock.mock.callCount(), 2);
-    assert.equal(executeCommandMock.mock.calls[0].arguments[0]?.length, 19);
-    assert.deepStrictEqual(executeCommandMock.mock.calls[0].arguments[0], [
-      'cdk',
-      'synth',
-      '--ci',
-      '--app',
-      "'npx tsx amplify/backend.ts'",
-      '--all',
-      '--output',
-      '.amplify/artifacts/cdk.out',
-      '--context',
-      `amplify-backend-namespace=foo`,
-      '--context',
-      `amplify-backend-name=bar`,
-      '--context',
-      `amplify-backend-type=sandbox`,
-      '--hotswap-fallback',
-      '--method=direct',
-      '--context',
-      `secretLastUpdated=${
-        sandboxDeployProps.secretLastUpdated?.getTime() as number
-      }`,
-      '--quiet',
-    ]);
-    assert.equal(executeCommandMock.mock.calls[1].arguments[0]?.length, 18);
-    assert.deepStrictEqual(executeCommandMock.mock.calls[1].arguments[0], [
-      'cdk',
-      'deploy',
-      '--ci',
-      '--app',
-      '.amplify/artifacts/cdk.out',
-      '--all',
-      '--output',
-      '.amplify/artifacts/cdk.out',
-      '--context',
-      `amplify-backend-namespace=foo`,
-      '--context',
-      `amplify-backend-name=bar`,
-      '--context',
-      `amplify-backend-type=sandbox`,
-      '--hotswap-fallback',
-      '--method=direct',
-      '--context',
-      `secretLastUpdated=${
-        sandboxDeployProps.secretLastUpdated?.getTime() as number
-      }`,
-    ]);
->>>>>>> 5177bc53
   });
 
   void it('handles destroy for sandbox', async () => {
     await invoker.destroy(sandboxBackendId);
-<<<<<<< HEAD
     assert.strictEqual(fromAssemblyBuilderMock.mock.callCount(), 1);
     assert.strictEqual(destroyMock.mock.callCount(), 1);
     assert.deepStrictEqual(destroyMock.mock.calls[0].arguments[1], {
@@ -287,37 +166,6 @@
       },
       outdir: path.resolve(process.cwd(), '.amplify/artifacts/cdk.out'),
     } as AssemblySourceProps);
-=======
-    assert.strictEqual(executeCommandMock.mock.callCount(), 1);
-    assert.equal(executeCommandMock.mock.calls[0].arguments[0]?.length, 15);
-    assert.deepStrictEqual(executeCommandMock.mock.calls[0].arguments[0], [
-      'cdk',
-      'destroy',
-      '--ci',
-      '--app',
-      "'npx tsx amplify/backend.ts'",
-      '--all',
-      '--output',
-      '.amplify/artifacts/cdk.out',
-      '--context',
-      'amplify-backend-namespace=foo',
-      '--context',
-      'amplify-backend-name=bar',
-      '--context',
-      'amplify-backend-type=sandbox',
-      '--force',
-    ]);
-  });
-
-  void it('destroy handles profile', async () => {
-    const profile = 'test_profile';
-    await invoker.destroy(sandboxBackendId, { profile });
-    assert.strictEqual(executeCommandMock.mock.callCount(), 1);
-    assert.ok(
-      executeCommandMock.mock.calls[0].arguments[0].includes('--profile'),
-    );
-    assert.ok(executeCommandMock.mock.calls[0].arguments[0].includes(profile));
->>>>>>> 5177bc53
   });
 
   void it('enables type checking for branch deployments', async () => {
@@ -385,7 +233,7 @@
           throw new Error('some tsc error');
         }
         return Promise.resolve();
-      }
+      },
     );
     await invoker.deploy(branchBackendId, {
       validateAppSources: true,
@@ -395,11 +243,11 @@
     // Call 0 -> tsc showConfig
     assert.equal(
       contextualExecuteCommandMock.mock.calls[0].arguments[0]?.length,
-      4
+      4,
     );
     assert.deepStrictEqual(
       contextualExecuteCommandMock.mock.calls[0].arguments[0],
-      ['tsc', '--showConfig', '--project', 'amplify']
+      ['tsc', '--showConfig', '--project', 'amplify'],
     );
   });
 
@@ -415,7 +263,7 @@
           throw new Error('some tsc error');
         }
         return Promise.resolve();
-      }
+      },
     );
 
     await assert.rejects(
@@ -440,21 +288,21 @@
     // Call 0 -> tsc showConfig (ts checks are still run)
     assert.equal(
       contextualExecuteCommandMock.mock.calls[0].arguments[0]?.length,
-      4
+      4,
     );
     assert.deepStrictEqual(
       contextualExecuteCommandMock.mock.calls[0].arguments[0],
-      ['tsc', '--showConfig', '--project', 'amplify']
+      ['tsc', '--showConfig', '--project', 'amplify'],
     );
 
     // Call 1 -> tsc
     assert.equal(
       contextualExecuteCommandMock.mock.calls[1].arguments[0]?.length,
-      5
+      5,
     );
     assert.deepStrictEqual(
       contextualExecuteCommandMock.mock.calls[1].arguments[0],
-      ['tsc', '--noEmit', '--skipLibCheck', '--project', 'amplify']
+      ['tsc', '--noEmit', '--skipLibCheck', '--project', 'amplify'],
     );
   });
 
@@ -476,17 +324,8 @@
           resolution:
             'Check your backend definition in the `amplify` folder for syntax and type errors.',
         },
-<<<<<<< HEAD
-        synthError
-      )
-=======
-        new Error(
-          `Error: some cdk synth error` +
-            EOL +
-            `    at lookup (/some_random/path.js:1:3005)`,
-        ),
+        synthError,
       ),
->>>>>>> 5177bc53
     );
     assert.strictEqual(executeCommandMock.mock.callCount(), 2);
 
@@ -541,17 +380,8 @@
           resolution:
             'Check the Caused by error and fix any issues in your backend code',
         },
-<<<<<<< HEAD
-        synthError
-      )
-=======
-        new Error(
-          `Error: some cdk synth error` +
-            EOL +
-            `    at lookup (/some_random/path.js:1:3005)`,
-        ),
+        synthError,
       ),
->>>>>>> 5177bc53
     );
     assert.strictEqual(executeCommandMock.mock.callCount(), 2);
 
