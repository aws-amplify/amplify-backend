import { after, beforeEach, describe, it, mock } from 'node:test';
import { CDKDeployer } from './cdk_deployer.js';
import assert from 'node:assert';
import {
  BackendDeploymentType,
<<<<<<< HEAD
=======
  BackendLocator,
  BranchBackendIdentifier,
>>>>>>> 6ff17d64
  CDKContextKey,
} from '@aws-amplify/platform-core';
import { DeployProps } from './cdk_deployer_singleton_factory.js';
import { CdkErrorMapper } from './cdk_error_mapper.js';
import { BackendIdentifierParts } from '@aws-amplify/plugin-types';
import { BackendDeployerEnvironmentVariables } from './environment_variables.js';

void describe('invokeCDKCommand', () => {
  const backendIdentifierParts: BackendIdentifierParts = {
    namespace: '123',
    instance: 'testBranch',
    type: 'branch',
  };

  const sandboxDeployProps: DeployProps = {
    deploymentType: BackendDeploymentType.SANDBOX,
    secretLastUpdated: new Date(12345678),
  };

  // This is needed for `getRelativeBackendEntryPoint` to ensure that backend file exists correctly
  const locateMock = mock.fn(() => 'amplify/backend.ts');
  const backendLocator = { locate: locateMock } as unknown as BackendLocator;

  const invoker = new CDKDeployer(new CdkErrorMapper(), backendLocator);
  const execaMock = mock.method(invoker, 'executeChildProcess', () =>
    Promise.resolve()
  );

  beforeEach(() => {
    execaMock.mock.resetCalls();
  });

  after(() => {
    execaMock.mock.restore();
  });

  void it('handles no options/args', async () => {
    await invoker.deploy();
    assert.strictEqual(execaMock.mock.callCount(), 1);
    assert.equal(execaMock.mock.calls[0].arguments[1]?.length, 8);
    assert.deepStrictEqual(execaMock.mock.calls[0].arguments[1], [
      'cdk',
      'deploy',
      '--ci',
      '--app',
      "'npx tsx amplify/backend.ts'",
      '--all',
      '--output',
      '.amplify/artifacts/cdk.out',
    ]);
  });

  void it('handles options for branch deployments', async () => {
    await invoker.deploy(backendIdentifierParts);
    assert.strictEqual(execaMock.mock.callCount(), 1);
    assert.equal(execaMock.mock.calls[0].arguments[1]?.length, 14);
    assert.deepStrictEqual(execaMock.mock.calls[0].arguments[1], [
      'cdk',
      'deploy',
      '--ci',
      '--app',
      "'npx tsx amplify/backend.ts'",
      '--all',
      '--output',
      '.amplify/artifacts/cdk.out',
      '--context',
      `${CDKContextKey.BACKEND_NAMESPACE}=123`,
      '--context',
      `${CDKContextKey.BACKEND_DISAMBIGUATOR}=testBranch`,
      '--require-approval',
      'never',
    ]);
  });

  void it('handles deployProps for sandbox', async () => {
    await invoker.deploy(undefined, sandboxDeployProps);
    assert.strictEqual(execaMock.mock.callCount(), 1);
    assert.equal(execaMock.mock.calls[0].arguments[1]?.length, 14);
    assert.deepStrictEqual(execaMock.mock.calls[0].arguments[1], [
      'cdk',
      'deploy',
      '--ci',
      '--app',
      "'npx tsx amplify/backend.ts'",
      '--all',
      '--output',
      '.amplify/artifacts/cdk.out',
      '--context',
      `${CDKContextKey.DEPLOYMENT_TYPE}=SANDBOX`,
      '--hotswap-fallback',
      '--method=direct',
      '--context',
      `secretLastUpdated=${
        sandboxDeployProps.secretLastUpdated?.getTime() as number
      }`,
    ]);
  });

  void it('handles options and deployProps for sandbox', async () => {
    await invoker.deploy(backendIdentifierParts, sandboxDeployProps);
    assert.strictEqual(execaMock.mock.callCount(), 1);
    assert.equal(execaMock.mock.calls[0].arguments[1]?.length, 18);
    assert.deepStrictEqual(execaMock.mock.calls[0].arguments[1], [
      'cdk',
      'deploy',
      '--ci',
      '--app',
      "'npx tsx amplify/backend.ts'",
      '--all',
      '--output',
      '.amplify/artifacts/cdk.out',
      '--context',
      `${CDKContextKey.BACKEND_NAMESPACE}=123`,
      '--context',
      `${CDKContextKey.BACKEND_DISAMBIGUATOR}=testBranch`,
      '--context',
      `${CDKContextKey.DEPLOYMENT_TYPE}=SANDBOX`,
      '--hotswap-fallback',
      '--method=direct',
      '--context',
      `secretLastUpdated=${
        sandboxDeployProps.secretLastUpdated?.getTime() as number
      }`,
    ]);
  });

  void it('handles destroy for sandbox', async () => {
    await invoker.destroy(backendIdentifierParts, {
      deploymentType: BackendDeploymentType.SANDBOX,
    });
    assert.strictEqual(execaMock.mock.callCount(), 1);
    assert.equal(execaMock.mock.calls[0].arguments[1]?.length, 15);
    assert.deepStrictEqual(execaMock.mock.calls[0].arguments[1], [
      'cdk',
      'destroy',
      '--ci',
      '--app',
      "'npx tsx amplify/backend.ts'",
      '--all',
      '--output',
      '.amplify/artifacts/cdk.out',
      '--context',
      `${CDKContextKey.BACKEND_NAMESPACE}=123`,
      '--context',
      `${CDKContextKey.BACKEND_DISAMBIGUATOR}=testBranch`,
      '--context',
      `${CDKContextKey.DEPLOYMENT_TYPE}=SANDBOX`,
      '--force',
    ]);
  });

  void it('enables type checking for branch deployments', async () => {
    await invoker.deploy(backendIdentifierParts, {
      deploymentType: BackendDeploymentType.BRANCH,
      validateAppSources: true,
    });
    assert.strictEqual(execaMock.mock.callCount(), 2);
    assert.equal(execaMock.mock.calls[0].arguments[1]?.length, 10);
    assert.deepStrictEqual(execaMock.mock.calls[0].arguments[1], [
      'tsc',
      '--noEmit',
      '--skipLibCheck',
      '--module',
      'node16',
      '--moduleResolution',
      'node16',
      '--target',
      'es2022',
      'amplify/backend.ts',
    ]);
    assert.equal(execaMock.mock.calls[1].arguments[1]?.length, 16);
    assert.deepStrictEqual(execaMock.mock.calls[1].arguments[1], [
      'cdk',
      'deploy',
      '--ci',
      '--app',
      "'npx tsx amplify/backend.ts'",
      '--all',
      '--output',
      '.amplify/artifacts/cdk.out',
      '--context',
      `${CDKContextKey.BACKEND_NAMESPACE}=123`,
      '--context',
      `${CDKContextKey.BACKEND_DISAMBIGUATOR}=testBranch`,
      '--require-approval',
      'never',
      '--context',
      `${CDKContextKey.DEPLOYMENT_TYPE}=BRANCH`,
    ]);
  });

  void it('enables type checking for sandbox deployments', async () => {
    await invoker.deploy(undefined, {
      deploymentType: BackendDeploymentType.SANDBOX,
      validateAppSources: true,
    });
    assert.strictEqual(execaMock.mock.callCount(), 2);
    assert.equal(execaMock.mock.calls[0].arguments[1]?.length, 10);
    assert.deepStrictEqual(execaMock.mock.calls[0].arguments[1], [
      'tsc',
      '--noEmit',
      '--skipLibCheck',
      '--module',
      'node16',
      '--moduleResolution',
      'node16',
      '--target',
      'es2022',
      'amplify/backend.ts',
    ]);
    assert.equal(execaMock.mock.calls[1].arguments[1]?.length, 12);
    assert.deepStrictEqual(execaMock.mock.calls[1].arguments[1], [
      'cdk',
      'deploy',
      '--ci',
      '--app',
      "'npx tsx amplify/backend.ts'",
      '--all',
      '--output',
      '.amplify/artifacts/cdk.out',
      '--context',
      `${CDKContextKey.DEPLOYMENT_TYPE}=SANDBOX`,
      '--hotswap-fallback',
      '--method=direct',
    ]);
  });

  void it('overrides enabled type checking for branch deployments', async () => {
    try {
      process.env[
        BackendDeployerEnvironmentVariables.ALWAYS_DISABLE_APP_SOURCES_VALIDATION
      ] = 'true';
      await invoker.deploy(backendIdentifierParts, {
        deploymentType: BackendDeploymentType.BRANCH,
        validateAppSources: true,
      });
      assert.strictEqual(execaMock.mock.callCount(), 1);
      assert.equal(execaMock.mock.calls[0].arguments[1]?.length, 16);
      assert.deepStrictEqual(execaMock.mock.calls[0].arguments[1], [
        'cdk',
        'deploy',
        '--ci',
        '--app',
        "'npx tsx amplify/backend.ts'",
        '--all',
        '--output',
        '.amplify/artifacts/cdk.out',
        '--context',
        `${CDKContextKey.BACKEND_NAMESPACE}=123`,
        '--context',
        `${CDKContextKey.BACKEND_DISAMBIGUATOR}=testBranch`,
        '--require-approval',
        'never',
        '--context',
        `${CDKContextKey.DEPLOYMENT_TYPE}=BRANCH`,
      ]);
    } finally {
      delete process.env[
        BackendDeployerEnvironmentVariables
          .ALWAYS_DISABLE_APP_SOURCES_VALIDATION
      ];
    }
  });

  void it('overrides enabled type checking for sandbox deployments', async () => {
    try {
      process.env[
        BackendDeployerEnvironmentVariables.ALWAYS_DISABLE_APP_SOURCES_VALIDATION
      ] = 'true';
      await invoker.deploy(undefined, {
        deploymentType: BackendDeploymentType.SANDBOX,
        validateAppSources: true,
      });
      assert.strictEqual(execaMock.mock.callCount(), 1);
      assert.equal(execaMock.mock.calls[0].arguments[1]?.length, 12);
      assert.deepStrictEqual(execaMock.mock.calls[0].arguments[1], [
        'cdk',
        'deploy',
        '--ci',
        '--app',
        "'npx tsx amplify/backend.ts'",
        '--all',
        '--output',
        '.amplify/artifacts/cdk.out',
        '--context',
        `${CDKContextKey.DEPLOYMENT_TYPE}=SANDBOX`,
        '--hotswap-fallback',
        '--method=direct',
      ]);
    } finally {
      delete process.env[
        BackendDeployerEnvironmentVariables
          .ALWAYS_DISABLE_APP_SOURCES_VALIDATION
      ];
    }
  });

  void it('returns human readable errors', async () => {
    mock.method(invoker, 'executeChildProcess', () => {
      throw new Error('Access Denied');
    });

    await assert.rejects(
      () => invoker.deploy(backendIdentifierParts, sandboxDeployProps),
      (err: Error) => {
        assert.equal(
          err.message,
          '[AccessDenied]: The deployment role does not have sufficient permissions to perform this deployment.'
        );
        assert.equal((err.cause as Error).message, 'Access Denied');
        return true;
      }
    );
  });
});<|MERGE_RESOLUTION|>--- conflicted
+++ resolved
@@ -3,11 +3,7 @@
 import assert from 'node:assert';
 import {
   BackendDeploymentType,
-<<<<<<< HEAD
-=======
   BackendLocator,
-  BranchBackendIdentifier,
->>>>>>> 6ff17d64
   CDKContextKey,
 } from '@aws-amplify/platform-core';
 import { DeployProps } from './cdk_deployer_singleton_factory.js';
