import stream from 'stream';
import readline from 'readline';
import process from 'node:process';
import {
  BackendDeployer,
  DeployProps,
  DeployResult,
  DestroyProps,
  DestroyResult,
} from './cdk_deployer_singleton_factory.js';
import { CDKDeploymentError, CdkErrorMapper } from './cdk_error_mapper.js';
import {
  AmplifyIOHost,
  BackendIdentifier,
  type PackageManagerController,
} from '@aws-amplify/plugin-types';
import {
  AmplifyError,
  AmplifyUserError,
  BackendLocator,
  CDKContextKey,
} from '@aws-amplify/platform-core';
import path, { dirname } from 'path';
import {
  HotswapMode,
  RequireApproval,
  StackSelectionStrategy,
  Toolkit,
} from '@aws-cdk/toolkit-lib';
import { tsImport } from 'tsx/esm/api';
import { CloudAssembly } from 'aws-cdk-lib/cx-api';
import { pathToFileURL } from 'url';

/**
 * Invokes CDK command via execa
 */
export class CDKDeployer implements BackendDeployer {
  private readonly absoluteCloudAssemblyLocation = path.resolve(
    process.cwd(),
    '.amplify/artifacts/cdk.out'
  );

  /**
   * Instantiates instance of CDKDeployer
   */
  constructor(
    private readonly cdkErrorMapper: CdkErrorMapper,
    private readonly backendLocator: BackendLocator,
    private readonly packageManagerController: PackageManagerController,
<<<<<<< HEAD
    private readonly cdkToolkit: Toolkit,
    private readonly ioHost: AmplifyIOHost
=======
>>>>>>> 5177bc53
  ) {}

  /**
   * Invokes cdk deploy API
   */
  deploy = async (backendId: BackendIdentifier, deployProps?: DeployProps) => {
<<<<<<< HEAD
    const toolkit = this.getCdkToolkit(deployProps?.profile);
    const cx = await this.getCdkCloudAssembly(
      backendId,
      toolkit,
      deployProps?.secretLastUpdated?.getTime()
    );
    // Initiate synth for the cloud executable and send a message for display.
    const synthStartTime = Date.now();
    let synthAssembly,
      synthError: Error | undefined = undefined;
    await this.ioHost.notify({
      message: `Backend synthesis started`,
      code: 'SYNTH_STARTED',
      action: 'amplify',
      time: new Date(),
      level: 'info',
    });
=======
    const cdkCommandArgs: string[] = [];
    if (backendId.type === 'sandbox') {
      cdkCommandArgs.push('--hotswap-fallback');
      cdkCommandArgs.push('--method=direct');
      if (deployProps?.secretLastUpdated) {
        cdkCommandArgs.push(
          '--context',
          `secretLastUpdated=${deployProps.secretLastUpdated.getTime()}`,
        );
      }
    }

    if (deployProps?.profile) {
      cdkCommandArgs.push('--profile', deployProps.profile);
    }
>>>>>>> 5177bc53

    try {
<<<<<<< HEAD
      synthAssembly = await toolkit.synth(cx, {
        stacks: {
          strategy: StackSelectionStrategy.ALL_STACKS,
        },
      });
    } catch (error) {
      synthError = error as Error;
=======
      await this.tryInvokeCdk(
        InvokableCommand.SYNTH,
        backendId,
        this.getAppCommand(),
        cdkCommandArgs.concat('--quiet'), // don't print the CFN template to stdout
      );
    } catch (e) {
      synthError = e;
>>>>>>> 5177bc53
    }

    const synthTimeSeconds =
      Math.floor((Date.now() - synthStartTime) / 10) / 100;

    await this.ioHost.notify({
      message: `Backend synthesized in ${synthTimeSeconds} seconds`,
      code: 'SYNTH_FINISHED',
      action: 'amplify',
      time: new Date(),
      level: 'result',
    });

    // Typescript compilation. For type related errors, we prefer to show errors from TS to customers rather than synth
    const typeCheckStartTime = Date.now();
    await this.ioHost.notify({
      message: `Backend type checks started`,
      code: 'TS_STARTED',
      action: 'amplify',
      time: new Date(),
      level: 'info',
    });

    try {
      await this.invokeTsc(deployProps);
    } catch (typeError) {
      if (
        synthError &&
        AmplifyError.isAmplifyError(typeError) &&
        typeError.cause?.message.match(
          /Cannot find module '\$amplify\/env\/.*' or its corresponding type declarations/,
        )
      ) {
        // synth has failed and we don't have auto generated function environment definition files. This
        // resulted in the exception caught here, which is not very useful for the customers.
        // We instead throw the synth error for customers to fix what caused the synth to fail.
        throw this.cdkErrorMapper.getAmplifyError(synthError);
      }
      throw typeError;
    } finally {
      const typeCheckTimeSeconds =
        Math.floor((Date.now() - typeCheckStartTime) / 10) / 100;
      await this.ioHost.notify({
        message: `Type checks completed in ${typeCheckTimeSeconds} seconds`,
        code: 'TS_FINISHED',
        action: 'amplify',
        time: new Date(),
        level: 'result',
      });
    }

    // If typescript compilation was successful but synth had failed, we throw synth error
    if (synthError) {
      throw this.cdkErrorMapper.getAmplifyError(synthError);
    }

<<<<<<< HEAD
    // Perform actual deployment. CFN or hotswap
    const deployStartTime = Date.now();
    try {
      await toolkit.deploy(synthAssembly!, {
        stacks: {
          strategy: StackSelectionStrategy.ALL_STACKS,
        },
        hotswap:
          backendId.type === 'sandbox'
            ? HotswapMode.FALL_BACK
            : HotswapMode.FULL_DEPLOYMENT,
        ci: backendId.type !== 'sandbox',
        requireApproval:
          backendId.type !== 'sandbox' ? RequireApproval.NEVER : undefined,
      });
    } catch (error) {
      throw this.cdkErrorMapper.getAmplifyError(error as Error);
    }
=======
    // then deploy with the cloud assembly that was generated during synth
    const deployResult = await this.tryInvokeCdk(
      InvokableCommand.DEPLOY,
      backendId,
      this.relativeCloudAssemblyLocation,
      cdkCommandArgs,
    );
>>>>>>> 5177bc53

    return {
      deploymentTimes: {
        synthesisTime: synthTimeSeconds,
        totalTime:
          synthTimeSeconds +
          Math.floor((Date.now() - deployStartTime) / 10) / 100,
      },
    };
  };

  /**
   * Invokes cdk destroy API
   */
  destroy = async (
    backendId: BackendIdentifier,
    destroyProps?: DestroyProps,
  ) => {
<<<<<<< HEAD
    const toolkit = this.getCdkToolkit(destroyProps?.profile);
    const deploymentStartTime = Date.now();
    await toolkit.destroy(await this.getCdkCloudAssembly(backendId, toolkit), {
      stacks: {
        strategy: StackSelectionStrategy.ALL_STACKS,
      },
    });
    return {
      deploymentTimes: {
        totalTime: Math.floor((Date.now() - deploymentStartTime) / 10) / 100,
      },
    };
=======
    const cdkCommandArgs: string[] = ['--force'];
    if (destroyProps?.profile) {
      cdkCommandArgs.push('--profile', destroyProps.profile);
    }
    return this.tryInvokeCdk(
      InvokableCommand.DESTROY,
      backendId,
      this.getAppCommand(),
      cdkCommandArgs,
    );
>>>>>>> 5177bc53
  };

  /**
   * Wrapper for the child process executor. Helps in unit testing as node:test framework
   * doesn't have capabilities to mock exported functions like `execa` as of right now.
   */
  executeCommand = async (
    commandArgs: string[],
    options: { redirectStdoutToStderr: boolean } = {
      redirectStdoutToStderr: false,
    },
  ) => {
    // We let the stdout and stdin inherit and streamed to parent process but pipe
    // the stderr and use it to throw on failure. This is to prevent actual
    // actionable errors being hidden among the stdout. Moreover execa errors are
    // useless when calling CLIs unless you made execa calling error.
    let aggregatedStderr = '';
    const aggregatorStderrStream = new stream.Writable();
    aggregatorStderrStream._write = function (chunk, encoding, done) {
      aggregatedStderr += chunk;
      done();
    };
    const childProcess = this.packageManagerController.runWithPackageManager(
      commandArgs,
      process.cwd(),
      {
        stdin: 'inherit',
        stdout: 'pipe',
        stderr: 'pipe',
        // Piping the output by default strips off the color. This is a workaround to
        // preserve the color being piped to parent process.
        extendEnv: true,
        env: { FORCE_COLOR: '1' },
      },
    );

    childProcess.stderr?.pipe(aggregatorStderrStream);

    if (options?.redirectStdoutToStderr) {
      childProcess.stdout?.pipe(aggregatorStderrStream);
    } else {
      childProcess.stdout?.pipe(process.stdout);
    }

    const cdkOutput = { deploymentTimes: {} };
    if (childProcess.stdout) {
      await this.populateCDKOutputFromStdout(cdkOutput, childProcess.stdout);
    }

    try {
      await childProcess;
      return cdkOutput;
      // eslint-disable-next-line amplify-backend-rules/propagate-error-cause
    } catch (error) {
      // swallow execa error if the cdk cli ran and produced some stderr.
      // Most of the time this error is noise(basically child exited with exit code...)
      // bubbling this up to customers add confusion (Customers don't need to know we are running IPC calls
      // and their exit codes printed while sandbox continue to run). Hence we explicitly don't pass error in the cause
      // rather throw the entire stderr for clients to figure out what to do with it.
      // However if the cdk process didn't run or produced no output, then we have nothing to go on with. So we throw
      // this error to aid in some debugging.
      if (aggregatedStderr.trim()) {
        // If the string is more than 65KB, truncate and keep the last portion.
        // eslint-disable-next-line amplify-backend-rules/prefer-amplify-errors
        throw new Error(this.truncateString(aggregatedStderr, 65000));
      } else {
        throw error;
      }
    }
  };

  /**
   * Build cloud executable from dynamically importing the cdk ts file, i.e. backend.ts
   */
  private getCdkCloudAssembly = (
    backendId: BackendIdentifier,
    toolkit: Toolkit,
    secretLastUpdated?: number
  ) => {
    const contextParams: {
      [key: string]: unknown;
    } = {};

    if (backendId.type === 'sandbox') {
      if (secretLastUpdated) {
        contextParams['secretLastUpdated'] = secretLastUpdated;
      }
    }

    contextParams[CDKContextKey.BACKEND_NAMESPACE] = backendId.namespace;
    contextParams[CDKContextKey.BACKEND_NAME] = backendId.name;
    contextParams[CDKContextKey.DEPLOYMENT_TYPE] = backendId.type;
    return toolkit.fromAssemblyBuilder(
      async () => {
        await tsImport(
          pathToFileURL(this.backendLocator.locate()).toString(),
          import.meta.url
        );
        /**
          By not having a child process with toolkit lib, the `process.on('beforeExit')` does not execute
          on the CDK side resulting in the app not getting synthesized properly. So we send a signal/message
          to the same process and catch it in backend package where App is initialized to explicitly perform synth
         */
        process.emit('message', 'amplifySynth', undefined);
        return new CloudAssembly(this.absoluteCloudAssemblyLocation);
      },
      { context: contextParams, outdir: this.absoluteCloudAssemblyLocation }
    );
  };

  /**
   * Get CDK toolkit instance for the given profile. If no profile is passed, it will use the default profile
   * @deprecated This should be removed in next major version and the profile options from deploy/destroy APIs
   */
  private getCdkToolkit = (profile?: string) => {
    if (!profile) {
      return this.cdkToolkit;
    }
    return new Toolkit({
      ioHost: this.ioHost,
      emojis: false,
      color: false,
      sdkConfig: {
        profile,
      },
    });
  };

  private truncateString = (str: string, size: number) => {
    const encoder = new TextEncoder();
    const decoder = new TextDecoder();
    const encoded = encoder.encode(str);
    return encoded.byteLength > size
      ? '...truncated...' + decoder.decode(encoded.slice(-size))
      : str;
  };

  private invokeTsc = async (deployProps?: DeployProps) => {
    if (!deployProps?.validateAppSources) {
      return;
    }
    try {
      await this.executeCommand(
        [
          'tsc',
          '--showConfig',
          '--project',
          dirname(this.backendLocator.locate()),
        ],
        { redirectStdoutToStderr: true }, // TSC prints errors to stdout by default
      );
    } catch {
      // If we cannot load ts config, turn off type checking
      return;
    }
    try {
      await this.executeCommand(
        [
          'tsc',
          '--noEmit',
          '--skipLibCheck',
          // pointing the project arg to the amplify backend directory will use the tsconfig present in that directory
          '--project',
          dirname(this.backendLocator.locate()),
        ],
        { redirectStdoutToStderr: true }, // TSC prints errors to stdout by default
      );
    } catch (err) {
      throw new AmplifyUserError<CDKDeploymentError>(
        'SyntaxError',
        {
          message: 'TypeScript validation check failed.',
          resolution:
            'Fix the syntax and type errors in your backend definition.',
        },
        err instanceof Error ? err : undefined,
      );
    }
  };

<<<<<<< HEAD
=======
  /**
   * calls invokeCDK and wrap it in a try catch
   */
  private tryInvokeCdk = async (
    invokableCommand: InvokableCommand,
    backendId: BackendIdentifier,
    appArgument: string,
    additionalArguments?: string[],
  ): Promise<DeployResult | DestroyResult> => {
    try {
      return await this.invokeCdk(
        invokableCommand,
        backendId,
        appArgument,
        additionalArguments,
      );
    } catch (err) {
      throw this.cdkErrorMapper.getAmplifyError(err as Error);
    }
  };

  /**
   * Executes a CDK command
   */
  private invokeCdk = async (
    invokableCommand: InvokableCommand,
    backendId: BackendIdentifier,
    appArgument: string,
    additionalArguments?: string[],
  ): Promise<DeployResult | DestroyResult> => {
    // Basic args
    const cdkCommandArgs = [
      'cdk',
      invokableCommand.toString(),
      // This is unfortunate. CDK writes everything to stderr without `--ci` flag and we need to differentiate between the two.
      // See https://github.com/aws/aws-cdk/issues/7717 for more details.
      '--ci',
      '--app',
      appArgument,
      '--all',
      '--output',
      this.relativeCloudAssemblyLocation,
    ];

    // Add context information if available
    cdkCommandArgs.push(
      '--context',
      `${CDKContextKey.BACKEND_NAMESPACE}=${backendId.namespace}`,
      '--context',
      `${CDKContextKey.BACKEND_NAME}=${backendId.name}`,
    );

    if (backendId.type !== 'sandbox') {
      cdkCommandArgs.push('--require-approval', 'never');
    }

    cdkCommandArgs.push(
      '--context',
      `${CDKContextKey.DEPLOYMENT_TYPE}=${backendId.type}`,
    );

    if (additionalArguments) {
      cdkCommandArgs.push(...additionalArguments);
    }

    return await this.executeCommand(cdkCommandArgs);
  };

>>>>>>> 5177bc53
  private populateCDKOutputFromStdout = async (
    output: DeployResult | DestroyResult,
    stdout: stream.Readable,
  ) => {
    const regexTotalTime = /✨ {2}Total time: (\d*\.*\d*)s.*/;
    const regexSynthTime = /✨ {2}Synthesis time: (\d*\.*\d*)s/;
    const reader = readline.createInterface(stdout);
    for await (const line of reader) {
      if (line.includes('✨')) {
        // Good chance that it contains timing information
        const totalTime = line.match(regexTotalTime);
        if (totalTime && totalTime.length > 1 && !isNaN(+totalTime[1])) {
          output.deploymentTimes.totalTime = +totalTime[1];
        }
        const synthTime = line.match(regexSynthTime);
        if (synthTime && synthTime.length > 1 && !isNaN(+synthTime[1])) {
          output.deploymentTimes.synthesisTime = +synthTime[1];
        }
      }
    }
  };
}<|MERGE_RESOLUTION|>--- conflicted
+++ resolved
@@ -37,7 +37,7 @@
 export class CDKDeployer implements BackendDeployer {
   private readonly absoluteCloudAssemblyLocation = path.resolve(
     process.cwd(),
-    '.amplify/artifacts/cdk.out'
+    '.amplify/artifacts/cdk.out',
   );
 
   /**
@@ -47,23 +47,19 @@
     private readonly cdkErrorMapper: CdkErrorMapper,
     private readonly backendLocator: BackendLocator,
     private readonly packageManagerController: PackageManagerController,
-<<<<<<< HEAD
     private readonly cdkToolkit: Toolkit,
-    private readonly ioHost: AmplifyIOHost
-=======
->>>>>>> 5177bc53
+    private readonly ioHost: AmplifyIOHost,
   ) {}
 
   /**
    * Invokes cdk deploy API
    */
   deploy = async (backendId: BackendIdentifier, deployProps?: DeployProps) => {
-<<<<<<< HEAD
     const toolkit = this.getCdkToolkit(deployProps?.profile);
     const cx = await this.getCdkCloudAssembly(
       backendId,
       toolkit,
-      deployProps?.secretLastUpdated?.getTime()
+      deployProps?.secretLastUpdated?.getTime(),
     );
     // Initiate synth for the cloud executable and send a message for display.
     const synthStartTime = Date.now();
@@ -76,26 +72,8 @@
       time: new Date(),
       level: 'info',
     });
-=======
-    const cdkCommandArgs: string[] = [];
-    if (backendId.type === 'sandbox') {
-      cdkCommandArgs.push('--hotswap-fallback');
-      cdkCommandArgs.push('--method=direct');
-      if (deployProps?.secretLastUpdated) {
-        cdkCommandArgs.push(
-          '--context',
-          `secretLastUpdated=${deployProps.secretLastUpdated.getTime()}`,
-        );
-      }
-    }
-
-    if (deployProps?.profile) {
-      cdkCommandArgs.push('--profile', deployProps.profile);
-    }
->>>>>>> 5177bc53
-
-    try {
-<<<<<<< HEAD
+
+    try {
       synthAssembly = await toolkit.synth(cx, {
         stacks: {
           strategy: StackSelectionStrategy.ALL_STACKS,
@@ -103,16 +81,6 @@
       });
     } catch (error) {
       synthError = error as Error;
-=======
-      await this.tryInvokeCdk(
-        InvokableCommand.SYNTH,
-        backendId,
-        this.getAppCommand(),
-        cdkCommandArgs.concat('--quiet'), // don't print the CFN template to stdout
-      );
-    } catch (e) {
-      synthError = e;
->>>>>>> 5177bc53
     }
 
     const synthTimeSeconds =
@@ -169,7 +137,6 @@
       throw this.cdkErrorMapper.getAmplifyError(synthError);
     }
 
-<<<<<<< HEAD
     // Perform actual deployment. CFN or hotswap
     const deployStartTime = Date.now();
     try {
@@ -188,15 +155,6 @@
     } catch (error) {
       throw this.cdkErrorMapper.getAmplifyError(error as Error);
     }
-=======
-    // then deploy with the cloud assembly that was generated during synth
-    const deployResult = await this.tryInvokeCdk(
-      InvokableCommand.DEPLOY,
-      backendId,
-      this.relativeCloudAssemblyLocation,
-      cdkCommandArgs,
-    );
->>>>>>> 5177bc53
 
     return {
       deploymentTimes: {
@@ -215,7 +173,6 @@
     backendId: BackendIdentifier,
     destroyProps?: DestroyProps,
   ) => {
-<<<<<<< HEAD
     const toolkit = this.getCdkToolkit(destroyProps?.profile);
     const deploymentStartTime = Date.now();
     await toolkit.destroy(await this.getCdkCloudAssembly(backendId, toolkit), {
@@ -228,18 +185,6 @@
         totalTime: Math.floor((Date.now() - deploymentStartTime) / 10) / 100,
       },
     };
-=======
-    const cdkCommandArgs: string[] = ['--force'];
-    if (destroyProps?.profile) {
-      cdkCommandArgs.push('--profile', destroyProps.profile);
-    }
-    return this.tryInvokeCdk(
-      InvokableCommand.DESTROY,
-      backendId,
-      this.getAppCommand(),
-      cdkCommandArgs,
-    );
->>>>>>> 5177bc53
   };
 
   /**
@@ -317,7 +262,7 @@
   private getCdkCloudAssembly = (
     backendId: BackendIdentifier,
     toolkit: Toolkit,
-    secretLastUpdated?: number
+    secretLastUpdated?: number,
   ) => {
     const contextParams: {
       [key: string]: unknown;
@@ -336,7 +281,7 @@
       async () => {
         await tsImport(
           pathToFileURL(this.backendLocator.locate()).toString(),
-          import.meta.url
+          import.meta.url,
         );
         /**
           By not having a child process with toolkit lib, the `process.on('beforeExit')` does not execute
@@ -346,7 +291,7 @@
         process.emit('message', 'amplifySynth', undefined);
         return new CloudAssembly(this.absoluteCloudAssemblyLocation);
       },
-      { context: contextParams, outdir: this.absoluteCloudAssemblyLocation }
+      { context: contextParams, outdir: this.absoluteCloudAssemblyLocation },
     );
   };
 
@@ -420,77 +365,6 @@
     }
   };
 
-<<<<<<< HEAD
-=======
-  /**
-   * calls invokeCDK and wrap it in a try catch
-   */
-  private tryInvokeCdk = async (
-    invokableCommand: InvokableCommand,
-    backendId: BackendIdentifier,
-    appArgument: string,
-    additionalArguments?: string[],
-  ): Promise<DeployResult | DestroyResult> => {
-    try {
-      return await this.invokeCdk(
-        invokableCommand,
-        backendId,
-        appArgument,
-        additionalArguments,
-      );
-    } catch (err) {
-      throw this.cdkErrorMapper.getAmplifyError(err as Error);
-    }
-  };
-
-  /**
-   * Executes a CDK command
-   */
-  private invokeCdk = async (
-    invokableCommand: InvokableCommand,
-    backendId: BackendIdentifier,
-    appArgument: string,
-    additionalArguments?: string[],
-  ): Promise<DeployResult | DestroyResult> => {
-    // Basic args
-    const cdkCommandArgs = [
-      'cdk',
-      invokableCommand.toString(),
-      // This is unfortunate. CDK writes everything to stderr without `--ci` flag and we need to differentiate between the two.
-      // See https://github.com/aws/aws-cdk/issues/7717 for more details.
-      '--ci',
-      '--app',
-      appArgument,
-      '--all',
-      '--output',
-      this.relativeCloudAssemblyLocation,
-    ];
-
-    // Add context information if available
-    cdkCommandArgs.push(
-      '--context',
-      `${CDKContextKey.BACKEND_NAMESPACE}=${backendId.namespace}`,
-      '--context',
-      `${CDKContextKey.BACKEND_NAME}=${backendId.name}`,
-    );
-
-    if (backendId.type !== 'sandbox') {
-      cdkCommandArgs.push('--require-approval', 'never');
-    }
-
-    cdkCommandArgs.push(
-      '--context',
-      `${CDKContextKey.DEPLOYMENT_TYPE}=${backendId.type}`,
-    );
-
-    if (additionalArguments) {
-      cdkCommandArgs.push(...additionalArguments);
-    }
-
-    return await this.executeCommand(cdkCommandArgs);
-  };
-
->>>>>>> 5177bc53
   private populateCDKOutputFromStdout = async (
     output: DeployResult | DestroyResult,
     stdout: stream.Readable,
