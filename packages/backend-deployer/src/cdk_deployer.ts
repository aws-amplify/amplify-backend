import { execa } from 'execa';
import stream from 'stream';
import {
  BackendDeployer,
  DeployProps,
} from './cdk_deployer_singleton_factory.js';
import { CdkErrorMapper } from './cdk_error_mapper.js';
import { UniqueBackendIdentifier } from '@aws-amplify/plugin-types';
import { BackendDeploymentType } from '@aws-amplify/platform-core';

const relativeBackendEntryPoint = 'amplify/backend.ts';

/**
 * Commands that can be invoked
 */
enum InvokableCommand {
  DEPLOY = 'deploy',
  DESTROY = 'destroy',
}

/**
 * Invokes CDK command via execa
 */
export class CDKDeployer implements BackendDeployer {
  /**
   * Instantiates instance of CDKDeployer
   */
  constructor(private readonly cdkErrorMapper: CdkErrorMapper) {}
  /**
   * Invokes cdk deploy command
   */
  deploy = async (
    uniqueBackendIdentifier?: UniqueBackendIdentifier,
    deployProps?: DeployProps
  ) => {
    const cdkCommandArgs: string[] = [];
    if (deployProps?.deploymentType === BackendDeploymentType.SANDBOX) {
      cdkCommandArgs.push('--hotswap-fallback');
      cdkCommandArgs.push('--method=direct');
    }
<<<<<<< HEAD
    if (deployProps?.method) {
      cdkCommandArgs.push(`--method=${deployProps.method}`);
    }

    if (deployProps?.additionalArguments) {
      cdkCommandArgs.push(...deployProps.additionalArguments);
    }
=======
>>>>>>> 319e62bb

    await this.invoke(
      InvokableCommand.DEPLOY,
      uniqueBackendIdentifier,
      deployProps?.deploymentType,
      cdkCommandArgs
    );
  };

  /**
   * Invokes cdk destroy command
   */
  destroy = async (uniqueBackendIdentifier?: UniqueBackendIdentifier) => {
    await this.invoke(
      InvokableCommand.DESTROY,
      uniqueBackendIdentifier,
      undefined,
      ['--force']
    );
  };

  /**
   * Executes a CDK command
   */
  private invoke = async (
    invokableCommand: InvokableCommand,
    uniqueBackendIdentifier?: UniqueBackendIdentifier,
    deploymentType?: BackendDeploymentType,
    additionalArguments?: string[]
  ) => {
    // Basic args
    const cdkCommandArgs = [
      'cdk',
      invokableCommand.toString(),
      // This is unfortunate. CDK writes everything to stderr without `--ci` flag and we need to differentiate between the two.
      // See https://github.com/aws/aws-cdk/issues/7717 for more details.
      '--ci',
      '--app',
      `'npx tsx ${relativeBackendEntryPoint}'`,
    ];

    // Add context information if available
    if (uniqueBackendIdentifier) {
      cdkCommandArgs.push(
        '--context',
        `backend-id=${uniqueBackendIdentifier.backendId}`
      );

      if (deploymentType !== BackendDeploymentType.SANDBOX) {
        cdkCommandArgs.push(
          '--context',
          `branch-name=${uniqueBackendIdentifier.disambiguator}`
        );
      }
    }

    if (deploymentType) {
      cdkCommandArgs.push('--context', `deployment-type=${deploymentType}`);
    }

    if (additionalArguments) {
      cdkCommandArgs.push(...additionalArguments);
    }

    try {
      await this.executeChildProcess('npx', cdkCommandArgs);
    } catch (err) {
      throw this.cdkErrorMapper.getHumanReadableError(err as Error);
    }
  };

  /**
   * Wrapper for the child process executor. Helps in unit testing as node:test framework
   * doesn't have capabilities to mock exported functions like `execa` as of right now.
   */
  executeChildProcess = async (command: string, cdkCommandArgs: string[]) => {
    // We let the stdout and stdin inherit and streamed to parent process but pipe
    // the stderr and use it to throw on failure. This is to prevent actual
    // actionable errors being hidden among the stdout. Moreover execa errors are
    // useless when calling CLIs unless you made execa calling error.
    let aggregatedStderr = '';
    const aggregatorStream = new stream.Writable();
    aggregatorStream._write = function (chunk, encoding, done) {
      aggregatedStderr += chunk;
      done();
    };
    const childProcess = execa(command, cdkCommandArgs, {
      stdin: 'inherit',
      stdout: 'inherit',
      stderr: 'pipe',
    });
    childProcess.stderr?.pipe(aggregatorStream);

    try {
      await childProcess;
    } catch (error) {
      // swallow execa error which is not really helpful, rather throw stderr
      throw new Error(aggregatedStderr);
    }
  };
}<|MERGE_RESOLUTION|>--- conflicted
+++ resolved
@@ -38,16 +38,6 @@
       cdkCommandArgs.push('--hotswap-fallback');
       cdkCommandArgs.push('--method=direct');
     }
-<<<<<<< HEAD
-    if (deployProps?.method) {
-      cdkCommandArgs.push(`--method=${deployProps.method}`);
-    }
-
-    if (deployProps?.additionalArguments) {
-      cdkCommandArgs.push(...deployProps.additionalArguments);
-    }
-=======
->>>>>>> 319e62bb
 
     await this.invoke(
       InvokableCommand.DEPLOY,
