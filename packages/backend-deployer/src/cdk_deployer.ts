--- conflicted
+++ resolved
@@ -11,7 +11,6 @@
 import { BackendDeployerEnvironmentVariables } from './environment_variables.js';
 import * as path from 'path';
 
-<<<<<<< HEAD
 const relativeAmplifyBackendDir = 'amplify';
 
 // this path is used as command line args to child processes which expect unix paths
@@ -20,8 +19,6 @@
   'backend.ts'
 );
 
-=======
->>>>>>> 76418777
 /**
  * Commands that can be invoked
  */
@@ -97,19 +94,9 @@
         'tsc',
         '--noEmit',
         '--skipLibCheck',
-<<<<<<< HEAD
         // pointing the project arg to the amplify backend directory will use the tsconfig present in that directory
         '--project',
         relativeAmplifyBackendDir,
-=======
-        '--module',
-        'node16',
-        '--moduleResolution',
-        'node16',
-        '--target',
-        'es2022',
-        this.backendLocator.locate(),
->>>>>>> 76418777
       ]);
     }
   };
