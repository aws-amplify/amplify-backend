import stream from 'stream';
import readline from 'readline';
import process from 'node:process';
import {
  BackendDeployer,
  DeployProps,
  DeployResult,
  DestroyResult,
} from './cdk_deployer_singleton_factory.js';
import { CDKDeploymentError, CdkErrorMapper } from './cdk_error_mapper.js';
import {
  AmplifyIOHost,
  BackendIdentifier,
  type PackageManagerController,
} from '@aws-amplify/plugin-types';
import {
  AmplifyError,
  AmplifyUserError,
  BackendLocator,
  CDKContextKey,
} from '@aws-amplify/platform-core';
import path, { dirname } from 'path';
import {
  HotswapMode,
  RequireApproval,
  StackSelectionStrategy,
  Toolkit,
} from '@aws-cdk/toolkit-lib';
import { tsImport } from 'tsx/esm/api';
import { CloudAssembly } from 'aws-cdk-lib/cx-api';
import { pathToFileURL } from 'url';
import { AssetStaging } from 'aws-cdk-lib/core';

/**
 * Invokes CDK command via execa
 */
export class CDKDeployer implements BackendDeployer {
  private readonly absoluteCloudAssemblyLocation = path.resolve(
    process.cwd(),
    '.amplify/artifacts/cdk.out',
  );

  /**
   * Instantiates instance of CDKDeployer
   */
  constructor(
    private readonly cdkErrorMapper: CdkErrorMapper,
    private readonly backendLocator: BackendLocator,
    private readonly packageManagerController: PackageManagerController,
    private readonly cdkToolkit: Toolkit,
    private readonly ioHost: AmplifyIOHost,
  ) {}

  /**
   * Invokes cdk deploy API
   */
  deploy = async (backendId: BackendIdentifier, deployProps?: DeployProps) => {
    // Hack?? CDK uses global asset cache that is not cleared if assets are
    // changing within the same process (which now happens with CDK Toolkit APIs)
    // See https://github.com/aws/aws-cdk-cli/issues/236
    AssetStaging.clearAssetHashCache();

    const cx = await this.getCdkCloudAssembly(
      backendId,
      deployProps?.secretLastUpdated?.getTime(),
    );
    // Initiate synth for the cloud executable and send a message for display.
    const synthStartTime = Date.now();
    let synthAssembly,
      synthError: Error | undefined = undefined;
    await this.ioHost.notify({
      message: `Backend synthesis started`,
      code: 'SYNTH_STARTED',
      action: 'amplify',
      time: new Date(),
      level: 'info',
      data: undefined,
    });

    try {
      synthAssembly = await this.cdkToolkit.synth(cx, {
        stacks: {
          strategy: StackSelectionStrategy.ALL_STACKS,
        },
      });
    } catch (error) {
      synthError = error as Error;
    }

    const synthTimeSeconds =
      Math.floor((Date.now() - synthStartTime) / 10) / 100;

    await this.ioHost.notify({
      message: `Backend synthesized in ${synthTimeSeconds} seconds`,
      code: 'SYNTH_FINISHED',
      action: 'amplify',
      time: new Date(),
      level: 'result',
      data: undefined,
    });

    // Typescript compilation. For type related errors, we prefer to show errors from TS to customers rather than synth
    const typeCheckStartTime = Date.now();
    await this.ioHost.notify({
      message: `Backend type checks started`,
      code: 'TS_STARTED',
      action: 'amplify',
      time: new Date(),
      level: 'info',
      data: undefined,
    });

    try {
      await this.invokeTsc(deployProps);
    } catch (typeError) {
      if (
        synthError &&
        AmplifyError.isAmplifyError(typeError) &&
        typeError.cause?.message.match(
          /Cannot find module '\$amplify\/env\/.*' or its corresponding type declarations/,
        )
      ) {
        // synth has failed and we don't have auto generated function environment definition files. This
        // resulted in the exception caught here, which is not very useful for the customers.
        // We instead throw the synth error for customers to fix what caused the synth to fail.
        throw this.cdkErrorMapper.getAmplifyError(synthError);
      }
      throw typeError;
    } finally {
      const typeCheckTimeSeconds =
        Math.floor((Date.now() - typeCheckStartTime) / 10) / 100;
      await this.ioHost.notify({
        message: `Type checks completed in ${typeCheckTimeSeconds} seconds`,
        code: 'TS_FINISHED',
        action: 'amplify',
        time: new Date(),
        level: 'result',
        data: undefined,
      });
    }

    // If typescript compilation was successful but synth had failed, we throw synth error
    if (synthError) {
      throw this.cdkErrorMapper.getAmplifyError(synthError);
    }

    // Perform actual deployment. CFN or hotswap
    const deployStartTime = Date.now();
    try {
      await this.cdkToolkit.deploy(synthAssembly!, {
        stacks: {
          strategy: StackSelectionStrategy.ALL_STACKS,
        },
        hotswap:
          backendId.type === 'sandbox'
            ? HotswapMode.FALL_BACK
            : HotswapMode.FULL_DEPLOYMENT,
        ci: backendId.type !== 'sandbox',
        requireApproval:
          backendId.type !== 'sandbox' ? RequireApproval.NEVER : undefined,
      });
    } catch (error) {
      throw this.cdkErrorMapper.getAmplifyError(error as Error);
    }

    return {
      deploymentTimes: {
        synthesisTime: synthTimeSeconds,
        totalTime:
<<<<<<< HEAD
          synthTimeSeconds + (deployResult?.deploymentTimes?.totalTime || 0),
        deploymentTime: deployResult?.deploymentTimes?.deploymentTime,
        hotSwapTime: deployResult?.deploymentTimes?.hotSwapTime,
=======
          synthTimeSeconds +
          Math.floor((Date.now() - deployStartTime) / 10) / 100,
>>>>>>> 9fddf4d7
      },
    };
  };

  /**
   * Invokes cdk destroy API
   */
  destroy = async (backendId: BackendIdentifier) => {
    const deploymentStartTime = Date.now();
    await this.cdkToolkit.destroy(await this.getCdkCloudAssembly(backendId), {
      stacks: {
        strategy: StackSelectionStrategy.ALL_STACKS,
      },
    });
    return {
      deploymentTimes: {
        totalTime: Math.floor((Date.now() - deploymentStartTime) / 10) / 100,
      },
    };
  };

  /**
   * Wrapper for the child process executor. Helps in unit testing as node:test framework
   * doesn't have capabilities to mock exported functions like `execa` as of right now.
   */
  executeCommand = async (
    commandArgs: string[],
    options: { redirectStdoutToStderr: boolean } = {
      redirectStdoutToStderr: false,
    },
  ) => {
    // We let the stdout and stdin inherit and streamed to parent process but pipe
    // the stderr and use it to throw on failure. This is to prevent actual
    // actionable errors being hidden among the stdout. Moreover execa errors are
    // useless when calling CLIs unless you made execa calling error.
    let aggregatedStderr = '';
    const aggregatorStderrStream = new stream.Writable();
    aggregatorStderrStream._write = function (chunk, encoding, done) {
      aggregatedStderr += chunk;
      done();
    };
    const childProcess = this.packageManagerController.runWithPackageManager(
      commandArgs,
      process.cwd(),
      {
        stdin: 'inherit',
        stdout: 'pipe',
        stderr: 'pipe',
        // Piping the output by default strips off the color. This is a workaround to
        // preserve the color being piped to parent process.
        extendEnv: true,
        env: { FORCE_COLOR: '1' },
      },
    );

    childProcess.stderr?.pipe(aggregatorStderrStream);

    if (options?.redirectStdoutToStderr) {
      childProcess.stdout?.pipe(aggregatorStderrStream);
    } else {
      childProcess.stdout?.pipe(process.stdout);
    }

    const cdkOutput = { deploymentTimes: {} };
    if (childProcess.stdout) {
      await this.populateCDKOutputFromStdout(cdkOutput, childProcess.stdout);
    }

    try {
      await childProcess;
      return cdkOutput;
      // eslint-disable-next-line amplify-backend-rules/propagate-error-cause
    } catch (error) {
      // swallow execa error if the cdk cli ran and produced some stderr.
      // Most of the time this error is noise(basically child exited with exit code...)
      // bubbling this up to customers add confusion (Customers don't need to know we are running IPC calls
      // and their exit codes printed while sandbox continue to run). Hence we explicitly don't pass error in the cause
      // rather throw the entire stderr for clients to figure out what to do with it.
      // However if the cdk process didn't run or produced no output, then we have nothing to go on with. So we throw
      // this error to aid in some debugging.
      if (aggregatedStderr.trim()) {
        // If the string is more than 65KB, truncate and keep the last portion.
        // eslint-disable-next-line amplify-backend-rules/prefer-amplify-errors
        throw new Error(this.truncateString(aggregatedStderr, 65000));
      } else {
        throw error;
      }
    }
  };

  /**
   * Build cloud executable from dynamically importing the cdk ts file, i.e. backend.ts
   */
  private getCdkCloudAssembly = (
    backendId: BackendIdentifier,
    secretLastUpdated?: number,
  ) => {
    const contextParams: {
      [key: string]: unknown;
    } = {};

    if (backendId.type === 'sandbox') {
      if (secretLastUpdated) {
        contextParams['secretLastUpdated'] = secretLastUpdated;
      }
    }

    contextParams[CDKContextKey.BACKEND_NAMESPACE] = backendId.namespace;
    contextParams[CDKContextKey.BACKEND_NAME] = backendId.name;
    contextParams[CDKContextKey.DEPLOYMENT_TYPE] = backendId.type;
    return this.cdkToolkit.fromAssemblyBuilder(
      async () => {
        await tsImport(
          pathToFileURL(this.backendLocator.locate()).toString(),
          import.meta.url,
        );
        /**
          By not having a child process with toolkit lib, the `process.on('beforeExit')` does not execute
          on the CDK side resulting in the app not getting synthesized properly. So we send a signal/message
          to the same process and catch it in backend package where App is initialized to explicitly perform synth
         */
        process.emit('message', 'amplifySynth', undefined);
        return new CloudAssembly(this.absoluteCloudAssemblyLocation);
      },
      { context: contextParams, outdir: this.absoluteCloudAssemblyLocation },
    );
  };

  private truncateString = (str: string, size: number) => {
    const encoder = new TextEncoder();
    const decoder = new TextDecoder();
    const encoded = encoder.encode(str);
    return encoded.byteLength > size
      ? '...truncated...' + decoder.decode(encoded.slice(-size))
      : str;
  };

  private invokeTsc = async (deployProps?: DeployProps) => {
    if (!deployProps?.validateAppSources) {
      return;
    }
    try {
      await this.executeCommand(
        [
          'tsc',
          '--showConfig',
          '--project',
          dirname(this.backendLocator.locate()),
        ],
        { redirectStdoutToStderr: true }, // TSC prints errors to stdout by default
      );
    } catch {
      // If we cannot load ts config, turn off type checking
      return;
    }
    try {
      await this.executeCommand(
        [
          'tsc',
          '--noEmit',
          '--skipLibCheck',
          // pointing the project arg to the amplify backend directory will use the tsconfig present in that directory
          '--project',
          dirname(this.backendLocator.locate()),
        ],
        { redirectStdoutToStderr: true }, // TSC prints errors to stdout by default
      );
    } catch (err) {
      throw new AmplifyUserError<CDKDeploymentError>(
        'SyntaxError',
        {
          message: 'TypeScript validation check failed.',
          resolution:
            'Fix the syntax and type errors in your backend definition.',
        },
        err instanceof Error ? err : undefined,
      );
    }
  };

  private populateCDKOutputFromStdout = async (
    output: DeployResult | DestroyResult,
    stdout: stream.Readable,
  ) => {
    const regexTotalTime = /✨ {2}Total time: (\d*\.*\d*)s.*/;
    const regexSynthTime = /✨ {2}Synthesis time: (\d*\.*\d*)s/;
    const regexDeploymentTime = /✨ {2}Deployment time: (\d*\.*\d*)s/;
    const regexHotSwappingResources = /✨ {1}hotswapping resources:/;
    let isHotSwapping = false;
    const reader = readline.createInterface(stdout);
    for await (const line of reader) {
      if (line.includes('✨')) {
        // Good chance that it contains timing information
        const totalTime = line.match(regexTotalTime);
        if (totalTime && totalTime.length > 1 && !isNaN(+totalTime[1])) {
          output.deploymentTimes.totalTime = +totalTime[1];
        }
        const synthTime = line.match(regexSynthTime);
        if (synthTime && synthTime.length > 1 && !isNaN(+synthTime[1])) {
          output.deploymentTimes.synthesisTime = +synthTime[1];
        }
        const deploymentTime = line.match(regexDeploymentTime);
        isHotSwapping = isHotSwapping
          ? isHotSwapping
          : line.match(regexHotSwappingResources) !== null;
        if (
          deploymentTime &&
          deploymentTime.length > 1 &&
          !isNaN(+deploymentTime[1])
        ) {
          if (isHotSwapping) {
            output.deploymentTimes.hotSwapTime = +deploymentTime[1];
          } else {
            output.deploymentTimes.deploymentTime = +deploymentTime[1];
          }
        }
      }
    }
  };
}<|MERGE_RESOLUTION|>--- conflicted
+++ resolved
@@ -167,14 +167,10 @@
       deploymentTimes: {
         synthesisTime: synthTimeSeconds,
         totalTime:
-<<<<<<< HEAD
-          synthTimeSeconds + (deployResult?.deploymentTimes?.totalTime || 0),
-        deploymentTime: deployResult?.deploymentTimes?.deploymentTime,
-        hotSwapTime: deployResult?.deploymentTimes?.hotSwapTime,
-=======
           synthTimeSeconds +
           Math.floor((Date.now() - deployStartTime) / 10) / 100,
->>>>>>> 9fddf4d7
+        deploymentTime: Math.floor((Date.now() - deployStartTime) / 10) / 100,
+        hotSwapTime: Math.floor((Date.now() - deployStartTime) / 10) / 100,
       },
     };
   };
