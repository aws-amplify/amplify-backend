--- conflicted
+++ resolved
@@ -2,11 +2,8 @@
   "extends": "../../tsconfig.base.json",
   "compilerOptions": { "rootDir": "src", "outDir": "lib" },
   "references": [
-<<<<<<< HEAD
     { "path": "../backend-output-schemas" },
-=======
     { "path": "../backend-secret" },
->>>>>>> 98b17069
     { "path": "../client-config" },
     { "path": "../deployed-backend-client" },
     { "path": "../form-generator" },
