--- conflicted
+++ resolved
@@ -2,12 +2,9 @@
   "extends": "../../tsconfig.base.json",
   "compilerOptions": { "rootDir": "src", "outDir": "lib" },
   "references": [
-<<<<<<< HEAD
     { "path": "../deployed-backend-client" },
     { "path": "../form-generator" },
     { "path": "../model-generator" },
-=======
->>>>>>> b48dae80
     { "path": "../client-config" },
     { "path": "../deployed-backend-client" },
     { "path": "../sandbox" }
