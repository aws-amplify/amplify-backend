--- conflicted
+++ resolved
@@ -1,7 +1,5 @@
 # @aws-amplify/backend-cli
 
-<<<<<<< HEAD
-=======
 ## 0.12.0-beta.17
 
 ### Patch Changes
@@ -37,7 +35,6 @@
   - @aws-amplify/form-generator@0.8.0-beta.2
   - @aws-amplify/sandbox@0.5.2-beta.12
 
->>>>>>> 77862198
 ## 0.12.0-beta.14
 
 ### Minor Changes
