import { beforeEach, describe, it, mock } from 'node:test';
import yargs, { CommandModule } from 'yargs';
import {
  TestCommandError,
  TestCommandRunner,
} from '../../test-utils/command_runner.js';
import assert from 'node:assert';
import {
  PipelineDeployCommand,
  PipelineDeployCommandOptions,
} from './pipeline_deploy_command.js';
import {
  BackendDeployerFactory,
  BackendDeployerOutputFormatter,
} from '@aws-amplify/backend-deployer';
import {
  LogLevel,
  PackageManagerControllerFactory,
  Printer,
} from '@aws-amplify/cli-core';
import { ClientConfigGeneratorAdapter } from '../../client-config/client_config_generator_adapter.js';
import {
  ClientConfigFormat,
  ClientConfigVersionOption,
  DEFAULT_CLIENT_CONFIG_VERSION,
} from '@aws-amplify/client-config';
import { S3Client } from '@aws-sdk/client-s3';
import { AmplifyClient } from '@aws-sdk/client-amplify';
import { CloudFormationClient } from '@aws-sdk/client-cloudformation';
import { AmplifyIOHost } from '@aws-amplify/plugin-types';

void describe('deploy command', () => {
  const clientConfigGenerator = new ClientConfigGeneratorAdapter({
    getS3Client: () => new S3Client(),
    getAmplifyClient: () => new AmplifyClient(),
    getCloudFormationClient: () => new CloudFormationClient(),
  });
  const generateClientConfigMock = mock.method(
    clientConfigGenerator,
    'generateClientConfigToFile',
    () => Promise.resolve(),
  );
  const mockIoHost: AmplifyIOHost = {
    notify: mock.fn(),
    requestResponse: mock.fn(),
  };
  const mockProfileResolver = mock.fn();

  const packageManagerControllerFactory = new PackageManagerControllerFactory(
    process.cwd(),
    new Printer(LogLevel.DEBUG),
  );
  const formatterStub: BackendDeployerOutputFormatter = {
    normalizeAmpxCommand: () => 'test command',
  };
  const getCommandRunner = (isCI = false) => {
    const backendDeployerFactory = new BackendDeployerFactory(
      packageManagerControllerFactory.getPackageManagerController(),
      formatterStub,
<<<<<<< HEAD
      mockIoHost,
      mockProfileResolver
=======
>>>>>>> 5177bc53
    );
    const backendDeployer = backendDeployerFactory.getInstance();
    const deployCommand = new PipelineDeployCommand(
      clientConfigGenerator,
      backendDeployer,
      isCI,
    ) as CommandModule<object, PipelineDeployCommandOptions>;
    const parser = yargs().command(deployCommand);
    return new TestCommandRunner(parser);
  };

  beforeEach(() => {
    generateClientConfigMock.mock.resetCalls();
  });

  void it('shows the command description with --help', async () => {
    const output = await getCommandRunner().runCommand('--help');
    assert.match(output, /Commands:/);
    assert.match(
      output,
      /Command to deploy backends in a custom CI\/CD pipeline/,
    );
  });

  void it('fails if required arguments are not supplied', async () => {
    const output = await getCommandRunner().runCommand('pipeline-deploy');
    assert.match(output, /Missing required arguments/);
    assert.equal(generateClientConfigMock.mock.callCount(), 0);
  });

  void it('throws error if not in CI environment', async () => {
    await assert.rejects(
      () =>
        getCommandRunner().runCommand(
          'pipeline-deploy --app-id abc --branch test-branch',
        ),
      (err: TestCommandError) => {
        assert.match(
          err.error.message,
          /It looks like this command is being run outside of a CI\/CD workflow/,
        );
        assert.deepStrictEqual(
          err.error.name,
          'RunningPipelineDeployNotInCiError',
        );
        return true;
      },
    );
    assert.equal(generateClientConfigMock.mock.callCount(), 0);
  });

  void it('executes backend deployer in CI environments', async () => {
    const backendDeployerFactory = new BackendDeployerFactory(
      packageManagerControllerFactory.getPackageManagerController(),
      formatterStub,
<<<<<<< HEAD
      mockIoHost,
      mockProfileResolver
=======
>>>>>>> 5177bc53
    );
    const mockDeploy = mock.method(
      backendDeployerFactory.getInstance(),
      'deploy',
      () => Promise.resolve(),
    );
    await getCommandRunner(true).runCommand(
      'pipeline-deploy --app-id abc --branch test-branch',
    );
    assert.strictEqual(mockDeploy.mock.callCount(), 1);
    assert.deepStrictEqual(mockDeploy.mock.calls[0].arguments, [
      {
        name: 'test-branch',
        namespace: 'abc',
        type: 'branch',
      },
      {
        validateAppSources: true,
      },
    ]);
    assert.equal(generateClientConfigMock.mock.callCount(), 1);
  });

  void it('allows --outputs-out-dir argument', async () => {
    const backendDeployerFactory = new BackendDeployerFactory(
      packageManagerControllerFactory.getPackageManagerController(),
      formatterStub,
<<<<<<< HEAD
      mockIoHost,
      mockProfileResolver
=======
>>>>>>> 5177bc53
    );
    const mockDeploy = mock.method(
      backendDeployerFactory.getInstance(),
      'deploy',
      () => Promise.resolve(),
    );
    await getCommandRunner(true).runCommand(
      'pipeline-deploy --app-id abc --branch test-branch --outputs-out-dir src',
    );
    assert.strictEqual(mockDeploy.mock.callCount(), 1);
    assert.deepStrictEqual(mockDeploy.mock.calls[0].arguments, [
      {
        name: 'test-branch',
        namespace: 'abc',
        type: 'branch',
      },
      {
        validateAppSources: true,
      },
    ]);
    assert.equal(generateClientConfigMock.mock.callCount(), 1);
    assert.deepStrictEqual(generateClientConfigMock.mock.calls[0].arguments, [
      {
        name: 'test-branch',
        namespace: 'abc',
        type: 'branch',
      },
      DEFAULT_CLIENT_CONFIG_VERSION,
      'src',
      undefined,
    ]);
  });

  void it('allows --outputs-version argument to generate legacy config', async () => {
    const backendDeployerFactory = new BackendDeployerFactory(
      packageManagerControllerFactory.getPackageManagerController(),
      formatterStub,
<<<<<<< HEAD
      mockIoHost,
      mockProfileResolver
=======
>>>>>>> 5177bc53
    );
    const mockDeploy = mock.method(
      backendDeployerFactory.getInstance(),
      'deploy',
      () => Promise.resolve(),
    );
    await getCommandRunner(true).runCommand(
      'pipeline-deploy --app-id abc --branch test-branch --outputs-version 0',
    );
    assert.strictEqual(mockDeploy.mock.callCount(), 1);
    assert.deepStrictEqual(mockDeploy.mock.calls[0].arguments, [
      {
        name: 'test-branch',
        namespace: 'abc',
        type: 'branch',
      },
      {
        validateAppSources: true,
      },
    ]);
    assert.equal(generateClientConfigMock.mock.callCount(), 1);
    assert.deepStrictEqual(generateClientConfigMock.mock.calls[0].arguments, [
      {
        name: 'test-branch',
        namespace: 'abc',
        type: 'branch',
      },
      ClientConfigVersionOption.V0,
      undefined,
      undefined,
    ]);
  });

  void it('allows --outputs-format argument', async () => {
    const backendDeployerFactory = new BackendDeployerFactory(
      packageManagerControllerFactory.getPackageManagerController(),
      formatterStub,
<<<<<<< HEAD
      mockIoHost,
      mockProfileResolver
=======
>>>>>>> 5177bc53
    );
    const mockDeploy = mock.method(
      backendDeployerFactory.getInstance(),
      'deploy',
      () => Promise.resolve(),
    );
    await getCommandRunner(true).runCommand(
      'pipeline-deploy --app-id abc --branch test-branch --outputs-format dart',
    );
    assert.strictEqual(mockDeploy.mock.callCount(), 1);
    assert.deepStrictEqual(mockDeploy.mock.calls[0].arguments, [
      {
        name: 'test-branch',
        namespace: 'abc',
        type: 'branch',
      },
      {
        validateAppSources: true,
      },
    ]);
    assert.equal(generateClientConfigMock.mock.callCount(), 1);
    assert.deepStrictEqual(generateClientConfigMock.mock.calls[0].arguments, [
      {
        name: 'test-branch',
        namespace: 'abc',
        type: 'branch',
      },
      DEFAULT_CLIENT_CONFIG_VERSION,
      undefined,
      ClientConfigFormat.DART,
    ]);
  });

  void it('throws when --branch argument has no input', async () => {
    await assert.rejects(
      async () =>
        await getCommandRunner(true).runCommand(
          'pipeline-deploy --app-id abc --branch',
        ),
      (error: TestCommandError) => {
        assert.strictEqual(error.error.name, 'InvalidCommandInputError');
        assert.strictEqual(error.error.message, 'Invalid --branch or --app-id');
        return true;
      },
    );
  });

  void it('throws when --app-id argument has no input', async () => {
    await assert.rejects(
      async () =>
        await getCommandRunner(true).runCommand(
          'pipeline-deploy --app-id --branch testBranch',
        ),
      (error: TestCommandError) => {
        assert.strictEqual(error.error.name, 'InvalidCommandInputError');
        assert.strictEqual(error.error.message, 'Invalid --branch or --app-id');
        return true;
      },
    );
  });
});<|MERGE_RESOLUTION|>--- conflicted
+++ resolved
@@ -57,11 +57,8 @@
     const backendDeployerFactory = new BackendDeployerFactory(
       packageManagerControllerFactory.getPackageManagerController(),
       formatterStub,
-<<<<<<< HEAD
-      mockIoHost,
-      mockProfileResolver
-=======
->>>>>>> 5177bc53
+      mockIoHost,
+      mockProfileResolver,
     );
     const backendDeployer = backendDeployerFactory.getInstance();
     const deployCommand = new PipelineDeployCommand(
@@ -117,11 +114,8 @@
     const backendDeployerFactory = new BackendDeployerFactory(
       packageManagerControllerFactory.getPackageManagerController(),
       formatterStub,
-<<<<<<< HEAD
-      mockIoHost,
-      mockProfileResolver
-=======
->>>>>>> 5177bc53
+      mockIoHost,
+      mockProfileResolver,
     );
     const mockDeploy = mock.method(
       backendDeployerFactory.getInstance(),
@@ -149,11 +143,8 @@
     const backendDeployerFactory = new BackendDeployerFactory(
       packageManagerControllerFactory.getPackageManagerController(),
       formatterStub,
-<<<<<<< HEAD
-      mockIoHost,
-      mockProfileResolver
-=======
->>>>>>> 5177bc53
+      mockIoHost,
+      mockProfileResolver,
     );
     const mockDeploy = mock.method(
       backendDeployerFactory.getInstance(),
@@ -191,11 +182,8 @@
     const backendDeployerFactory = new BackendDeployerFactory(
       packageManagerControllerFactory.getPackageManagerController(),
       formatterStub,
-<<<<<<< HEAD
-      mockIoHost,
-      mockProfileResolver
-=======
->>>>>>> 5177bc53
+      mockIoHost,
+      mockProfileResolver,
     );
     const mockDeploy = mock.method(
       backendDeployerFactory.getInstance(),
@@ -233,11 +221,8 @@
     const backendDeployerFactory = new BackendDeployerFactory(
       packageManagerControllerFactory.getPackageManagerController(),
       formatterStub,
-<<<<<<< HEAD
-      mockIoHost,
-      mockProfileResolver
-=======
->>>>>>> 5177bc53
+      mockIoHost,
+      mockProfileResolver,
     );
     const mockDeploy = mock.method(
       backendDeployerFactory.getInstance(),
