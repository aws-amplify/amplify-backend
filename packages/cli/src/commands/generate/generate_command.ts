import { Argv, CommandModule } from 'yargs';
import { GenerateConfigCommand } from './config/generate_config_command.js';
<<<<<<< HEAD
import { GenerateFormsCommand } from './forms/generate_forms_command.js';
=======
import { GenerateGraphqlClientCodeCommand } from './graphql-client-code/generate_graphql_client_code_command.js';
>>>>>>> 6ec93aed

/**
 * An entry point for generate command.
 */
export class GenerateCommand implements CommandModule {
  /**
   * @inheritDoc
   */
  readonly command: string;

  /**
   * @inheritDoc
   */
  readonly describe: string;

  /**
   * Creates top level entry point for generate command.
   */
  constructor(
    private readonly generateConfigCommand: GenerateConfigCommand,
<<<<<<< HEAD
    private readonly generateFormsCommand: GenerateFormsCommand
=======
    private readonly generateGraphqlClientCodeCommand: GenerateGraphqlClientCodeCommand
>>>>>>> 6ec93aed
  ) {
    this.command = 'generate';
    this.describe = 'Generates post deployment artifacts';
  }

  /**
   * @inheritDoc
   */
  handler = (): void | Promise<void> => {
    // CommandModule requires handler implementation. But this is never called if top level command
    // is configured to require subcommand.
    // Help is printed by default in that case before ever attempting to call handler.
    throw new Error('Top level generate handler should never be called');
  };

  builder = (yargs: Argv): Argv => {
    return (
      yargs
        // Cast to erase options types used in internal sub command implementation. Otherwise, compiler fails here.
        .command(this.generateConfigCommand as unknown as CommandModule)
<<<<<<< HEAD
        .command(this.generateFormsCommand as unknown as CommandModule)
=======
        .command(
          this.generateGraphqlClientCodeCommand as unknown as CommandModule
        )
>>>>>>> 6ec93aed
        .demandCommand()
        .strictCommands()
        .recommendCommands()
    );
  };
}<|MERGE_RESOLUTION|>--- conflicted
+++ resolved
@@ -1,10 +1,7 @@
 import { Argv, CommandModule } from 'yargs';
 import { GenerateConfigCommand } from './config/generate_config_command.js';
-<<<<<<< HEAD
 import { GenerateFormsCommand } from './forms/generate_forms_command.js';
-=======
 import { GenerateGraphqlClientCodeCommand } from './graphql-client-code/generate_graphql_client_code_command.js';
->>>>>>> 6ec93aed
 
 /**
  * An entry point for generate command.
@@ -25,11 +22,8 @@
    */
   constructor(
     private readonly generateConfigCommand: GenerateConfigCommand,
-<<<<<<< HEAD
-    private readonly generateFormsCommand: GenerateFormsCommand
-=======
+    private readonly generateFormsCommand: GenerateFormsCommand,
     private readonly generateGraphqlClientCodeCommand: GenerateGraphqlClientCodeCommand
->>>>>>> 6ec93aed
   ) {
     this.command = 'generate';
     this.describe = 'Generates post deployment artifacts';
@@ -50,13 +44,10 @@
       yargs
         // Cast to erase options types used in internal sub command implementation. Otherwise, compiler fails here.
         .command(this.generateConfigCommand as unknown as CommandModule)
-<<<<<<< HEAD
         .command(this.generateFormsCommand as unknown as CommandModule)
-=======
         .command(
           this.generateGraphqlClientCodeCommand as unknown as CommandModule
         )
->>>>>>> 6ec93aed
         .demandCommand()
         .strictCommands()
         .recommendCommands()
