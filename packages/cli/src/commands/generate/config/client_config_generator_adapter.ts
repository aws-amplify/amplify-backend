import {
  BackendIdentifier,
  generateClientConfig as generateConfig,
  ClientConfig,
  ClientConfigWriter,
} from '@aws-amplify/client-config';
import { AwsCredentialIdentityProvider } from '@aws-sdk/types';

/**
 * Adapts static generateClientConfigToFile from @aws-amplify/client-config call to make it injectable and testable.
 */
export class ClientConfigGeneratorAdapter {
  /**
   * Creates new adapter for generateClientConfigToFile from @aws-amplify/client-config.
   */
  constructor(
    private readonly awsCredentialProvider: AwsCredentialIdentityProvider,
    private readonly clientConfigWriter: ClientConfigWriter
  ) {}
  /**
   * Generates the client configuration for a given backend
   */
  async generateClientConfig(
    backendIdentifier: BackendIdentifier
  ): Promise<ClientConfig> {
    return generateConfig(this.awsCredentialProvider, backendIdentifier);
  }

  /**
   * Calls generateClientConfigToFile from @aws-amplify/client-config.
   * @deprecated
   * @see generateClientConfigToFile for more information.
   */
  generateClientConfigToFile = async (
    backendIdentifier: BackendIdentifier,
    targetPath: string
<<<<<<< HEAD
  ): Promise<void> {
    const clientConfig = await this.generateClientConfig(backendIdentifier);
    this.clientConfigWriter.writeClientConfig(clientConfig, targetPath);
  }
=======
  ): Promise<void> => {
    await generateClientConfigToFile(
      this.awsCredentialProvider,
      backendIdentifier,
      targetPath
    );
  };
>>>>>>> 3bda96ff
}<|MERGE_RESOLUTION|>--- conflicted
+++ resolved
@@ -20,11 +20,11 @@
   /**
    * Generates the client configuration for a given backend
    */
-  async generateClientConfig(
+  generateClientConfig = async (
     backendIdentifier: BackendIdentifier
-  ): Promise<ClientConfig> {
+  ): Promise<ClientConfig> => {
     return generateConfig(this.awsCredentialProvider, backendIdentifier);
-  }
+  };
 
   /**
    * Calls generateClientConfigToFile from @aws-amplify/client-config.
@@ -34,18 +34,8 @@
   generateClientConfigToFile = async (
     backendIdentifier: BackendIdentifier,
     targetPath: string
-<<<<<<< HEAD
-  ): Promise<void> {
+  ): Promise<void> => {
     const clientConfig = await this.generateClientConfig(backendIdentifier);
     this.clientConfigWriter.writeClientConfig(clientConfig, targetPath);
-  }
-=======
-  ): Promise<void> => {
-    await generateClientConfigToFile(
-      this.awsCredentialProvider,
-      backendIdentifier,
-      targetPath
-    );
   };
->>>>>>> 3bda96ff
 }