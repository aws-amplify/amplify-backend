import { ArgumentsCamelCase, Argv, CommandModule } from 'yargs';
import path from 'path';
import {
  ClientConfigWriter,
  BackendIdentifier,
} from '@aws-amplify/client-config';
import { AppNameResolver } from '../../../local_app_name_resolver.js';
import { ClientConfigGeneratorAdapter } from './client_config_generator_adapter.js';

export type GenerateConfigCommandOptions = {
  stack: string | undefined;
  appId: string | undefined;
  branch: string | undefined;
  out: string | undefined;
};

/**
 * Command that generates client config.
 */
export class GenerateConfigCommand
  implements CommandModule<object, GenerateConfigCommandOptions>
{
  /**
   * @inheritDoc
   */
  readonly command: string;

  /**
   * @inheritDoc
   */
  readonly describe: string;

  private readonly missingArgsError = new Error(
    'Either --stack or --branch must be provided'
  );

  /**
   * Creates client config generation command.
   */
  constructor(
    private readonly clientConfigGenerator: ClientConfigGeneratorAdapter,
    private readonly appNameResolver: AppNameResolver,
    private readonly clientConfigWriter: ClientConfigWriter
  ) {
    this.command = 'config';
    this.describe = 'Generates client config';
  }

  /**
   * @inheritDoc
   */
  handler = async (
    args: ArgumentsCamelCase<GenerateConfigCommandOptions>
  ): Promise<void> => {
    const backendIdentifier = await this.getBackendIdentifier(args);

    let targetPath: string;
    if (args.out) {
      if (path.isAbsolute(args.out)) {
        targetPath = args.out;
      } else {
        targetPath = path.resolve(process.cwd(), args.out);
      }
    } else {
      targetPath = path.resolve(process.cwd(), 'amplifyconfiguration.js');
    }
<<<<<<< HEAD

=======
>>>>>>> 768b1d12
    const config = await this.clientConfigGenerator.generateClientConfig(
      backendIdentifier
    );
    this.clientConfigWriter.writeClientConfig(config, targetPath);
  };

  /**
   * Translates args to BackendIdentifier.
   * Throws if translation can't be made (this should never happen if command validation works correctly).
   */
  private getBackendIdentifier = async (
    args: ArgumentsCamelCase<GenerateConfigCommandOptions>
  ): Promise<BackendIdentifier> => {
    if (args.stack) {
      return { stackName: args.stack };
    } else if (args.appId && args.branch) {
      return { backendId: args.appId, branchName: args.branch };
    } else if (args.branch) {
      return {
        appName: await this.appNameResolver.resolve(),
        branchName: args.branch,
      };
    } else {
      throw this.missingArgsError;
    }
  };

  /**
   * @inheritDoc
   */
  builder = (yargs: Argv): Argv<GenerateConfigCommandOptions> => {
    return yargs
      .option('stack', {
        conflicts: ['appId', 'branch'],
        describe: 'A stack name that contains an Amplify backend',
        type: 'string',
        array: false,
        group: 'Stack identifier',
      })
      .option('appId', {
        conflicts: ['stack'],
        describe: 'The Amplify App ID of the project',
        type: 'string',
        array: false,
        implies: 'branch',
        group: 'Project identifier',
      })
      .option('branch', {
        conflicts: ['stack'],
        describe: 'A git branch of the Amplify project',
        type: 'string',
        array: false,
        group: 'Project identifier',
      })
      .option('out', {
        describe:
          'A path to directory where config is written. If not provided defaults to current process working directory.',
        type: 'string',
        array: false,
      })
      .check((argv) => {
        if (!argv.stack && !argv.branch) {
          throw this.missingArgsError;
        }
        return true;
      });
  };
}<|MERGE_RESOLUTION|>--- conflicted
+++ resolved
@@ -64,10 +64,6 @@
     } else {
       targetPath = path.resolve(process.cwd(), 'amplifyconfiguration.js');
     }
-<<<<<<< HEAD
-
-=======
->>>>>>> 768b1d12
     const config = await this.clientConfigGenerator.generateClientConfig(
       backendIdentifier
     );
