import { ArgumentsCamelCase, Argv, CommandModule } from 'yargs';
import path from 'path';
import {
  ClientConfigWriter,
  BackendIdentifier,
} from '@aws-amplify/client-config';
import { AppNameResolver } from '../../../local_app_name_resolver.js';
import { ClientConfigGeneratorAdapter } from './client_config_generator_adapter.js';

export type GenerateConfigCommandOptions = {
  stack: string | undefined;
  appId: string | undefined;
  branch: string | undefined;
  out: string | undefined;
};

/**
 * Command that generates client config.
 */
export class GenerateConfigCommand
  implements CommandModule<object, GenerateConfigCommandOptions>
{
  /**
   * @inheritDoc
   */
  readonly command: string;

  /**
   * @inheritDoc
   */
  readonly describe: string;

  private readonly missingArgsError = new Error(
    'Either --stack or --branch must be provided'
  );

  /**
   * Creates client config generation command.
   */
  constructor(
    private readonly clientConfigGenerator: ClientConfigGeneratorAdapter,
    private readonly appNameResolver: AppNameResolver,
    private readonly clientConfigWriter: ClientConfigWriter
  ) {
    this.command = 'config';
    this.describe = 'Generates client config';
  }

  /**
   * @inheritDoc
   */
  handler = async (
    args: ArgumentsCamelCase<GenerateConfigCommandOptions>
  ): Promise<void> => {
    const backendIdentifier = await this.getBackendIdentifier(args);

    let targetPath: string;
    if (args.out) {
      if (path.isAbsolute(args.out)) {
        targetPath = args.out;
      } else {
        targetPath = path.resolve(process.cwd(), args.out);
      }
    } else {
      targetPath = path.resolve(process.cwd(), 'amplifyconfiguration.js');
    }
<<<<<<< HEAD
    const config = await this.clientConfigGenerator.generateClientConfig(
      backendIdentifier
=======
    await this.clientConfigGenerator.generateClientConfigToFile(
      backendIdentifier,
      targetPath
>>>>>>> a5a20680
    );
    this.clientConfigWriter.writeClientConfig(config, targetPath);
  };

  /**
   * Translates args to BackendIdentifier.
   * Throws if translation can't be made (this should never happen if command validation works correctly).
   */
  private getBackendIdentifier = async (
    args: ArgumentsCamelCase<GenerateConfigCommandOptions>
  ): Promise<BackendIdentifier> => {
    if (args.stack) {
      return { stackName: args.stack };
    } else if (args.appId && args.branch) {
      return { backendId: args.appId, branchName: args.branch };
    } else if (args.branch) {
      return {
        appName: await this.appNameResolver.resolve(),
        branchName: args.branch,
      };
    } else {
      throw this.missingArgsError;
    }
  };

  /**
   * @inheritDoc
   */
  builder = (yargs: Argv): Argv<GenerateConfigCommandOptions> => {
    return yargs
      .option('stack', {
        conflicts: ['appId', 'branch'],
        describe: 'A stack name that contains an Amplify backend',
        type: 'string',
        array: false,
        group: 'Stack identifier',
      })
      .option('appId', {
        conflicts: ['stack'],
        describe: 'The Amplify App ID of the project',
        type: 'string',
        array: false,
        implies: 'branch',
        group: 'Project identifier',
      })
      .option('branch', {
        conflicts: ['stack'],
        describe: 'A git branch of the Amplify project',
        type: 'string',
        array: false,
        group: 'Project identifier',
      })
      .option('out', {
        describe:
          'A path to directory where config is written. If not provided defaults to current process working directory.',
        type: 'string',
        array: false,
      })
      .check((argv) => {
        if (!argv.stack && !argv.branch) {
          throw this.missingArgsError;
        }
        return true;
      });
  };
}<|MERGE_RESOLUTION|>--- conflicted
+++ resolved
@@ -1,9 +1,6 @@
 import { ArgumentsCamelCase, Argv, CommandModule } from 'yargs';
 import path from 'path';
-import {
-  ClientConfigWriter,
-  BackendIdentifier,
-} from '@aws-amplify/client-config';
+import { BackendIdentifier } from '@aws-amplify/client-config';
 import { AppNameResolver } from '../../../local_app_name_resolver.js';
 import { ClientConfigGeneratorAdapter } from './client_config_generator_adapter.js';
 
@@ -39,8 +36,7 @@
    */
   constructor(
     private readonly clientConfigGenerator: ClientConfigGeneratorAdapter,
-    private readonly appNameResolver: AppNameResolver,
-    private readonly clientConfigWriter: ClientConfigWriter
+    private readonly appNameResolver: AppNameResolver
   ) {
     this.command = 'config';
     this.describe = 'Generates client config';
@@ -64,16 +60,10 @@
     } else {
       targetPath = path.resolve(process.cwd(), 'amplifyconfiguration.js');
     }
-<<<<<<< HEAD
-    const config = await this.clientConfigGenerator.generateClientConfig(
-      backendIdentifier
-=======
     await this.clientConfigGenerator.generateClientConfigToFile(
       backendIdentifier,
       targetPath
->>>>>>> a5a20680
     );
-    this.clientConfigWriter.writeClientConfig(config, targetPath);
   };
 
   /**
