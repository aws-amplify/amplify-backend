--- conflicted
+++ resolved
@@ -21,11 +21,8 @@
       sandboxIdentifier?: string,
     ) => Promise<BackendIdentifier>,
     private readonly getUsageDataEmitter: () => Promise<UsageDataEmitter>,
-<<<<<<< HEAD
     private readonly getTelemetryDataEmitter: () => Promise<TelemetryDataEmitter>,
-=======
     private readonly noticesRenderer: NoticesRenderer,
->>>>>>> 9fddf4d7
   ) {}
 
   getSandboxEventHandlers: SandboxEventHandlerCreator = ({
@@ -94,19 +91,6 @@
               subCommands: 'SandboxEvent',
             });
           } else {
-<<<<<<< HEAD
-            await usageDataEmitter.emitFailure(
-              AmplifyError.fromError(deployError),
-              {
-                command: 'Sandbox',
-              },
-            );
-            await telemetryDataEmitter.emitFailure(
-              AmplifyError.fromError(deployError),
-              undefined,
-              { subCommands: 'SandboxEvent' },
-            );
-=======
             const amplifyError = AmplifyError.fromError(deployError);
             await this.noticesRenderer.tryFindAndPrintApplicableNotices({
               event: 'postDeployment',
@@ -115,7 +99,9 @@
             await usageDataEmitter.emitFailure(amplifyError, {
               command: 'Sandbox',
             });
->>>>>>> 9fddf4d7
+            await telemetryDataEmitter.emitFailure(amplifyError, undefined, {
+              subCommands: 'SandboxEvent',
+            });
           }
         },
       ],
