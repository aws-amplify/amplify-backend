import { beforeEach, describe, it, mock } from 'node:test';
import { AmplifyPrompter, printer } from '@aws-amplify/cli-core';
import yargs, { CommandModule } from 'yargs';
import {
  TestCommandError,
  TestCommandRunner,
} from '../../test-utils/command_runner.js';
import assert from 'node:assert';
import fs from 'fs';
import fsp from 'fs/promises';
import { EventHandler, SandboxCommand } from './sandbox_command.js';
import { createSandboxCommand } from './sandbox_command_factory.js';
import { SandboxDeleteCommand } from './sandbox-delete/sandbox_delete_command.js';
import { Sandbox, SandboxSingletonFactory } from '@aws-amplify/sandbox';
import { createSandboxSecretCommand } from './sandbox-secret/sandbox_secret_command_factory.js';
import { ClientConfigGeneratorAdapter } from '../../client-config/client_config_generator_adapter.js';
import { CommandMiddleware } from '../../command_middleware.js';
import path from 'path';

mock.method(fsp, 'mkdir', () => Promise.resolve());

// To check if client config already exists before creating an empty one.
mock.method(fs, 'existsSync', () => true);

void describe('sandbox command factory', () => {
  void it('instantiate a sandbox command correctly', () => {
    assert.ok(createSandboxCommand() instanceof SandboxCommand);
  });
});

void describe('sandbox command', () => {
  let commandRunner: TestCommandRunner;
  let sandbox: Sandbox;
  let sandboxStartMock = mock.fn<typeof sandbox.start>();

  const clientConfigGenerationMock = mock.fn<EventHandler>();
  const clientConfigDeletionMock = mock.fn<EventHandler>();

  const clientConfigGeneratorAdapterMock = {
    generateClientConfigToFile: clientConfigGenerationMock,
  } as unknown as ClientConfigGeneratorAdapter;

  const commandMiddleware = new CommandMiddleware(printer);
  const mockHandleProfile = mock.method(
    commandMiddleware,
    'ensureAwsCredentialAndRegion',
    () => null
  );
  const sandboxProfile = 'test-sandbox';

  beforeEach(async () => {
    const sandboxFactory = new SandboxSingletonFactory(
      () =>
        Promise.resolve({
          namespace: 'testSandboxId',
          name: 'testSandboxName',
          type: 'sandbox',
        }),
      printer
    );
    sandbox = await sandboxFactory.getInstance();

    sandboxStartMock = mock.method(sandbox, 'start', () => Promise.resolve());
    const sandboxDeleteCommand = new SandboxDeleteCommand(sandboxFactory);

    const sandboxCommand = new SandboxCommand(
      sandboxFactory,
      [sandboxDeleteCommand, createSandboxSecretCommand()],
      clientConfigGeneratorAdapterMock,
      commandMiddleware,
      () => ({
        successfulDeployment: [clientConfigGenerationMock],
        successfulDeletion: [clientConfigDeletionMock],
        failedDeployment: [],
      })
    );
    const parser = yargs().command(sandboxCommand as unknown as CommandModule);
    commandRunner = new TestCommandRunner(parser);
    sandboxStartMock.mock.resetCalls();
    mockHandleProfile.mock.resetCalls();
  });

  void it('registers a callback on the "successfulDeployment" event', async () => {
    const mockOn = mock.method(sandbox, 'on');
    await commandRunner.runCommand('sandbox');
    assert.equal(mockOn.mock.calls[0].arguments[0], 'successfulDeployment');
    assert.equal(mockOn.mock.calls[0].arguments[1], clientConfigGenerationMock);
  });

  void it('registers a callback on the "successfulDeletion" event', async () => {
    const mockOn = mock.method(sandbox, 'on');
    await commandRunner.runCommand('sandbox');
    assert.equal(mockOn.mock.calls[1].arguments[0], 'successfulDeletion');
    assert.equal(mockOn.mock.calls[1].arguments[1], clientConfigDeletionMock);
  });

  void it('starts sandbox without any additional flags', async () => {
    await commandRunner.runCommand('sandbox');
    assert.equal(sandboxStartMock.mock.callCount(), 1);
    assert.ok(!sandboxStartMock.mock.calls[0].arguments[0].identifier);
  });

  void it('starts sandbox with user provided sandbox identifier', async () => {
    await commandRunner.runCommand('sandbox --identifier user-app-name');
    assert.equal(sandboxStartMock.mock.callCount(), 1);
    assert.deepStrictEqual(
      sandboxStartMock.mock.calls[0].arguments[0].identifier,
      'user-app-name'
    );
  });

  void it('shows available options in help output', async () => {
    const output = await commandRunner.runCommand('sandbox --help');
    assert.match(output, /--identifier/);
    assert.match(output, /--dir-to-watch/);
    assert.match(output, /--exclude/);
    assert.match(output, /--config-format/);
    assert.match(output, /--config-out-dir/);
    assert.match(output, /--once/);
    assert.equal(mockHandleProfile.mock.callCount(), 0);
  });

  void it('shows version should not call profile middleware', async () => {
    void commandRunner.runCommand('sandbox --version');
    assert.equal(mockHandleProfile.mock.callCount(), 0);
  });

  void it('fails if invalid dir-to-watch is provided', async () => {
    const dirToWatchError = new Error(
      '--dir-to-watch nonExistentDir does not exist'
    );
    mock.method(fsp, 'stat', () => Promise.reject(dirToWatchError));
    await assert.rejects(
      () => commandRunner.runCommand('sandbox --dir-to-watch nonExistentDir'),
      (err: TestCommandError) => {
        assert.equal(err.error.message, dirToWatchError.message);
        return true;
      }
    );
  });

  void it('fails if a file is provided in the --dir-to-watch flag', async (contextual) => {
    const dirToWatchError = new Error(
      '--dir-to-watch existentFile is not a valid directory'
    );
    contextual.mock.method(fsp, 'stat', () => ({
      isDirectory: () => false,
    }));
    await assert.rejects(
      () => commandRunner.runCommand('sandbox --dir-to-watch existentFile'),
      (err: TestCommandError) => {
        assert.equal(err.error.message, dirToWatchError.message);
        return true;
      }
    );
  });

  void it('asks to delete the sandbox environment when users send ctrl-C and say yes to delete', async (contextual) => {
    // Mock process and extract the sigint handler after calling the sandbox command
    const processSignal = contextual.mock.method(process, 'on', () => {
      /* no op */
    });
    const sandboxStartMock = contextual.mock.method(
      sandbox,
      'start',
      async () => Promise.resolve()
    );

    const sandboxDeleteMock = contextual.mock.method(sandbox, 'delete', () =>
      Promise.resolve()
    );

    // User said yes to delete
    contextual.mock.method(AmplifyPrompter, 'yesOrNo', () =>
      Promise.resolve(true)
    );

    await commandRunner.runCommand('sandbox');

    // Similar to the later 0ms timeout. Without this tests in github action are failing
    // but working locally
    await new Promise((resolve) => setTimeout(resolve, 0));
    const sigIntHandlerFn = processSignal.mock.calls[0].arguments[1];
    if (sigIntHandlerFn) sigIntHandlerFn();

    // I can't find any open node:test or yargs issues that would explain why this is necessary
    // but for some reason the mock call count does not update without this 0ms wait
    await new Promise((resolve) => setTimeout(resolve, 0));
    assert.equal(sandboxStartMock.mock.callCount(), 1);
    assert.equal(sandboxDeleteMock.mock.callCount(), 1);
  });

  void it('asks to delete the sandbox environment when users send ctrl-C and say no to delete', async (contextual) => {
    // Mock process and extract the sigint handler after calling the sandbox command
    const processSignal = contextual.mock.method(process, 'on', () => {
      /* no op */
    });
    const sandboxStartMock = contextual.mock.method(
      sandbox,
      'start',
      async () => Promise.resolve()
    );

    const sandboxDeleteMock = contextual.mock.method(
      sandbox,
      'delete',
      async () => Promise.resolve()
    );

    // User said no to delete
    contextual.mock.method(AmplifyPrompter, 'yesOrNo', () =>
      Promise.resolve(false)
    );

    await commandRunner.runCommand('sandbox');

    // Similar to the previous test's 0ms timeout. Without this tests in github action are failing
    // but working locally
    await new Promise((resolve) => setTimeout(resolve, 0));
    const sigIntHandlerFn = processSignal.mock.calls[0].arguments[1];
    if (sigIntHandlerFn) sigIntHandlerFn();

    assert.equal(sandboxStartMock.mock.callCount(), 1);
    assert.equal(sandboxDeleteMock.mock.callCount(), 0);
  });

  void it('starts sandbox with user provided invalid AWS profile', async () => {
    const profileErr = new Error('some profile error');
    mockHandleProfile.mock.mockImplementationOnce(() => {
      throw profileErr;
    });
    await assert.rejects(
      () => commandRunner.runCommand(`sandbox --profile ${sandboxProfile}`), // profile doesn't exist
      (err: TestCommandError) => {
        assert.equal(err.error, profileErr);
        return true;
      }
    );
    assert.equal(sandboxStartMock.mock.callCount(), 0);
    assert.equal(mockHandleProfile.mock.callCount(), 1);
    assert.equal(
      mockHandleProfile.mock.calls[0].arguments[0]?.profile,
      sandboxProfile
    );
  });

  void it('starts sandbox with user provided valid AWS profile', async () => {
    mockHandleProfile.mock.mockImplementationOnce(() => null);
    const sandboxFactory = new SandboxSingletonFactory(
      () =>
        Promise.resolve({
          namespace: 'testSandboxId',
          name: 'testSandboxName',
          type: 'sandbox',
        }),
      printer
    );
    sandbox = await sandboxFactory.getInstance();
    sandboxStartMock = mock.method(sandbox, 'start', () => Promise.resolve());

    const sandboxCommand = new SandboxCommand(
      sandboxFactory,
      [],
      clientConfigGeneratorAdapterMock,
      commandMiddleware,
      undefined
    );
    const parser = yargs().command(sandboxCommand as unknown as CommandModule);
    commandRunner = new TestCommandRunner(parser);
    await commandRunner.runCommand(`sandbox --profile ${sandboxProfile}`);
    assert.equal(sandboxStartMock.mock.callCount(), 1);
    assert.equal(
      mockHandleProfile.mock.calls[0].arguments[0]?.profile,
      sandboxProfile
    );
  });

  void it('starts sandbox if a value containing "." is provided for config-out-dir', async () => {
    // this is a valid case to maintain consistency with behaviors of amplify generate graphql-client-code/forms
    await commandRunner.runCommand(
      'sandbox --config-out-dir existentFile.json'
    );
    assert.equal(sandboxStartMock.mock.callCount(), 1);
    assert.deepStrictEqual(
      sandboxStartMock.mock.calls[0].arguments[0].exclude,
      [
        path.join(
          process.cwd(),
          'existentFile.json',
          'amplifyconfiguration.json'
        ),
      ]
    );
  });

  void it('starts sandbox with provided client config options as watch exclusions', async (contextual) => {
    contextual.mock.method(fsp, 'stat', () => ({
      isDirectory: () => true,
    }));
    await commandRunner.runCommand(
      'sandbox --config-out-dir existentDir --config-format ts'
    );
    assert.equal(sandboxStartMock.mock.callCount(), 1);
    assert.deepStrictEqual(
      sandboxStartMock.mock.calls[0].arguments[0].exclude,
      [path.join(process.cwd(), 'existentDir', 'amplifyconfiguration.ts')]
    );
  });

<<<<<<< HEAD
  void it('sandbox creates an empty client config file if one does not already exist for version 0', async (contextual) => {
    contextual.mock.method(fs, 'existsSync', () => false);
    const writeFileMock = contextual.mock.method(fsp, 'writeFile', () => true);
    await commandRunner.runCommand('sandbox --config-version 0');
    assert.equal(sandboxStartMock.mock.callCount(), 1);
    assert.equal(writeFileMock.mock.callCount(), 1);
    assert.deepStrictEqual(writeFileMock.mock.calls[0].arguments[1], '{}');
    assert.deepStrictEqual(
      writeFileMock.mock.calls[0].arguments[0],
      path.join(process.cwd(), 'amplifyconfiguration.json')
    );
  });

  void it('sandbox creates an empty client config file if one does not already exist for version 1', async (contextual) => {
    contextual.mock.method(fs, 'existsSync', () => false);
    const writeFileMock = contextual.mock.method(fsp, 'writeFile', () => true);
    await commandRunner.runCommand('sandbox --config-version 1');
    assert.equal(sandboxStartMock.mock.callCount(), 1);
    assert.equal(writeFileMock.mock.callCount(), 1);
    assert.deepStrictEqual(
      writeFileMock.mock.calls[0].arguments[1],
      `{\n  "version": "1"\n}`
    );
    assert.deepStrictEqual(
      writeFileMock.mock.calls[0].arguments[0],
      path.join(process.cwd(), 'amplify_outputs.json')
=======
  void it('starts sandbox with watchForChanges when --once flag is set', async () => {
    await commandRunner.runCommand('sandbox --once');
    assert.equal(sandboxStartMock.mock.callCount(), 1);
    assert.strictEqual(
      sandboxStartMock.mock.calls[0].arguments[0].watchForChanges,
      false
    );
  });

  void it('--once flag is mutually exclusive with dir-to-watch & exclude', async () => {
    assert.match(
      await commandRunner.runCommand(
        'sandbox --once --dir-to-watch nonExistentDir'
      ),
      /Arguments once and dir-to-watch are mutually exclusive/
    );
    assert.match(
      await commandRunner.runCommand('sandbox --once --exclude test'),
      /Arguments once and exclude are mutually exclusive/
>>>>>>> e90f066a
    );
  });
});<|MERGE_RESOLUTION|>--- conflicted
+++ resolved
@@ -307,7 +307,6 @@
     );
   });
 
-<<<<<<< HEAD
   void it('sandbox creates an empty client config file if one does not already exist for version 0', async (contextual) => {
     contextual.mock.method(fs, 'existsSync', () => false);
     const writeFileMock = contextual.mock.method(fsp, 'writeFile', () => true);
@@ -334,7 +333,9 @@
     assert.deepStrictEqual(
       writeFileMock.mock.calls[0].arguments[0],
       path.join(process.cwd(), 'amplify_outputs.json')
-=======
+    );
+  });
+
   void it('starts sandbox with watchForChanges when --once flag is set', async () => {
     await commandRunner.runCommand('sandbox --once');
     assert.equal(sandboxStartMock.mock.callCount(), 1);
@@ -354,7 +355,6 @@
     assert.match(
       await commandRunner.runCommand('sandbox --once --exclude test'),
       /Arguments once and exclude are mutually exclusive/
->>>>>>> e90f066a
     );
   });
 });