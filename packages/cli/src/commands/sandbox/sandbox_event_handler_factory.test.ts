--- conflicted
+++ resolved
@@ -55,10 +55,7 @@
       type: 'sandbox',
     }),
     async () => usageDataEmitterMock,
-<<<<<<< HEAD
     async () => telemetryDataEmitterMock,
-=======
->>>>>>> 0cc2de3a
   );
 
   afterEach(() => {
