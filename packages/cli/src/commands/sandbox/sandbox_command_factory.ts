import { CommandModule } from 'yargs';
import { fileURLToPath } from 'node:url';
import {
  SandboxCommand,
  SandboxCommandOptionsKebabCase,
} from './sandbox_command.js';
import { SandboxSingletonFactory } from '@aws-amplify/sandbox';
import { SandboxDeleteCommand } from './sandbox-delete/sandbox_delete_command.js';
import { SandboxBackendIdResolver } from './sandbox_id_resolver.js';
import { ClientConfigGeneratorAdapter } from '../../client-config/client_config_generator_adapter.js';
import { LocalNamespaceResolver } from '../../backend-identifier/local_namespace_resolver.js';
import { createSandboxSecretCommand } from './sandbox-secret/sandbox_secret_command_factory.js';
import {
  PackageJsonReader,
  TelemetryDataEmitterFactory,
  UsageDataEmitterFactory,
} from '@aws-amplify/platform-core';
import { SandboxEventHandlerFactory } from './sandbox_event_handler_factory.js';
import { CommandMiddleware } from '../../command_middleware.js';
import {
  PackageManagerControllerFactory,
  format,
  printer,
} from '@aws-amplify/cli-core';
import { S3Client } from '@aws-sdk/client-s3';
import { AmplifyClient } from '@aws-sdk/client-amplify';
import { CloudFormationClient } from '@aws-sdk/client-cloudformation';
import { NoticesRenderer } from '../../notices/notices_renderer.js';
import { SDKProfileResolverProvider } from '../../sdk_profile_resolver_provider.js';

/**
 * Creates wired sandbox command.
 */
export const createSandboxCommand = (
  noticesRenderer: NoticesRenderer,
): CommandModule<object, SandboxCommandOptionsKebabCase> => {
  const sandboxBackendIdPartsResolver = new SandboxBackendIdResolver(
    new LocalNamespaceResolver(new PackageJsonReader()),
  );

  const sandboxFactory = new SandboxSingletonFactory(
    sandboxBackendIdPartsResolver.resolve,
    new SDKProfileResolverProvider().resolve,
    printer,
    format,
  );
  const s3Client = new S3Client();
  const amplifyClient = new AmplifyClient();
  const cloudFormationClient = new CloudFormationClient();

  const awsClientProvider = {
    getS3Client: () => s3Client,
    getAmplifyClient: () => amplifyClient,
    getCloudFormationClient: () => cloudFormationClient,
  };
  const clientConfigGeneratorAdapter = new ClientConfigGeneratorAdapter(
    awsClientProvider,
  );

  const libraryVersion =
    new PackageJsonReader().read(
      fileURLToPath(new URL('../../../package.json', import.meta.url)),
    ).version ?? '';

  const eventHandlerFactory = new SandboxEventHandlerFactory(
    sandboxBackendIdPartsResolver.resolve,
    async () => {
      const dependencies = await new PackageManagerControllerFactory()
        .getPackageManagerController()
        .tryGetDependencies();
      return await new UsageDataEmitterFactory().getInstance(
        libraryVersion,
        dependencies,
      );
    },
<<<<<<< HEAD
    async () => {
      const dependencies = await new PackageManagerControllerFactory()
        .getPackageManagerController()
        .tryGetDependencies();
      return await new TelemetryDataEmitterFactory().getInstance(dependencies);
    },
=======
    noticesRenderer,
>>>>>>> 9fddf4d7
  );

  const commandMiddleWare = new CommandMiddleware(printer);
  return new SandboxCommand(
    sandboxFactory,
    [new SandboxDeleteCommand(sandboxFactory), createSandboxSecretCommand()],
    clientConfigGeneratorAdapter,
    commandMiddleWare,
    eventHandlerFactory.getSandboxEventHandlers,
  );
};<|MERGE_RESOLUTION|>--- conflicted
+++ resolved
@@ -73,16 +73,13 @@
         dependencies,
       );
     },
-<<<<<<< HEAD
     async () => {
       const dependencies = await new PackageManagerControllerFactory()
         .getPackageManagerController()
         .tryGetDependencies();
       return await new TelemetryDataEmitterFactory().getInstance(dependencies);
     },
-=======
     noticesRenderer,
->>>>>>> 9fddf4d7
   );
 
   const commandMiddleWare = new CommandMiddleware(printer);
