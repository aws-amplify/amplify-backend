--- conflicted
+++ resolved
@@ -176,10 +176,7 @@
     getSandboxState: () => Promise<SandboxStatus>,
     storageManager: LocalStorageManager,
   ): void {
-<<<<<<< HEAD
-=======
     // Listen for deployment started
->>>>>>> 57864852
     sandbox.on('deploymentStarted', (data: { timestamp?: string }) => {
       void (async () => {
         this.printer.log('Deployment started', LogLevel.DEBUG);
