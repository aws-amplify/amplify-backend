--- conflicted
+++ resolved
@@ -157,13 +157,6 @@
 
     const pingInterval = setInterval(() => {
       if (this.socket?.connected) {
-<<<<<<< HEAD
-        this.socket.emit('ping', {}, (response: { error?: string }) => {
-          if (!response || response.error) {
-            console.warn('Ping failed:', response?.error || 'No response');
-          }
-        });
-=======
         this.socket.emit(
           'ping',
           {},
@@ -173,7 +166,6 @@
             }
           },
         );
->>>>>>> 57864852
       }
     }, interval);
 
