--- conflicted
+++ resolved
@@ -78,15 +78,6 @@
    * @inheritDoc
    */
   handler = async (args: SandboxCommandOptions): Promise<void> => {
-<<<<<<< HEAD
-=======
-    const { profile } = args;
-    if (profile) {
-      // check if we can load the profile first
-      await this.profileCredentialProvider({ profile })();
-      process.env.AWS_PROFILE = profile;
-    }
->>>>>>> 784fd5b6
     const sandbox = await this.sandboxFactory.getInstance();
     this.appName = args.name;
     const eventHandlers = this.sandboxEventHandlerCreator?.({
