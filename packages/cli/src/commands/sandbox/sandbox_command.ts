--- conflicted
+++ resolved
@@ -1,9 +1,4 @@
 import { ArgumentsCamelCase, Argv, CommandModule } from 'yargs';
-<<<<<<< HEAD
-import { SandboxDeleteCommand } from './sandbox-delete/sandbox_delete_command.js';
-=======
-import { ClientConfigFormat } from '@aws-amplify/client-config';
->>>>>>> 0b2d50da
 import fs from 'fs';
 import { AmplifyPrompter } from '../prompter/amplify_prompts.js';
 import { SandboxSingletonFactory } from '@aws-amplify/sandbox';
@@ -60,12 +55,8 @@
    */
   constructor(
     private readonly sandboxFactory: SandboxSingletonFactory,
-<<<<<<< HEAD
-    private readonly sandboxDeleteCommand: SandboxDeleteCommand,
+    private readonly sandboxSubCommands: CommandModule[],
     private readonly sandboxEventHandlerCreator?: SandboxEventHandlerCreator
-=======
-    private readonly sandboxSubCommands: CommandModule[]
->>>>>>> 0b2d50da
   ) {
     this.command = 'sandbox';
     this.describe = 'Starts sandbox, watch mode for amplify deployments';
@@ -82,7 +73,7 @@
     const eventHandlers = this.sandboxEventHandlerCreator?.({
       appName: args.name,
       format: args.format,
-      outDir: args.out,
+      outDir: args.outDir,
     });
     if (eventHandlers) {
       Object.entries(eventHandlers).forEach(([event, handlers]) => {
@@ -91,7 +82,7 @@
     }
     const watchExclusions = args.exclude ?? [];
     const clientConfigWritePath = await getClientConfigPath(
-      args.out,
+      args.outDir,
       args.format
     );
     watchExclusions.push(clientConfigWritePath);
@@ -99,11 +90,6 @@
       dir: args.dirToWatch,
       exclude: watchExclusions,
       name: args.name,
-<<<<<<< HEAD
-=======
-      format: args.format,
-      clientConfigFilePath: args.outDir,
->>>>>>> 0b2d50da
       profile: args.profile,
     });
     process.once('SIGINT', () => void this.sigIntHandler());
