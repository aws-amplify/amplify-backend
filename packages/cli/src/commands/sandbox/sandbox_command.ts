--- conflicted
+++ resolved
@@ -155,32 +155,6 @@
           type: 'string',
           array: false,
         })
-<<<<<<< HEAD
-=======
-        .option('models-out-dir', {
-          describe: 'A path to directory where generated models are written.',
-          default: DEFAULT_GRAPHQL_PATH,
-          type: 'string',
-          array: false,
-          group: 'Form Generation',
-          global: false,
-        })
-        .option('ui-out-dir', {
-          describe: 'A path to directory where generated forms are written.',
-          default: DEFAULT_UI_PATH,
-          type: 'string',
-          array: false,
-          group: 'Form Generation',
-          global: false,
-        })
-        .option('models', {
-          describe: 'Model name to generate',
-          type: 'string',
-          array: true,
-          group: 'Form Generation',
-          global: false,
-        })
->>>>>>> 6ff17d64
         .check((argv) => {
           if (argv['dir-to-watch']) {
             // make sure it's a real directory
