--- conflicted
+++ resolved
@@ -276,15 +276,9 @@
 
   sigIntHandler = async () => {
     printer.print(
-<<<<<<< HEAD
       `${EOL}Stopping the sandbox process. To delete the sandbox, run ${format.normalizeAmpxCommand(
-        'sandbox delete'
-      )}`
-=======
-      `Stopping the sandbox process. To delete the sandbox, run ${format.normalizeAmpxCommand(
         'sandbox delete',
       )}`,
->>>>>>> 5177bc53
     );
   };
 
