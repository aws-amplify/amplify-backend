--- conflicted
+++ resolved
@@ -1,5 +1,4 @@
 import { ArgumentsCamelCase, Argv, CommandModule } from 'yargs';
-import { ClientConfigFormat } from '@aws-amplify/client-config';
 import { SandboxDeleteCommand } from './sandbox-delete/sandbox_delete_command.js';
 import fs from 'fs';
 import path from 'path';
@@ -17,7 +16,6 @@
 export type SandboxCommandOptions = {
   dirToWatch: string | undefined;
   exclude: string[] | undefined;
-  format: ClientConfigFormat | undefined;
   name: string | undefined;
   format: ClientConfigFormat | undefined;
   out: string | undefined;
@@ -108,11 +106,6 @@
       dir: args.dirToWatch,
       exclude: watchExclusions,
       name: args.name,
-<<<<<<< HEAD
-=======
-      format: args.format,
-      clientConfigFilePath: args.out,
->>>>>>> 75d90a57
       profile: args.profile,
     });
     process.once('SIGINT', () => void this.sigIntHandler());
