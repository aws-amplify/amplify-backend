import { ArgumentsCamelCase, Argv, CommandModule } from 'yargs';
import { ClientConfigFormat } from '@aws-amplify/client-config';
import { SandboxDeleteCommand } from './sandbox-delete/sandbox_delete_command.js';
import fs from 'fs';
import path from 'path';
import { AmplifyPrompter } from '../prompter/amplify_prompts.js';
import { SandboxSingletonFactory } from '@aws-amplify/sandbox';
import { SandboxIdResolver } from './sandbox_id_resolver.js';
import { LocalAppNameResolver } from '../../local_app_name_resolver.js';
import { CwdPackageJsonLoader } from '../../cwd_package_json_loader.js';
import { generateClientConfigToFile } from '@aws-amplify/client-config';
import { fromNodeProviderChain } from '@aws-sdk/credential-providers';

export type SandboxCommandOptions = {
  dirToWatch: string | undefined;
  exclude: string[] | undefined;
  name: string | undefined;
  format: ClientConfigFormat | undefined;
  out: string | undefined;
  profile: string | undefined;
};

/**
 * Command that starts sandbox.
 */
export class SandboxCommand
  implements CommandModule<object, SandboxCommandOptions>
{
  /**
   * @inheritDoc
   */
  readonly command: string;

  /**
   * @inheritDoc
   */
  readonly describe: string;

  private appName?: string;

  /**
   * Creates sandbox command.
   */
  constructor(
    private readonly sandboxFactory: SandboxSingletonFactory,
    private readonly sandboxDeleteCommand: SandboxDeleteCommand
  ) {
    this.command = 'sandbox';
    this.describe = 'Starts sandbox, watch mode for amplify deployments';
  }

  private writeClientConfig = async (
    clientConfigWritePath: string,
    name?: string
  ) => {
    const sandboxIdResolver = new SandboxIdResolver(
      new LocalAppNameResolver(new CwdPackageJsonLoader())
    ); // write config
    const sandboxId = name ?? (await sandboxIdResolver.resolve());
    await generateClientConfigToFile(
      fromNodeProviderChain(),
      {
        backendId: sandboxId,
        branchName: 'sandbox',
      },
      clientConfigWritePath
    );
  };

  private getClientConfigWritePath = (
    args: ArgumentsCamelCase<SandboxCommandOptions>
  ) => {
    if (args.clientConfigFilePath) {
      if (args.out && path.isAbsolute(args.out)) {
        return args.out;
      } else if (args.out) {
        return path.resolve(process.cwd(), args.out);
      }
    }
    return path.join(process.cwd(), 'amplifyconfiguration.js');
  };

  /**
   * @inheritDoc
   */
  handler = async (
    args: ArgumentsCamelCase<SandboxCommandOptions>
  ): Promise<void> => {
    this.appName = args.name;
    const sandbox = await this.sandboxFactory.getInstance();
    const clientConfigWritePath = this.getClientConfigWritePath(args);
    sandbox.on('afterDeployment', () =>
      this.writeClientConfig(clientConfigWritePath, args.name)
    );
    const watchExclusions = args.exclude ?? [];
    watchExclusions.push(clientConfigWritePath);
    await sandbox.start({
      dir: args.dirToWatch,
      exclude: watchExclusions,
      name: args.name,
<<<<<<< HEAD
=======
      format: args.format,
      clientConfigFilePath: args.out,
>>>>>>> 4813824b
      profile: args.profile,
    });
    process.once('SIGINT', () => void this.sigIntHandler());
  };

  /**
   * @inheritDoc
   */
  builder = (yargs: Argv): Argv<SandboxCommandOptions> => {
    return (
      yargs
        // Cast to erase options types used in internal sub command implementation. Otherwise, compiler fails here.
        .command(this.sandboxDeleteCommand as unknown as CommandModule)
        .option('dirToWatch', {
          describe:
            'Directory to watch for file changes. All subdirectories and files will be included. defaults to the current directory.',
          type: 'string',
          array: false,
        })
        .option('exclude', {
          describe:
            'An array of paths or glob patterns to ignore. Paths can be relative or absolute and can either be files or directories',
          type: 'string',
          array: true,
        })
        .option('name', {
          describe:
            'An optional name to distinguish between different sandbox environments. Default is the name in your package.json',
          type: 'string',
          array: false,
        })
        .option('format', {
          describe: 'Client config output format',
          type: 'string',
          array: false,
          choices: Object.values(ClientConfigFormat),
        })
        .option('out', {
          describe:
            'A path to directory where config is written. If not provided defaults to current process working directory.',
          type: 'string',
          array: false,
        })
        .option('profile', {
          describe: 'An AWS profile name to use for deployment.',
          type: 'string',
          array: false,
        })
        .check((argv) => {
          if (argv.dirToWatch) {
            // make sure it's a real directory
            let stats;
            try {
              stats = fs.statSync(argv.dirToWatch, {});
            } catch (e) {
              throw new Error(`--dirToWatch ${argv.dirToWatch} does not exist`);
            }
            if (!stats.isDirectory()) {
              throw new Error(
                `--dirToWatch ${argv.dirToWatch} is not a valid directory`
              );
            }
          }
          if (argv.name) {
            const projectNameRegex = /^[a-zA-Z0-9-]{1,15}$/;
            if (!argv.name.match(projectNameRegex)) {
              throw new Error(
                `--name should match [a-zA-Z0-9-] and less than 15 characters.`
              );
            }
          }
          return true;
        })
    );
  };

  sigIntHandler = async () => {
    const answer = await AmplifyPrompter.yesOrNo({
      message:
        'Would you like to delete all the resources in your sandbox environment (This cannot be undone)?',
      defaultValue: false,
    });
    if (answer)
      await (
        await this.sandboxFactory.getInstance()
      ).delete({ name: this.appName });
  };
}<|MERGE_RESOLUTION|>--- conflicted
+++ resolved
@@ -1,5 +1,4 @@
 import { ArgumentsCamelCase, Argv, CommandModule } from 'yargs';
-import { ClientConfigFormat } from '@aws-amplify/client-config';
 import { SandboxDeleteCommand } from './sandbox-delete/sandbox_delete_command.js';
 import fs from 'fs';
 import path from 'path';
@@ -8,14 +7,16 @@
 import { SandboxIdResolver } from './sandbox_id_resolver.js';
 import { LocalAppNameResolver } from '../../local_app_name_resolver.js';
 import { CwdPackageJsonLoader } from '../../cwd_package_json_loader.js';
-import { generateClientConfigToFile } from '@aws-amplify/client-config';
 import { fromNodeProviderChain } from '@aws-sdk/credential-providers';
+import {
+  ClientConfigFormat,
+  generateClientConfigToFile,
+} from '@aws-amplify/client-config';
 
 export type SandboxCommandOptions = {
   dirToWatch: string | undefined;
   exclude: string[] | undefined;
   name: string | undefined;
-  format: ClientConfigFormat | undefined;
   out: string | undefined;
   profile: string | undefined;
 };
@@ -98,11 +99,6 @@
       dir: args.dirToWatch,
       exclude: watchExclusions,
       name: args.name,
-<<<<<<< HEAD
-=======
-      format: args.format,
-      clientConfigFilePath: args.out,
->>>>>>> 4813824b
       profile: args.profile,
     });
     process.once('SIGINT', () => void this.sigIntHandler());
