#!/usr/bin/env node
import { createMainParser } from './main_parser_factory.js';
import {
  attachUnhandledExceptionListeners,
  generateCommandFailureHandler,
} from './error_handler.js';
import { extractSubCommands } from './extract_sub_commands.js';
import {
  AmplifyFault,
  PackageJsonReader,
  TelemetryDataEmitterFactory,
  UsageDataEmitterFactory,
} from '@aws-amplify/platform-core';
import { fileURLToPath } from 'node:url';
import { verifyCommandName } from './verify_command_name.js';
import { hideBin } from 'yargs/helpers';
import { PackageManagerControllerFactory, format } from '@aws-amplify/cli-core';
<<<<<<< HEAD
import { extractCommandInfo } from './extract_command_info.js';

const startTime = Date.now();
=======
import { NoticesRenderer } from './notices/notices_renderer.js';
>>>>>>> 9fddf4d7

const packageJson = new PackageJsonReader().read(
  fileURLToPath(new URL('../package.json', import.meta.url)),
);
const libraryVersion = packageJson.version;

if (libraryVersion == undefined) {
  throw new AmplifyFault('UnknownVersionFault', {
    message:
      'Library version cannot be determined. Check the library installation',
  });
}

const packageManagerController =
  new PackageManagerControllerFactory().getPackageManagerController();
const dependencies = await packageManagerController.tryGetDependencies();

const usageDataEmitter = await new UsageDataEmitterFactory().getInstance(
  libraryVersion,
  dependencies,
);

const telemetryDataEmitter =
  await new TelemetryDataEmitterFactory().getInstance(dependencies);

attachUnhandledExceptionListeners(usageDataEmitter, telemetryDataEmitter);

verifyCommandName();

<<<<<<< HEAD
const parser = createMainParser(libraryVersion);

const initTime = Date.now() - startTime;

// Below is a workaround in order to send data to telemetry when user force closes a prompt (ie with Ctrl+C)
// without the counter we would send both success and abort data.
// Trying to do await telemetryDataEmitter.emitAbortion in errorHandler ends up with:
// Warning: Detected unsettled top-level await
let telemetryEmitCount = 0;
// eslint-disable-next-line @typescript-eslint/no-misused-promises
process.on('beforeExit', async (code) => {
  if (telemetryEmitCount !== 0) {
    process.exit(code);
  }
  const totalTime = Date.now() - startTime;
  await telemetryDataEmitter.emitAbortion(
    { totalTime, initTime },
    extractCommandInfo(parser),
  );
  process.exit(code);
});
=======
const noticesRenderer = new NoticesRenderer(packageManagerController);
const parser = createMainParser(libraryVersion, noticesRenderer);
const errorHandler = generateCommandFailureHandler(parser, usageDataEmitter);
>>>>>>> 9fddf4d7

try {
  await parser.parseAsync(hideBin(process.argv));
  const totalTime = Date.now() - startTime;
  const metricDimension: Record<string, string> = {};
  const subCommands = extractSubCommands(parser);

  if (subCommands) {
    metricDimension.command = subCommands;
  }

  await noticesRenderer.tryFindAndPrintApplicableNotices({
    event: 'postCommand',
  });
  await usageDataEmitter.emitSuccess({}, metricDimension);
  await telemetryDataEmitter.emitSuccess(
    { totalTime, initTime },
    extractCommandInfo(parser),
  );
  telemetryEmitCount++;
} catch (e) {
  if (e instanceof Error) {
<<<<<<< HEAD
    const totalTime = Date.now() - startTime;
    const errorHandler = generateCommandFailureHandler(
      parser,
      usageDataEmitter,
      telemetryDataEmitter,
      { totalTime, initTime },
    );
=======
    await noticesRenderer.tryFindAndPrintApplicableNotices({
      event: 'postCommand',
      error: e,
    });
>>>>>>> 9fddf4d7
    await errorHandler(format.error(e), e);
  }
}<|MERGE_RESOLUTION|>--- conflicted
+++ resolved
@@ -15,13 +15,10 @@
 import { verifyCommandName } from './verify_command_name.js';
 import { hideBin } from 'yargs/helpers';
 import { PackageManagerControllerFactory, format } from '@aws-amplify/cli-core';
-<<<<<<< HEAD
+import { NoticesRenderer } from './notices/notices_renderer.js';
 import { extractCommandInfo } from './extract_command_info.js';
 
 const startTime = Date.now();
-=======
-import { NoticesRenderer } from './notices/notices_renderer.js';
->>>>>>> 9fddf4d7
 
 const packageJson = new PackageJsonReader().read(
   fileURLToPath(new URL('../package.json', import.meta.url)),
@@ -51,8 +48,8 @@
 
 verifyCommandName();
 
-<<<<<<< HEAD
-const parser = createMainParser(libraryVersion);
+const noticesRenderer = new NoticesRenderer(packageManagerController);
+const parser = createMainParser(libraryVersion, noticesRenderer);
 
 const initTime = Date.now() - startTime;
 
@@ -73,11 +70,6 @@
   );
   process.exit(code);
 });
-=======
-const noticesRenderer = new NoticesRenderer(packageManagerController);
-const parser = createMainParser(libraryVersion, noticesRenderer);
-const errorHandler = generateCommandFailureHandler(parser, usageDataEmitter);
->>>>>>> 9fddf4d7
 
 try {
   await parser.parseAsync(hideBin(process.argv));
@@ -100,7 +92,6 @@
   telemetryEmitCount++;
 } catch (e) {
   if (e instanceof Error) {
-<<<<<<< HEAD
     const totalTime = Date.now() - startTime;
     const errorHandler = generateCommandFailureHandler(
       parser,
@@ -108,12 +99,10 @@
       telemetryDataEmitter,
       { totalTime, initTime },
     );
-=======
     await noticesRenderer.tryFindAndPrintApplicableNotices({
       event: 'postCommand',
       error: e,
     });
->>>>>>> 9fddf4d7
     await errorHandler(format.error(e), e);
   }
 }