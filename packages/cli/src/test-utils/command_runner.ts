import { Argv } from 'yargs';
import { AsyncLocalStorage } from 'node:async_hooks';
import { TelemetryDataEmitter, UsageDataEmitter } from '@aws-amplify/platform-core';
import { generateCommandFailureHandler } from '../error_handler.js';
import { extractSubCommands } from '../extract_sub_commands.js';

class OutputInterceptor {
  private output = '';
  append = (chunk: string) => {
    this.output += chunk;
  };
  getOutput = () => this.output;
}

const asyncLocalStorage = new AsyncLocalStorage<OutputInterceptor>();

// Casting original write to Function to disable compiler safety intentionally.
// The process.stdout.write has many overloads and it's impossible to get right types here.
// We're passing unchanged argument list to original method, therefore this is safe.
// eslint-disable-next-line @typescript-eslint/no-unsafe-function-type
const createInterceptedWrite = (originalWrite: Function) => {
  return (...args: never[]) => {
    const interceptor: OutputInterceptor | undefined =
      asyncLocalStorage.getStore();
    if (interceptor && args.length > 0 && typeof args[0] === 'string') {
      interceptor.append(args[0]);
    }

    return originalWrite(...args);
  };
};
const originalStdoutWrite = process.stdout.write.bind(process.stdout);
process.stdout.write = createInterceptedWrite(originalStdoutWrite);

const originalStderrWrite = process.stderr.write.bind(process.stderr);
process.stderr.write = createInterceptedWrite(originalStderrWrite);

/**
 * An error that has both output and error that occurred during command execution.
 */
export class TestCommandError extends Error {
  /**
   * Creates new test command error.
   */
  constructor(
    readonly error: Error,
    readonly output: string,
  ) {
    super();
  }
}

/**
 * Runs commands given preconfigured yargs parser.
 */
export class TestCommandRunner {
  /**
   * Creates new command runner.
   */
  constructor(
    private parser: Argv,
    private usageDataEmitter: UsageDataEmitter = {
      emitFailure: () => Promise.resolve(),
      emitSuccess: () => Promise.resolve(),
    },
<<<<<<< HEAD
    private telemetryDataEmitter: TelemetryDataEmitter = {
      emitFailure: () => Promise.resolve(),
      emitSuccess: () => Promise.resolve(),
      emitAbortion: () => Promise.resolve(),
    },
=======
>>>>>>> 0cc2de3a
  ) {
    this.parser = parser
      // Pin locale
      .locale('en')
      // Override script name to avoid long test file names
      .scriptName('ampx')
      // Make sure we don't exit process on error or --help
      .exitProcess(false)
      // attach the failure handler
      // this is necessary because we may be testing a subcommand that doesn't have the top-level failure handler attached
      // eventually we may want to have a separate "testFailureHandler" if we need additional tooling here
      .fail(generateCommandFailureHandler(parser, this.usageDataEmitter, this.telemetryDataEmitter));
  }

  /**
   * Runs a command. Returns command output or throws an error if command failed.
   */
  runCommand = async (args: string | Array<string>): Promise<string> => {
    const interceptor = new OutputInterceptor();
    try {
      // We are using AsyncLocalStorage and OutputInterceptor to capture stdout and stdin streams into memory
      // instead of using parse/parseAsync with callback.
      // The reasons are:
      // - parse/parseAsync with callback leaves orphan promises that trigger unhandledRejection handler in tests
      // - parse/parseAsync with callback have edge cases if command builder and handler methods are sync or async
      //   see https://github.com/yargs/yargs/issues/1069
      //   and https://github.com/yargs/yargs/blob/main/docs/api.md#parseargs-context-parsecallback
      // - callback can only capture yargs logger outputs. it can't capture messages emitted from our code
      //
      // AsyncLocalStorage is used to make sure that we're capturing outputs only from the same asynchronous context
      // in potentially concurrent environment.
      await asyncLocalStorage.run(interceptor, async () => {
        await this.parser.parseAsync(args);
        const metricDimension: Record<string, string> = {};
        const subCommands = extractSubCommands(this.parser);

        if (subCommands) {
          metricDimension.command = subCommands;
        }
        await this.usageDataEmitter.emitSuccess({}, metricDimension);
      });
      return interceptor.getOutput();
    } catch (err) {
      throw new TestCommandError(err as Error, interceptor.getOutput());
    }
  };
}<|MERGE_RESOLUTION|>--- conflicted
+++ resolved
@@ -1,6 +1,9 @@
 import { Argv } from 'yargs';
 import { AsyncLocalStorage } from 'node:async_hooks';
-import { TelemetryDataEmitter, UsageDataEmitter } from '@aws-amplify/platform-core';
+import {
+  TelemetryDataEmitter,
+  UsageDataEmitter,
+} from '@aws-amplify/platform-core';
 import { generateCommandFailureHandler } from '../error_handler.js';
 import { extractSubCommands } from '../extract_sub_commands.js';
 
@@ -63,14 +66,11 @@
       emitFailure: () => Promise.resolve(),
       emitSuccess: () => Promise.resolve(),
     },
-<<<<<<< HEAD
     private telemetryDataEmitter: TelemetryDataEmitter = {
       emitFailure: () => Promise.resolve(),
       emitSuccess: () => Promise.resolve(),
       emitAbortion: () => Promise.resolve(),
     },
-=======
->>>>>>> 0cc2de3a
   ) {
     this.parser = parser
       // Pin locale
@@ -82,7 +82,13 @@
       // attach the failure handler
       // this is necessary because we may be testing a subcommand that doesn't have the top-level failure handler attached
       // eventually we may want to have a separate "testFailureHandler" if we need additional tooling here
-      .fail(generateCommandFailureHandler(parser, this.usageDataEmitter, this.telemetryDataEmitter));
+      .fail(
+        generateCommandFailureHandler(
+          parser,
+          this.usageDataEmitter,
+          this.telemetryDataEmitter,
+        ),
+      );
   }
 
   /**
