--- conflicted
+++ resolved
@@ -111,7 +111,7 @@
 
   printMessagePreamble?.();
 
-  printer.print(format.error(message || error));
+  printer.print(format.error(error || message));
 
   // additional debug logging for the stack traces
   if (error?.stack) {
@@ -146,18 +146,4 @@
     'stack' in error.cause &&
     typeof error.cause.stack === 'string'
   );
-<<<<<<< HEAD
-=======
-};
-
-const errorHasCauseMessage = (
-  error?: Error,
-): error is Error & { cause: { message: string } } => {
-  return (
-    typeof error?.cause === 'object' &&
-    !!error.cause &&
-    'message' in error.cause &&
-    typeof error.cause.message === 'string'
-  );
->>>>>>> 5177bc53
 };