import { DeployedBackendIdentifier } from '@aws-amplify/deployed-backend-client';
import { NamespaceResolver } from './local_namespace_resolver.js';

type BackendIdentifierParameters = {
  stack?: string;
  appId?: string;
  branch?: string;
};
/**
 * Translates args to BackendIdentifier.
 * Throws if translation can't be made (this should never happen if command validation works correctly).
 */
export class BackendIdentifierResolver {
  /**
   * Instantiates BackendIdentifierResolver
   */
<<<<<<< HEAD
  constructor(private appNameResolver: AppNameResolver) {}
  /**
   * resolves the backendId
   */
  async resolve(args: BackendIdentifierParameters): Promise<BackendIdentifier> {
=======
  constructor(private readonly namespaceResolver: NamespaceResolver) {}
  resolve = async (
    args: BackendIdentifierParameters
  ): Promise<DeployedBackendIdentifier> => {
>>>>>>> 70685f36
    if (args.stack) {
      return { stackName: args.stack };
    } else if (args.appId && args.branch) {
      return {
        namespace: args.appId,
        name: args.branch,
        type: 'branch',
      };
    } else if (args.branch) {
      return {
        appName: await this.namespaceResolver.resolve(),
        branchName: args.branch,
      };
    }
    throw new Error(
      'Unable to resolve BackendIdentifier with provided parameters'
    );
  }
}<|MERGE_RESOLUTION|>--- conflicted
+++ resolved
@@ -14,18 +14,10 @@
   /**
    * Instantiates BackendIdentifierResolver
    */
-<<<<<<< HEAD
-  constructor(private appNameResolver: AppNameResolver) {}
-  /**
-   * resolves the backendId
-   */
-  async resolve(args: BackendIdentifierParameters): Promise<BackendIdentifier> {
-=======
   constructor(private readonly namespaceResolver: NamespaceResolver) {}
   resolve = async (
     args: BackendIdentifierParameters
   ): Promise<DeployedBackendIdentifier> => {
->>>>>>> 70685f36
     if (args.stack) {
       return { stackName: args.stack };
     } else if (args.appId && args.branch) {
@@ -43,5 +35,5 @@
     throw new Error(
       'Unable to resolve BackendIdentifier with provided parameters'
     );
-  }
+  };
 }