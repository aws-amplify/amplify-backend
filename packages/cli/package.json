{
  "name": "@aws-amplify/backend-cli",
<<<<<<< HEAD
  "version": "0.12.0-beta.14",
=======
  "version": "0.12.0-beta.17",
>>>>>>> 77862198
  "description": "Command line interface for various Amplify tools",
  "bin": {
    "amplify": "lib/amplify.js"
  },
  "type": "module",
  "publishConfig": {
    "access": "public"
  },
  "imports": {
    "#package.json": "./package.json"
  },
  "scripts": {
    "update:api": "api-extractor run --local"
  },
  "repository": {
    "type": "git",
    "url": "https://github.com/aws-amplify/amplify-backend.git"
  },
  "engines": {
    "node": ">=18.16.0"
  },
  "author": "AWS Amplify",
  "license": "Apache-2.0",
  "bugs": {
    "url": "https://github.com/aws-amplify/amplify-backend/issues"
  },
  "homepage": "https://github.com/aws-amplify/amplify-backend#readme",
  "dependencies": {
    "@aws-amplify/backend-deployer": "^0.5.1-beta.5",
    "@aws-amplify/backend-output-schemas": "^0.7.0-beta.0",
    "@aws-amplify/backend-secret": "^0.4.5-beta.4",
<<<<<<< HEAD
    "@aws-amplify/cli-core": "^0.5.0-beta.7",
    "@aws-amplify/client-config": "^0.9.0-beta.9",
    "@aws-amplify/deployed-backend-client": "^0.4.0-beta.5",
    "@aws-amplify/form-generator": "^0.8.0-beta.1",
    "@aws-amplify/model-generator": "^0.5.0-beta.6",
    "@aws-amplify/platform-core": "^0.5.0-beta.4",
    "@aws-amplify/sandbox": "^0.5.2-beta.11",
    "@aws-amplify/schema-generator": "^0.1.0-beta.3",
=======
    "@aws-amplify/cli-core": "^0.5.0-beta.9",
    "@aws-amplify/client-config": "^0.9.0-beta.10",
    "@aws-amplify/deployed-backend-client": "^0.4.0-beta.5",
    "@aws-amplify/form-generator": "^0.8.0-beta.3",
    "@aws-amplify/model-generator": "^0.5.0-beta.7",
    "@aws-amplify/platform-core": "^0.5.0-beta.4",
    "@aws-amplify/sandbox": "^0.5.2-beta.14",
    "@aws-amplify/schema-generator": "^0.1.0-beta.4",
>>>>>>> 77862198
    "@aws-sdk/credential-provider-ini": "^3.465.0",
    "@aws-sdk/credential-providers": "^3.465.0",
    "@aws-sdk/region-config-resolver": "^3.465.0",
    "@smithy/node-config-provider": "^2.1.3",
    "@smithy/shared-ini-file-loader": "^2.2.5",
    "envinfo": "^7.11.0",
    "execa": "^8.0.1",
    "is-ci": "^3.0.1",
    "open": "^9.1.0",
    "yargs": "^17.7.2",
    "zod": "^3.22.2"
  },
  "peerDependencies": {
    "@aws-sdk/types": "^3.465.0"
  },
  "devDependencies": {
    "@types/envinfo": "^7.8.3",
    "@types/yargs": "^17.0.24"
  }
}<|MERGE_RESOLUTION|>--- conflicted
+++ resolved
@@ -1,10 +1,6 @@
 {
   "name": "@aws-amplify/backend-cli",
-<<<<<<< HEAD
-  "version": "0.12.0-beta.14",
-=======
   "version": "0.12.0-beta.17",
->>>>>>> 77862198
   "description": "Command line interface for various Amplify tools",
   "bin": {
     "amplify": "lib/amplify.js"
@@ -36,16 +32,6 @@
     "@aws-amplify/backend-deployer": "^0.5.1-beta.5",
     "@aws-amplify/backend-output-schemas": "^0.7.0-beta.0",
     "@aws-amplify/backend-secret": "^0.4.5-beta.4",
-<<<<<<< HEAD
-    "@aws-amplify/cli-core": "^0.5.0-beta.7",
-    "@aws-amplify/client-config": "^0.9.0-beta.9",
-    "@aws-amplify/deployed-backend-client": "^0.4.0-beta.5",
-    "@aws-amplify/form-generator": "^0.8.0-beta.1",
-    "@aws-amplify/model-generator": "^0.5.0-beta.6",
-    "@aws-amplify/platform-core": "^0.5.0-beta.4",
-    "@aws-amplify/sandbox": "^0.5.2-beta.11",
-    "@aws-amplify/schema-generator": "^0.1.0-beta.3",
-=======
     "@aws-amplify/cli-core": "^0.5.0-beta.9",
     "@aws-amplify/client-config": "^0.9.0-beta.10",
     "@aws-amplify/deployed-backend-client": "^0.4.0-beta.5",
@@ -54,7 +40,6 @@
     "@aws-amplify/platform-core": "^0.5.0-beta.4",
     "@aws-amplify/sandbox": "^0.5.2-beta.14",
     "@aws-amplify/schema-generator": "^0.1.0-beta.4",
->>>>>>> 77862198
     "@aws-sdk/credential-provider-ini": "^3.465.0",
     "@aws-sdk/credential-providers": "^3.465.0",
     "@aws-sdk/region-config-resolver": "^3.465.0",
