--- conflicted
+++ resolved
@@ -29,12 +29,9 @@
   "dependencies": {
     "@aws-amplify/client-config": "^0.2.0-alpha.5",
     "@aws-amplify/deployed-backend-client": "^0.1.0",
-<<<<<<< HEAD
     "@aws-amplify/form-generator": "^0.1.1-alpha.0",
     "@aws-amplify/model-generator": "^0.2.0-alpha.1",
-=======
     "@aws-amplify/sandbox": "^0.1.1-alpha.5",
->>>>>>> b48dae80
     "@aws-sdk/credential-providers": "^3.360.0",
     "@inquirer/prompts": "^3.0.0",
     "execa": "^7.2.0",
