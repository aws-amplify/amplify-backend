{
  "name": "@aws-amplify/backend-cli",
  "version": "0.9.6",
  "description": "Command line interface for various Amplify tools",
  "bin": {
    "amplify": "lib/amplify.js"
  },
  "type": "module",
  "publishConfig": {
    "access": "public"
  },
  "imports": {
    "#package.json": "./package.json"
  },
  "scripts": {
    "update:api": "api-extractor run --local"
  },
  "repository": {
    "type": "git",
    "url": "https://github.com/aws-amplify/amplify-backend.git"
  },
  "engines": {
    "node": ">=18.16.0"
  },
  "author": "AWS Amplify",
  "license": "Apache-2.0",
  "bugs": {
    "url": "https://github.com/aws-amplify/amplify-backend/issues"
  },
  "homepage": "https://github.com/aws-amplify/amplify-backend#readme",
  "dependencies": {
<<<<<<< HEAD
    "@aws-amplify/backend-deployer": "^0.4.5",
=======
    "@aws-amplify/backend-deployer": "^0.4.6",
>>>>>>> dc91ae03
    "@aws-amplify/backend-output-schemas": "^0.5.1",
    "@aws-amplify/backend-secret": "^0.4.2",
    "@aws-amplify/cli-core": "^0.2.0",
    "@aws-amplify/client-config": "^0.5.2",
    "@aws-amplify/deployed-backend-client": "^0.3.8",
    "@aws-amplify/form-generator": "^0.6.1",
    "@aws-amplify/model-generator": "^0.2.6",
    "@aws-amplify/platform-core": "^0.4.2",
    "@aws-amplify/sandbox": "^0.3.13",
    "@aws-sdk/credential-provider-ini": "^3.465.0",
    "@aws-sdk/credential-providers": "^3.465.0",
    "@aws-sdk/region-config-resolver": "^3.465.0",
    "@smithy/node-config-provider": "^2.1.3",
    "@smithy/shared-ini-file-loader": "^2.2.5",
    "execa": "^8.0.1",
    "is-ci": "^3.0.1",
    "open": "^9.1.0",
    "yargs": "^17.7.2",
    "zod": "^3.22.2"
  },
  "peerDependencies": {
    "@aws-sdk/types": "^3.465.0"
  },
  "devDependencies": {
    "@types/yargs": "^17.0.24"
  }
}<|MERGE_RESOLUTION|>--- conflicted
+++ resolved
@@ -29,11 +29,7 @@
   },
   "homepage": "https://github.com/aws-amplify/amplify-backend#readme",
   "dependencies": {
-<<<<<<< HEAD
-    "@aws-amplify/backend-deployer": "^0.4.5",
-=======
     "@aws-amplify/backend-deployer": "^0.4.6",
->>>>>>> dc91ae03
     "@aws-amplify/backend-output-schemas": "^0.5.1",
     "@aws-amplify/backend-secret": "^0.4.2",
     "@aws-amplify/cli-core": "^0.2.0",
