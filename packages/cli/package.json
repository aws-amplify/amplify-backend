--- conflicted
+++ resolved
@@ -29,12 +29,8 @@
   "dependencies": {
     "@aws-amplify/backend-output-schemas": "^0.2.0-alpha.5",
     "@aws-amplify/backend-secret": "^0.2.0-alpha.6",
-<<<<<<< HEAD
     "@aws-amplify/cli-core": "^0.0.1-alpha.1",
-    "@aws-amplify/client-config": "^0.2.0-alpha.8",
-=======
     "@aws-amplify/client-config": "^0.2.0-alpha.11",
->>>>>>> 9c86218e
     "@aws-amplify/deployed-backend-client": "^0.2.0-alpha.7",
     "@aws-amplify/form-generator": "^0.2.0-alpha.3",
     "@aws-amplify/model-generator": "^0.2.0-alpha.4",
