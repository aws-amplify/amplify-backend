--- conflicted
+++ resolved
@@ -21,11 +21,7 @@
     "build:ts": "tsc --build --force",
     "copy:devtools": "mkdir -p lib/commands/sandbox/sandbox-devtools/react-app/dist && cp -r src/commands/sandbox/sandbox-devtools/react-app/dist/* lib/commands/sandbox/sandbox-devtools/react-app/dist/ || echo 'No React app build found'",
     "build": "npm run clean && npm run build:devtools && npm run build:ts && npm run copy:devtools && chmod +x lib/ampx.js",
-<<<<<<< HEAD
-    "postinstall": "npm run build:devtools && npm run copy:devtools"
-=======
     "build:clean": "npm run clean && npm run build"
->>>>>>> 3778fd8f
   },
   "repository": {
     "type": "git",
