import {
  FunctionOutput,
  functionOutputKey,
} from '@aws-amplify/backend-output-schemas';
import { AttributionMetadataStorage } from '@aws-amplify/backend-output-storage';
import {
  AmplifyUserError,
  CallerDirectoryExtractor,
  TagName,
} from '@aws-amplify/platform-core';
import {
  BackendOutputStorageStrategy,
  BackendSecret,
  BackendSecretResolver,
  ConstructContainerEntryGenerator,
  ConstructFactory,
  ConstructFactoryGetInstanceProps,
  FunctionResources,
  GenerateContainerEntryProps,
  ResourceAccessAcceptorFactory,
  ResourceNameValidator,
  ResourceProvider,
  SsmEnvironmentEntry,
  StackProvider,
} from '@aws-amplify/plugin-types';
import { Duration, Lazy, Stack, Tags, Token } from 'aws-cdk-lib';
import { Rule } from 'aws-cdk-lib/aws-events';
import * as targets from 'aws-cdk-lib/aws-events-targets';
import { Policy } from 'aws-cdk-lib/aws-iam';
import { CfnFunction, LayerVersion, Runtime } from 'aws-cdk-lib/aws-lambda';
import { NodejsFunction, OutputFormat } from 'aws-cdk-lib/aws-lambda-nodejs';
import { Construct } from 'constructs';
import { readFileSync } from 'fs';
import { createRequire } from 'module';
import { fileURLToPath } from 'node:url';
import { EOL } from 'os';
import * as path from 'path';
import { FunctionEnvironmentTranslator } from './function_env_translator.js';
import { FunctionEnvironmentTypeGenerator } from './function_env_type_generator.js';
import { FunctionLayerArnParser } from './layer_parser.js';
import { convertFunctionSchedulesToRuleSchedules } from './schedule_parser.js';

const functionStackType = 'function-Lambda';

export type AddEnvironmentFactory = {
  addEnvironment: (key: string, value: string | BackendSecret) => void;
};

export type CronSchedule =
  | `${string} ${string} ${string} ${string} ${string}`
  | `${string} ${string} ${string} ${string} ${string} ${string}`;
export type TimeInterval =
  | `every ${number}m`
  | `every ${number}h`
  | `every day`
  | `every week`
  | `every month`
  | `every year`;
export type FunctionSchedule = TimeInterval | CronSchedule;

/**
 * Entry point for defining a function in the Amplify ecosystem
 */
export const defineFunction = (
  props: FunctionProps = {}
): ConstructFactory<
  ResourceProvider<FunctionResources> &
    ResourceAccessAcceptorFactory &
    AddEnvironmentFactory &
    StackProvider
> => new FunctionFactory(props, new Error().stack);

export type FunctionProps = {
  /**
   * A name for the function.
   * Defaults to the basename of the entry path if specified.
   * If no entry is specified, defaults to the directory name in which this function is defined.
   *
   * Example:
   * If entry is `./scheduled-db-backup.ts` the name will default to "scheduled-db-backup"
   * If entry is not set and the function is defined in `amplify/functions/db-backup/resource.ts` the name will default to "db-backup"
   */
  name?: string;
  /**
   * The path to the file that contains the function entry point.
   * If this is a relative path, it is computed relative to the file where this function is defined
   *
   * Defaults to './handler.ts'
   */
  entry?: string;

  /**
   * An amount of time in seconds between 1 second and 15 minutes.
   * Must be a whole number.
   * Default is 3 seconds.
   */
  timeoutSeconds?: number;

  /**
   * An amount of memory (RAM) to allocate to the function between 128 and 10240 MB.
   * Must be a whole number.
   * Default is 512MB.
   */
  memoryMB?: number;

  /**
   * Environment variables that will be available during function execution
   */
  environment?: Record<string, string | BackendSecret>;

  /**
   * Node runtime version for the lambda environment.
   *
   * Defaults to the oldest NodeJS LTS version. See https://nodejs.org/en/about/previous-releases
   */
  runtime?: NodeVersion;

  /**
   * A time interval string to periodically run the function.
   * This can be either a string of `"every <positive whole number><m (minute) or h (hour)>"`, `"every day|week|month|year"` or cron expression.
   * Defaults to no scheduling for the function.
   * @example
   * schedule: "every 5m"
   * @example
   * schedule: "every week"
   * @example
   * schedule: "0 9 ? * 2 *" // every Monday at 9am
   */
  schedule?: FunctionSchedule | FunctionSchedule[];

  /**
   * Attach Lambda layers to a function
   * - A Lambda layer is represented by an object of key/value pair where the key is the module name that is exported from your layer and the value is the ARN of the layer. The key (module name) is used to externalize the module dependency so it doesn't get bundled with your lambda function
   * - Maximum of 5 layers can be attached to a function and must be in the same region as the function.
   * @example
   * layers: {
   *    "@aws-lambda-powertools/logger": "arn:aws:lambda:<current-region>:094274105915:layer:AWSLambdaPowertoolsTypeScriptV2:11"
   * },
   * @see [Amplify documentation for Lambda layers](https://docs.amplify.aws/react/build-a-backend/functions/add-lambda-layers)
   * @see [AWS documentation for Lambda layers](https://docs.aws.amazon.com/lambda/latest/dg/chapter-layers.html)
   */
  layers?: Record<string, string>;

  /*
   * Options for bundling the function code.
   */
  bundling?: FunctionBundlingOptions;
};

export type FunctionBundlingOptions = {
  /**
   * Whether to minify the function code.
   *
   * Defaults to true.
   */
  minify?: boolean;
};

/**
 * Create Lambda functions in the context of an Amplify backend definition
 */
class FunctionFactory implements ConstructFactory<AmplifyFunction> {
  private generator: ConstructContainerEntryGenerator;
  /**
   * Create a new AmplifyFunctionFactory
   */
  constructor(
    private readonly props: FunctionProps,
    private readonly callerStack?: string
  ) {}

  /**
   * Creates an instance of AmplifyFunction within the provided Amplify context
   */
  getInstance = ({
    constructContainer,
    outputStorageStrategy,
    resourceNameValidator,
  }: ConstructFactoryGetInstanceProps): AmplifyFunction => {
    if (!this.generator) {
      const dataMisProvider = constructContainer.getAdditionalProvider<string>(
        'DataIntrospectionSchema'
      );

      this.generator = new FunctionGenerator(
        this.hydrateDefaults(resourceNameValidator),
        dataMisProvider,
        outputStorageStrategy
      );
    }
    return constructContainer.getOrCompute(this.generator) as AmplifyFunction;
  };

  private hydrateDefaults = (
    resourceNameValidator?: ResourceNameValidator
  ): HydratedFunctionProps => {
    const name = this.resolveName();
    resourceNameValidator?.validate(name);
    const parser = new FunctionLayerArnParser();
    const layers = parser.parseLayers(this.props.layers ?? {}, name);
    return {
      name,
      entry: this.resolveEntry(),
      timeoutSeconds: this.resolveTimeout(),
      memoryMB: this.resolveMemory(),
      environment: this.props.environment ?? {},
      runtime: this.resolveRuntime(),
      schedule: this.resolveSchedule(),
      bundling: this.resolveBundling(),
      layers,
    };
  };

  private resolveName = () => {
    // If name is set explicitly, use that
    if (this.props.name) {
      return this.props.name;
    }
    // If entry is set, use the basename of the entry path
    if (this.props.entry) {
      return path.parse(this.props.entry).name;
    }

    // Otherwise, use the directory name where the function is defined
    return path.basename(
      new CallerDirectoryExtractor(this.callerStack).extract()
    );
  };

  private resolveEntry = () => {
    // if entry is not set, default to handler.ts
    if (!this.props.entry) {
      return path.join(
        new CallerDirectoryExtractor(this.callerStack).extract(),
        'handler.ts'
      );
    }

    // if entry is absolute use that
    if (path.isAbsolute(this.props.entry)) {
      return this.props.entry;
    }

    // if entry is relative, compute with respect to the caller directory
    return path.join(
      new CallerDirectoryExtractor(this.callerStack).extract(),
      this.props.entry
    );
  };

  private resolveTimeout = () => {
    const timeoutMin = 1;
    const timeoutMax = 60 * 15; // 15 minutes in seconds
    const timeoutDefault = 3;
    if (this.props.timeoutSeconds === undefined) {
      return timeoutDefault;
    }

    if (
      !isWholeNumberBetweenInclusive(
        this.props.timeoutSeconds,
        timeoutMin,
        timeoutMax
      )
    ) {
      throw new Error(
        `timeoutSeconds must be a whole number between ${timeoutMin} and ${timeoutMax} inclusive`
      );
    }
    return this.props.timeoutSeconds;
  };

  private resolveMemory = () => {
    const memoryMin = 128;
    const memoryMax = 10240;
    const memoryDefault = 512;
    if (this.props.memoryMB === undefined) {
      return memoryDefault;
    }
    if (
      !isWholeNumberBetweenInclusive(this.props.memoryMB, memoryMin, memoryMax)
    ) {
      throw new Error(
        `memoryMB must be a whole number between ${memoryMin} and ${memoryMax} inclusive`
      );
    }
    return this.props.memoryMB;
  };

  private resolveRuntime = () => {
    const runtimeDefault = 18;

    // if runtime is not set, default to the oldest LTS
    if (!this.props.runtime) {
      return runtimeDefault;
    }

    if (!(this.props.runtime in nodeVersionMap)) {
      throw new Error(
        `runtime must be one of the following: ${Object.keys(
          nodeVersionMap
        ).join(', ')}`
      );
    }

    return this.props.runtime;
  };

  private resolveSchedule = () => {
    if (!this.props.schedule) {
      return [];
    }

    return this.props.schedule;
  };

  private resolveBundling = () => {
    const bundlingDefault = {
      format: OutputFormat.ESM,
      bundleAwsSDK: true,
      loader: {
        '.node': 'file',
      },
      minify: true,
      sourceMap: true,
    };

    return {
      ...bundlingDefault,
      minify: this.resolveMinify(this.props.bundling),
    };
  };

  private resolveMinify = (bundling?: FunctionBundlingOptions) => {
    return bundling?.minify === undefined ? true : bundling.minify;
  };
}

type HydratedFunctionProps = Required<FunctionProps>;

class FunctionGenerator implements ConstructContainerEntryGenerator {
  readonly resourceGroupName = 'function';

  constructor(
    private readonly props: HydratedFunctionProps,
    private readonly dataMisProvider:
      | ((props: GenerateContainerEntryProps) => string)
      | undefined,
    private readonly outputStorageStrategy: BackendOutputStorageStrategy<FunctionOutput>
  ) {}

<<<<<<< HEAD
  generateContainerEntry = (
    generateContainerEntryProps: GenerateContainerEntryProps
  ) => {
    // resolve layers to LayerVersion objects for the NodejsFunction constructor using the scope.
    const resolvedLayers = Object.entries(this.props.layers).map(([key, arn]) =>
      LayerVersion.fromLayerVersionArn(
        generateContainerEntryProps.scope,
        `${this.props.name}-${key}-layer`,
        arn
      )
    );

    let mis: string | undefined = undefined;
    if (this.dataMisProvider) {
      mis = this.dataMisProvider(generateContainerEntryProps);
    }

=======
  generateContainerEntry = ({
    scope,
    backendSecretResolver,
  }: GenerateContainerEntryProps) => {
>>>>>>> 1af50604
    return new AmplifyFunction(
      generateContainerEntryProps.scope,
      this.props.name,
<<<<<<< HEAD
      { ...this.props, resolvedLayers },
      generateContainerEntryProps.backendSecretResolver,
      mis,
=======
      this.props,
      backendSecretResolver,
>>>>>>> 1af50604
      this.outputStorageStrategy
    );
  };
}

class AmplifyFunction
  extends Construct
  implements
    ResourceProvider<FunctionResources>,
    ResourceAccessAcceptorFactory,
    AddEnvironmentFactory
{
  readonly resources: FunctionResources;
  readonly stack: Stack;
  private readonly functionEnvironmentTranslator: FunctionEnvironmentTranslator;
  constructor(
    scope: Construct,
    id: string,
    props: HydratedFunctionProps,
    backendSecretResolver: BackendSecretResolver,
    mis: string | undefined,
    outputStorageStrategy: BackendOutputStorageStrategy<FunctionOutput>
  ) {
    super(scope, id);

    this.stack = Stack.of(scope);

    // resolve layers to LayerVersion objects for the NodejsFunction constructor using the scope.
    const resolvedLayers = Object.entries(props.layers).map(([key, arn]) => {
      const layerRegion = arn.split(':')[3];
      // If region is an unresolved token, use lazy to get region
      const region = Token.isUnresolved(this.stack.region)
        ? Lazy.string({
            produce: () => this.stack.region,
          })
        : this.stack.region;

      if (layerRegion !== region) {
        throw new AmplifyUserError('InvalidLayerArnRegionError', {
          message: `Region in ARN does not match function region for layer: ${key}`,
          resolution:
            'Update the layer ARN with the same region as the function',
        });
      }

      return LayerVersion.fromLayerVersionArn(
        scope,
        `${props.name}-${key}-layer`,
        arn
      );
    });

    const runtime = nodeVersionMap[props.runtime];

    const require = createRequire(import.meta.url);

    const shims =
      runtime === Runtime.NODEJS_16_X
        ? []
        : [require.resolve('./lambda-shims/cjs_shim')];

    const ssmResolverFile =
      runtime === Runtime.NODEJS_16_X
        ? require.resolve('./lambda-shims/resolve_ssm_params_sdk_v2') // use aws cdk v2 in node 16
        : require.resolve('./lambda-shims/resolve_ssm_params');

    const invokeSsmResolverFile = require.resolve(
      './lambda-shims/invoke_ssm_shim'
    );

    /**
     * This code concatenates the contents of the ssm resolver and invoker into a single line that can be used as the esbuild banner content
     * This banner is responsible for resolving the customer's SSM parameters at runtime
     */
    const bannerCode = readFileSync(ssmResolverFile, 'utf-8')
      .concat(readFileSync(invokeSsmResolverFile, 'utf-8'))
      .split(new RegExp(`${EOL}|\n|\r`, 'g'))
      .map((line) => line.replace(/\/\/.*$/, '')) // strip out inline comments because the banner is going to be flattened into a single line
      .join('');

    const functionEnvironmentTypeGenerator =
      new FunctionEnvironmentTypeGenerator(id);

    // esbuild runs as part of the NodejsFunction constructor, so we eagerly generate the process env shim without types so it can be included in the function bundle.
    // This will be overwritten with the typed file at the end of synthesis
    functionEnvironmentTypeGenerator.generateProcessEnvShim();

    let functionLambda: NodejsFunction;
    try {
      functionLambda = new NodejsFunction(scope, `${id}-lambda`, {
        entry: props.entry,
        timeout: Duration.seconds(props.timeoutSeconds),
        memorySize: props.memoryMB,
        runtime: nodeVersionMap[props.runtime],
        layers: resolvedLayers,
        bundling: {
          ...props.bundling,
          banner: bannerCode,
          inject: shims,
          externalModules: Object.keys(props.layers),
        },
      });
    } catch (error) {
      // If the error is from ES Bundler which is executed as a child process by CDK,
      // then the error from CDK contains the command that was executed along with the exit status.
      // Wrapping it here  would cause the cdk_deployer to re-throw this wrapped exception
      // instead of scraping the stderr for actual ESBuild error.
      if (
        error instanceof Error &&
        error.message.match(/Failed to bundle asset.*exited with status/)
      ) {
        throw error;
      }
      throw new AmplifyUserError(
        'NodeJSFunctionConstructInitializationError',
        {
          message: 'Failed to instantiate nodejs function construct',
          resolution:
            'See the underlying error message for more details. Use `--debug` for additional debugging information.',
        },
        error as Error
      );
    }

    try {
      const schedules = convertFunctionSchedulesToRuleSchedules(
        functionLambda,
        props.schedule
      );
      const lambdaTarget = new targets.LambdaFunction(functionLambda);

      schedules.forEach((schedule, index) => {
        // Lambda name will be prepended to rule id, so only using index here for uniqueness
        const rule = new Rule(functionLambda, `schedule${index}`, {
          schedule,
        });

        rule.addTarget(lambdaTarget);
      });
    } catch (error) {
      throw new AmplifyUserError(
        'FunctionScheduleInitializationError',
        {
          message: 'Failed to instantiate schedule for nodejs function',
          resolution: 'See the underlying error message for more details.',
        },
        error as Error
      );
    }

    Tags.of(functionLambda).add(TagName.FRIENDLY_NAME, id);

    this.functionEnvironmentTranslator = new FunctionEnvironmentTranslator(
      functionLambda,
      props.environment,
      backendSecretResolver,
      functionEnvironmentTypeGenerator
    );

    // This is just for testing.
    if (mis) {
      this.functionEnvironmentTranslator.addEnvironmentEntry('MIS', mis);
    }

    this.resources = {
      lambda: functionLambda,
      cfnResources: {
        cfnFunction: functionLambda.node.findChild('Resource') as CfnFunction,
      },
    };

    this.storeOutput(outputStorageStrategy);

    new AttributionMetadataStorage().storeAttributionMetadata(
      Stack.of(this),
      functionStackType,
      fileURLToPath(new URL('../package.json', import.meta.url))
    );
  }

  addEnvironment = (key: string, value: string | BackendSecret) => {
    this.functionEnvironmentTranslator.addEnvironmentEntry(key, value);
  };

  getResourceAccessAcceptor = () => ({
    identifier: `${this.node.id}LambdaResourceAccessAcceptor`,
    acceptResourceAccess: (
      policy: Policy,
      ssmEnvironmentEntries: SsmEnvironmentEntry[]
    ) => {
      const role = this.resources.lambda.role;
      if (!role) {
        // This should never happen since we are using the Function L2 construct
        throw new Error(
          'No execution role found to attach lambda permissions to'
        );
      }
      policy.attachToRole(role);
      ssmEnvironmentEntries.forEach(({ name, path }) => {
        this.functionEnvironmentTranslator.addSsmEnvironmentEntry(name, path);
      });
    },
  });

  /**
   * Store storage outputs using provided strategy
   */
  private storeOutput = (
    outputStorageStrategy: BackendOutputStorageStrategy<FunctionOutput>
  ): void => {
    outputStorageStrategy.appendToBackendOutputList(functionOutputKey, {
      version: '1',
      payload: {
        definedFunctions: this.resources.lambda.functionName,
      },
    });
  };
}

const isWholeNumberBetweenInclusive = (
  test: number,
  min: number,
  max: number
) => min <= test && test <= max && test % 1 === 0;

export type NodeVersion = 16 | 18 | 20;

const nodeVersionMap: Record<NodeVersion, Runtime> = {
  16: Runtime.NODEJS_16_X,
  18: Runtime.NODEJS_18_X,
  20: Runtime.NODEJS_20_X,
};<|MERGE_RESOLUTION|>--- conflicted
+++ resolved
@@ -349,41 +349,20 @@
     private readonly outputStorageStrategy: BackendOutputStorageStrategy<FunctionOutput>
   ) {}
 
-<<<<<<< HEAD
   generateContainerEntry = (
     generateContainerEntryProps: GenerateContainerEntryProps
   ) => {
-    // resolve layers to LayerVersion objects for the NodejsFunction constructor using the scope.
-    const resolvedLayers = Object.entries(this.props.layers).map(([key, arn]) =>
-      LayerVersion.fromLayerVersionArn(
-        generateContainerEntryProps.scope,
-        `${this.props.name}-${key}-layer`,
-        arn
-      )
-    );
-
     let mis: string | undefined = undefined;
     if (this.dataMisProvider) {
       mis = this.dataMisProvider(generateContainerEntryProps);
     }
 
-=======
-  generateContainerEntry = ({
-    scope,
-    backendSecretResolver,
-  }: GenerateContainerEntryProps) => {
->>>>>>> 1af50604
     return new AmplifyFunction(
       generateContainerEntryProps.scope,
       this.props.name,
-<<<<<<< HEAD
-      { ...this.props, resolvedLayers },
+      this.props,
       generateContainerEntryProps.backendSecretResolver,
       mis,
-=======
-      this.props,
-      backendSecretResolver,
->>>>>>> 1af50604
       this.outputStorageStrategy
     );
   };
