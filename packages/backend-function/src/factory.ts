--- conflicted
+++ resolved
@@ -243,12 +243,8 @@
       entry: this.resolveEntry(),
       timeoutSeconds: this.resolveTimeout(),
       memoryMB: this.resolveMemory(),
-<<<<<<< HEAD
       ephemeralStorageSize: this.resolveEphemeralStorageSize(),
-      environment: this.props.environment ?? {},
-=======
       environment: this.resolveEnvironment(),
->>>>>>> 560878f3
       runtime: this.resolveRuntime(),
       schedule: this.resolveSchedule(),
       bundling: this.resolveBundling(),
@@ -336,7 +332,6 @@
     return this.props.memoryMB;
   };
 
-<<<<<<< HEAD
   private resolveEphemeralStorageSize = () => {
     const ephemeralStorageSizeMin = 512;
     const ephemeralStorageSizeMax = 10240;
@@ -356,7 +351,8 @@
       );
     }
     return this.props.ephemeralStorageSize;
-=======
+  };
+
   private resolveEnvironment = () => {
     if (this.props.environment === undefined) {
       return {};
@@ -382,7 +378,6 @@
     }
 
     return this.props.environment;
->>>>>>> 560878f3
   };
 
   private resolveRuntime = () => {
