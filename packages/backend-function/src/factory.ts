--- conflicted
+++ resolved
@@ -232,12 +232,6 @@
     backendSecretResolver: BackendSecretResolver
   ) {
     super(scope, id);
-<<<<<<< HEAD
-
-    const require = createRequire(import.meta.url);
-    const ssmResolverPath = require.resolve('./resolve_ssm_params_shim');
-    const cjsShimPath = require.resolve('./cjs_shim'); // replace require to fix dynamic require errors with cjs
-=======
 
     const runtime = nodeVersionMap[props.runtime];
 
@@ -251,7 +245,6 @@
             require.resolve('./lambda-shims/cjs_shim'),
             require.resolve('./lambda-shims/resolve_ssm_params_shim'),
           ];
->>>>>>> ccde77a0
 
     const functionLambda = new NodejsFunction(scope, `${id}-lambda`, {
       entry: props.entry,
@@ -259,22 +252,12 @@
       memorySize: props.memoryMB,
       runtime: nodeVersionMap[props.runtime],
       bundling: {
-<<<<<<< HEAD
-        externalModules: ['@aws-sdk'],
-        format: OutputFormat.ESM,
-        inject: [cjsShimPath, ssmResolverPath],
-      },
-    });
-
-    this.functionEnvironmentTranslator = new FunctionEnvironmentTranslator(
-=======
         format: OutputFormat.ESM,
         inject: shims,
       },
     });
 
-    new FunctionEnvironmentTranslator(
->>>>>>> ccde77a0
+    this.functionEnvironmentTranslator = new FunctionEnvironmentTranslator(
       functionLambda,
       props['environment'],
       backendSecretResolver
