--- conflicted
+++ resolved
@@ -3,7 +3,11 @@
   functionOutputKey,
 } from '@aws-amplify/backend-output-schemas';
 import { AttributionMetadataStorage } from '@aws-amplify/backend-output-storage';
-import { AmplifyUserError, TagName } from '@aws-amplify/platform-core';
+import {
+  AmplifyUserError,
+  CallerDirectoryExtractor,
+  TagName,
+} from '@aws-amplify/platform-core';
 import {
   BackendOutputStorageStrategy,
   BackendSecret,
@@ -19,12 +23,6 @@
   SsmEnvironmentEntry,
   StackProvider,
 } from '@aws-amplify/plugin-types';
-<<<<<<< HEAD
-=======
-import { Construct } from 'constructs';
-import { NodejsFunction, OutputFormat } from 'aws-cdk-lib/aws-lambda-nodejs';
-import * as path from 'path';
->>>>>>> 27202b41
 import { Duration, Stack, Tags } from 'aws-cdk-lib';
 import { Rule } from 'aws-cdk-lib/aws-events';
 import * as targets from 'aws-cdk-lib/aws-events-targets';
@@ -44,18 +42,7 @@
 import * as path from 'path';
 import { FunctionEnvironmentTranslator } from './function_env_translator.js';
 import { FunctionEnvironmentTypeGenerator } from './function_env_type_generator.js';
-<<<<<<< HEAD
-import { getCallerDirectory } from './get_caller_directory.js';
 import { FunctionLayerArnParser } from './layer_parser.js';
-=======
-import { AttributionMetadataStorage } from '@aws-amplify/backend-output-storage';
-import { fileURLToPath } from 'node:url';
-import {
-  AmplifyUserError,
-  CallerDirectoryExtractor,
-  TagName,
-} from '@aws-amplify/platform-core';
->>>>>>> 27202b41
 import { convertFunctionSchedulesToRuleSchedules } from './schedule_parser.js';
 
 const functionStackType = 'function-Lambda';
