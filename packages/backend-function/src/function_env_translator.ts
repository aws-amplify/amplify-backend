--- conflicted
+++ resolved
@@ -52,27 +52,6 @@
       })
     );
 
-<<<<<<< HEAD
-    const ssmAccessPolicy = new PolicyStatement({
-      effect: Effect.ALLOW,
-      actions: ['ssm:GetParameters'],
-      // the resource list is computed lazily based on additional ssm environment entries that may have been added after initialization
-      resources: Lazy.list({
-        produce: () =>
-          this.ssmPaths.map((path) =>
-            Arn.format(
-              {
-                service: 'ssm',
-                resource: 'parameters',
-                resourceName: path,
-              },
-              Stack.of(this.lambda)
-            )
-          ),
-      }),
-    });
-    this.lambda.grantPrincipal.addToPrincipalPolicy(ssmAccessPolicy);
-=======
     this.lambda.node.addValidation({
       validate: () => {
         // only add the ssm access policy if there are ssm paths
@@ -98,7 +77,6 @@
         return [];
       },
     });
->>>>>>> ccde77a0
   }
 
   /**
