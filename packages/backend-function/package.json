{
  "name": "@aws-amplify/backend-function",
  "version": "1.12.2",
  "type": "module",
  "publishConfig": {
    "access": "public"
  },
  "exports": {
    ".": {
      "types": "./lib/index.d.ts",
      "import": "./lib/index.js",
      "require": "./lib/index.js"
    },
    "./runtime": {
      "types": "./lib/runtime/index.d.ts",
      "import": "./lib/runtime/index.js",
      "require": "./lib/runtime/index.js"
    }
  },
  "main": "lib/index.js",
  "types": "lib/index.d.ts",
  "scripts": {
    "update:api": "api-extractor run --local"
  },
  "license": "Apache-2.0",
  "dependencies": {
    "@aws-amplify/backend-output-schemas": "^1.4.0",
    "@aws-amplify/backend-output-storage": "^1.1.4",
    "@aws-amplify/plugin-types": "^1.7.0",
    "@aws-sdk/client-s3": "^3.750.0",
    "execa": "^9.5.1"
  },
  "devDependencies": {
    "@aws-amplify/backend-platform-test-stubs": "^0.3.7",
<<<<<<< HEAD
    "@aws-amplify/platform-core": "^1.5.1",
    "@aws-sdk/client-s3": "^3.750.0",
    "@aws-sdk/client-ssm": "^3.750.0",
=======
    "@aws-amplify/platform-core": "^1.6.2",
    "@aws-sdk/client-s3": "^3.624.0",
    "@aws-sdk/client-ssm": "^3.624.0",
>>>>>>> 7d1415e3
    "aws-sdk": "^2.1550.0",
    "uuid": "^9.0.1"
  },
  "peerDependencies": {
    "aws-cdk-lib": "^2.179.0",
    "constructs": "^10.0.0"
  }
}<|MERGE_RESOLUTION|>--- conflicted
+++ resolved
@@ -32,15 +32,9 @@
   },
   "devDependencies": {
     "@aws-amplify/backend-platform-test-stubs": "^0.3.7",
-<<<<<<< HEAD
-    "@aws-amplify/platform-core": "^1.5.1",
+    "@aws-amplify/platform-core": "^1.6.2",
     "@aws-sdk/client-s3": "^3.750.0",
     "@aws-sdk/client-ssm": "^3.750.0",
-=======
-    "@aws-amplify/platform-core": "^1.6.2",
-    "@aws-sdk/client-s3": "^3.624.0",
-    "@aws-sdk/client-ssm": "^3.624.0",
->>>>>>> 7d1415e3
     "aws-sdk": "^2.1550.0",
     "uuid": "^9.0.1"
   },
