--- conflicted
+++ resolved
@@ -1,7 +1,5 @@
 # create-amplify
 
-<<<<<<< HEAD
-=======
 ## 0.7.0-beta.11
 
 ### Patch Changes
@@ -17,7 +15,6 @@
 - Updated dependencies [4d47f63]
   - @aws-amplify/cli-core@0.5.0-beta.8
 
->>>>>>> 77862198
 ## 0.7.0-beta.9
 
 ### Patch Changes
