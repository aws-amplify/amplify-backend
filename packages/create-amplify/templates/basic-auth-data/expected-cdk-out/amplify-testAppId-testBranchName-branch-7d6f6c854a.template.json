--- conflicted
+++ resolved
@@ -421,11 +421,7 @@
        {
         "Fn::Sub": "cdk-hnb659fds-assets-${AWS::AccountId}-${AWS::Region}"
        },
-<<<<<<< HEAD
-       "/7e4162b01ae73ce4493a3faf018e74e8dcfdb2e2b492d56fd7fa86a4d0216b9e.json"
-=======
-       "/94663ad34627ee131e3d96f0aebd8bdccee2f3db588fc658564562b4eb233b1f.json"
->>>>>>> db775ad6
+       "/2a0d1b7fb776ba17bf31c9284802781a25e434b93f98845b46620760e48fa284.json"
       ]
      ]
     }
