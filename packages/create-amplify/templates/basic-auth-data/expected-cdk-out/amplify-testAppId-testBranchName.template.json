{
 "Metadata": {
  "AWS::Amplify::Output": {
   "authOutput": {
    "version": "1",
    "stackOutputs": [
     "userPoolId",
     "webClientId",
     "identityPoolId",
     "authRegion"
    ]
   },
   "graphqlOutput": {
    "version": "1",
    "stackOutputs": [
     "awsAppsyncApiId",
     "awsAppsyncApiEndpoint",
     "awsAppsyncAuthenticationType",
     "awsAppsyncRegion",
     "amplifyApiModelSchemaS3Uri"
    ]
   }
  }
 },
 "Resources": {
  "auth179371D7": {
   "Type": "AWS::CloudFormation::Stack",
   "Properties": {
    "TemplateURL": {
     "Fn::Join": [
      "",
      [
       "https://s3.",
       {
        "Ref": "AWS::Region"
       },
       ".",
       {
        "Ref": "AWS::URLSuffix"
       },
       "/",
       {
        "Fn::Sub": "cdk-hnb659fds-assets-${AWS::AccountId}-${AWS::Region}"
       },
       "/3df038e7b7651fdc14c0416a0be0bf17a1a92d4e342120d8b0bd6d7f7a9ea091.json"
      ]
     ]
    }
   },
   "UpdateReplacePolicy": "Delete",
   "DeletionPolicy": "Delete"
  },
  "data7552DF31": {
   "Type": "AWS::CloudFormation::Stack",
   "Properties": {
    "TemplateURL": {
     "Fn::Join": [
      "",
      [
       "https://s3.",
       {
        "Ref": "AWS::Region"
       },
       ".",
       {
        "Ref": "AWS::URLSuffix"
       },
       "/",
       {
        "Fn::Sub": "cdk-hnb659fds-assets-${AWS::AccountId}-${AWS::Region}"
       },
<<<<<<< HEAD
       "/a03c96ec8850490100abe49ec4f52a4a063b7f42eb9df40e10afe2342547d24a.json"
=======
       "/d30f87e63d0607c552c9561779fdd489870341f9da9aadcf3fabef85aaf96570.json"
>>>>>>> 395c8f0d
      ]
     ]
    },
    "Parameters": {
     "referencetoamplifytestAppIdtestBranchNameauthNestedStackauthNestedStackResource367DE29FOutputsamplifytestAppIdtestBranchNameauthamplifyAuthUserPoolC1B04074Ref": {
      "Fn::GetAtt": [
       "auth179371D7",
       "Outputs.amplifytestAppIdtestBranchNameauthamplifyAuthUserPoolC1B04074Ref"
      ]
     },
     "referencetoamplifytestAppIdtestBranchNameauthNestedStackauthNestedStackResource367DE29FOutputsamplifytestAppIdtestBranchNameauthamplifyAuthauthenticatedUserRole1D3D95F1Ref": {
      "Fn::GetAtt": [
       "auth179371D7",
       "Outputs.amplifytestAppIdtestBranchNameauthamplifyAuthauthenticatedUserRole1D3D95F1Ref"
      ]
     },
     "referencetoamplifytestAppIdtestBranchNameauthNestedStackauthNestedStackResource367DE29FOutputsamplifytestAppIdtestBranchNameauthamplifyAuthunauthenticatedUserRoleF8166590Ref": {
      "Fn::GetAtt": [
       "auth179371D7",
       "Outputs.amplifytestAppIdtestBranchNameauthamplifyAuthunauthenticatedUserRoleF8166590Ref"
      ]
     }
    }
   },
   "UpdateReplacePolicy": "Delete",
   "DeletionPolicy": "Delete"
  }
 },
 "Outputs": {
  "userPoolId": {
   "Value": {
    "Fn::GetAtt": [
     "auth179371D7",
     "Outputs.amplifytestAppIdtestBranchNameauthamplifyAuthUserPoolC1B04074Ref"
    ]
   }
  },
  "webClientId": {
   "Value": {
    "Fn::GetAtt": [
     "auth179371D7",
     "Outputs.amplifytestAppIdtestBranchNameauthamplifyAuthUserPoolWebClientEFCFE2AFRef"
    ]
   }
  },
  "identityPoolId": {
   "Value": {
    "Fn::GetAtt": [
     "auth179371D7",
     "Outputs.amplifytestAppIdtestBranchNameauthamplifyAuthIdentityPool40350D66Ref"
    ]
   }
  },
  "authRegion": {
   "Value": {
    "Ref": "AWS::Region"
   }
  },
  "awsAppsyncApiId": {
   "Value": {
    "Fn::GetAtt": [
     "data7552DF31",
     "Outputs.amplifytestAppIdtestBranchNamedataamplifyDataGraphQLAPI93E95D03ApiId"
    ]
   }
  },
  "awsAppsyncApiEndpoint": {
   "Value": {
    "Fn::GetAtt": [
     "data7552DF31",
     "Outputs.amplifytestAppIdtestBranchNamedataamplifyDataGraphQLAPI93E95D03GraphQLUrl"
    ]
   }
  },
  "awsAppsyncAuthenticationType": {
   "Value": "AMAZON_COGNITO_USER_POOLS"
  },
  "awsAppsyncRegion": {
   "Value": {
    "Ref": "AWS::Region"
   }
  },
  "amplifyApiModelSchemaS3Uri": {
   "Value": {
    "Fn::Join": [
     "",
     [
      "s3://",
      {
       "Fn::GetAtt": [
        "data7552DF31",
<<<<<<< HEAD
        "Outputs.amplifytestAppIdtestBranchNamedataamplifyDataAmplifyCodegenAssetsAmplifyCodegenAssetsBucket25324612Ref"
=======
        "Outputs.amplifytestAppIdtestBranchNamedataamplifyDataCodegenAssetsCodegenAssetsBucketC42FF1E2Ref"
>>>>>>> 395c8f0d
       ]
      },
      "/model-schema.graphql"
     ]
    ]
   }
  }
 },
 "Parameters": {
  "BootstrapVersion": {
   "Type": "AWS::SSM::Parameter::Value<String>",
   "Default": "/cdk-bootstrap/hnb659fds/version",
   "Description": "Version of the CDK Bootstrap resources in this environment, automatically retrieved from SSM Parameter Store. [cdk:skip]"
  }
 },
 "Rules": {
  "CheckBootstrapVersion": {
   "Assertions": [
    {
     "Assert": {
      "Fn::Not": [
       {
        "Fn::Contains": [
         [
          "1",
          "2",
          "3",
          "4",
          "5"
         ],
         {
          "Ref": "BootstrapVersion"
         }
        ]
       }
      ]
     },
     "AssertDescription": "CDK bootstrap stack version 6 required. Please run 'cdk bootstrap' with a recent version of the CDK CLI."
    }
   ]
  }
 }
}<|MERGE_RESOLUTION|>--- conflicted
+++ resolved
@@ -69,11 +69,7 @@
        {
         "Fn::Sub": "cdk-hnb659fds-assets-${AWS::AccountId}-${AWS::Region}"
        },
-<<<<<<< HEAD
        "/a03c96ec8850490100abe49ec4f52a4a063b7f42eb9df40e10afe2342547d24a.json"
-=======
-       "/d30f87e63d0607c552c9561779fdd489870341f9da9aadcf3fabef85aaf96570.json"
->>>>>>> 395c8f0d
       ]
      ]
     },
@@ -165,11 +161,7 @@
       {
        "Fn::GetAtt": [
         "data7552DF31",
-<<<<<<< HEAD
         "Outputs.amplifytestAppIdtestBranchNamedataamplifyDataAmplifyCodegenAssetsAmplifyCodegenAssetsBucket25324612Ref"
-=======
-        "Outputs.amplifytestAppIdtestBranchNamedataamplifyDataCodegenAssetsCodegenAssetsBucketC42FF1E2Ref"
->>>>>>> 395c8f0d
        ]
       },
       "/model-schema.graphql"
