{
 "Description": "{\"createdOn\":\"Mac\",\"createdBy\":\"AmplifyPipelineDeploy\",\"createdWith\":\"1.4.2\",\"stackType\":\"api-AppSync\",\"metadata\":{}}",
 "Resources": {
  "amplifyDataGraphQLAPI42A6FA33": {
   "Type": "AWS::AppSync::GraphQLApi",
   "Properties": {
    "AdditionalAuthenticationProviders": [
     {
      "AuthenticationType": "AMAZON_COGNITO_USER_POOLS",
      "UserPoolConfig": {
       "AwsRegion": {
        "Ref": "AWS::Region"
       },
       "UserPoolId": {
        "Ref": "referencetoamplifytestAppIdtestBranchNamebranch7d6f6c854aauthNestedStackauthNestedStackResource462F2942OutputsamplifytestAppIdtestBranchNamebranch7d6f6c854aauthamplifyAuthUserPool70E84902Ref"
       }
      }
     },
     {
      "AuthenticationType": "AWS_IAM"
     }
    ],
    "AuthenticationType": "API_KEY",
    "Name": "amplifyData"
   }
  },
  "amplifyDataGraphQLAPITransformerSchemaFF50A789": {
   "Type": "AWS::AppSync::GraphQLSchema",
   "Properties": {
    "ApiId": {
     "Fn::GetAtt": [
      "amplifyDataGraphQLAPI42A6FA33",
      "ApiId"
     ]
    },
    "DefinitionS3Location": {
     "Fn::Sub": "s3://cdk-hnb659fds-assets-${AWS::AccountId}-${AWS::Region}/b39fd31c4a79420ca1ff4200a963cc977a0b12fbb02c44b40eda180de8183fd0.graphql"
    }
   }
  },
  "amplifyDataGraphQLAPIDefaultApiKey1C8ED374": {
   "Type": "AWS::AppSync::ApiKey",
   "Properties": {
    "ApiId": {
     "Fn::GetAtt": [
      "amplifyDataGraphQLAPI42A6FA33",
      "ApiId"
     ]
    },
<<<<<<< HEAD
    "Expires": 1703874287
=======
    "Expires": 1703801369
>>>>>>> db775ad6
   }
  },
  "amplifyDataGraphQLAPINONEDS684BF699": {
   "Type": "AWS::AppSync::DataSource",
   "Properties": {
    "ApiId": {
     "Fn::GetAtt": [
      "amplifyDataGraphQLAPI42A6FA33",
      "ApiId"
     ]
    },
    "Description": "None Data Source for Pipeline functions",
    "Name": "NONE_DS",
    "Type": "NONE"
   }
  },
  "amplifyDataAmplifyTableManagerNestedStackAmplifyTableManagerNestedStackResource86290833": {
   "Type": "AWS::CloudFormation::Stack",
   "Properties": {
    "Parameters": {
     "referencetoamplifytestAppIdtestBranchNamebranch7d6f6c854adataamplifyDataGraphQLAPI8E80FACEApiId": {
      "Fn::GetAtt": [
       "amplifyDataGraphQLAPI42A6FA33",
       "ApiId"
      ]
     }
    },
    "TemplateURL": {
     "Fn::Join": [
      "",
      [
       "https://s3.",
       {
        "Ref": "AWS::Region"
       },
       ".",
       {
        "Ref": "AWS::URLSuffix"
       },
       "/",
       {
        "Fn::Sub": "cdk-hnb659fds-assets-${AWS::AccountId}-${AWS::Region}"
       },
       "/35e06ca29c28793a345d0a1e4ed0a16bf7bad8a644c30c06a02b4218f7be6aa6.json"
      ]
     ]
    }
   },
   "UpdateReplacePolicy": "Delete",
   "DeletionPolicy": "Delete"
  },
  "amplifyDataTodoNestedStackTodoNestedStackResource551CEA56": {
   "Type": "AWS::CloudFormation::Stack",
   "Properties": {
    "Parameters": {
     "DynamoDBModelTableReadIOPS": {
      "Ref": "DynamoDBModelTableReadIOPS"
     },
     "DynamoDBModelTableWriteIOPS": {
      "Ref": "DynamoDBModelTableWriteIOPS"
     },
     "DynamoDBBillingMode": {
      "Ref": "DynamoDBBillingMode"
     },
     "DynamoDBEnablePointInTimeRecovery": {
      "Ref": "DynamoDBEnablePointInTimeRecovery"
     },
     "DynamoDBEnableServerSideEncryption": {
      "Ref": "DynamoDBEnableServerSideEncryption"
     },
     "referencetoamplifytestAppIdtestBranchNamebranch7d6f6c854adataamplifyDataAmplifyTableManagerNestedStackAmplifyTableManagerNestedStackResource8C0952BCOutputsamplifytestAppIdtestBranchNamebranch7d6f6c854adataamplifyDataAmplifyTableManagerTableD81D951E": {
      "Fn::GetAtt": [
       "amplifyDataAmplifyTableManagerNestedStackAmplifyTableManagerNestedStackResource86290833",
       "Outputs.amplifytestAppIdtestBranchNamebranch7d6f6c854adataamplifyDataAmplifyTableManagerTableManagerCustomProviderframeworkonEventE4FBF539Arn"
      ]
     },
     "referencetoamplifytestAppIdtestBranchNamebranch7d6f6c854adataamplifyDataGraphQLAPI8E80FACEApiId": {
      "Fn::GetAtt": [
       "amplifyDataGraphQLAPI42A6FA33",
       "ApiId"
      ]
     },
     "referencetoamplifytestAppIdtestBranchNamebranch7d6f6c854adataamplifyDataGraphQLAPINONEDS1C56C895Name": {
      "Fn::GetAtt": [
       "amplifyDataGraphQLAPINONEDS684BF699",
       "Name"
      ]
     },
     "referencetoamplifytestAppIdtestBranchNamebranch7d6f6c854aauthNestedStackauthNestedStackResource462F2942OutputsamplifytestAppIdtestBranchNamebranch7d6f6c854aauthamplifyAuthauthenticatedUserRoleF0783640Ref": {
      "Ref": "referencetoamplifytestAppIdtestBranchNamebranch7d6f6c854aauthNestedStackauthNestedStackResource462F2942OutputsamplifytestAppIdtestBranchNamebranch7d6f6c854aauthamplifyAuthauthenticatedUserRoleF0783640Ref"
     },
     "referencetoamplifytestAppIdtestBranchNamebranch7d6f6c854aauthNestedStackauthNestedStackResource462F2942OutputsamplifytestAppIdtestBranchNamebranch7d6f6c854aauthamplifyAuthunauthenticatedUserRoleF922AD28Ref": {
      "Ref": "referencetoamplifytestAppIdtestBranchNamebranch7d6f6c854aauthNestedStackauthNestedStackResource462F2942OutputsamplifytestAppIdtestBranchNamebranch7d6f6c854aauthamplifyAuthunauthenticatedUserRoleF922AD28Ref"
     },
     "referencetoamplifytestAppIdtestBranchNamebranch7d6f6c854aauthNestedStackauthNestedStackResource462F2942OutputsamplifytestAppIdtestBranchNamebranch7d6f6c854aauthamplifyAuthIdentityPool7404D50ERef": {
      "Ref": "referencetoamplifytestAppIdtestBranchNamebranch7d6f6c854aauthNestedStackauthNestedStackResource462F2942OutputsamplifytestAppIdtestBranchNamebranch7d6f6c854aauthamplifyAuthIdentityPool7404D50ERef"
     }
    },
    "TemplateURL": {
     "Fn::Join": [
      "",
      [
       "https://s3.",
       {
        "Ref": "AWS::Region"
       },
       ".",
       {
        "Ref": "AWS::URLSuffix"
       },
       "/",
       {
        "Fn::Sub": "cdk-hnb659fds-assets-${AWS::AccountId}-${AWS::Region}"
       },
       "/7feef61ce2e7746b3d7700aa837fa419f347b204061c8e32f444e10623738309.json"
      ]
     ]
    }
   },
   "DependsOn": [
    "amplifyDataGraphQLAPITransformerSchemaFF50A789"
   ],
   "UpdateReplacePolicy": "Delete",
   "DeletionPolicy": "Delete"
  },
  "amplifyDataAmplifyCodegenAssetsAmplifyCodegenAssetsBucket9CCB4ACA": {
   "Type": "AWS::S3::Bucket",
   "Properties": {
    "Tags": [
     {
      "Key": "aws-cdk:auto-delete-objects",
      "Value": "true"
     },
     {
      "Key": "aws-cdk:cr-owned:6d332485",
      "Value": "true"
     }
    ]
   },
   "UpdateReplacePolicy": "Delete",
   "DeletionPolicy": "Delete"
  },
  "amplifyDataAmplifyCodegenAssetsAmplifyCodegenAssetsBucketPolicyF1C1C548": {
   "Type": "AWS::S3::BucketPolicy",
   "Properties": {
    "Bucket": {
     "Ref": "amplifyDataAmplifyCodegenAssetsAmplifyCodegenAssetsBucket9CCB4ACA"
    },
    "PolicyDocument": {
     "Statement": [
      {
       "Action": [
        "s3:PutBucketPolicy",
        "s3:GetBucket*",
        "s3:List*",
        "s3:DeleteObject*"
       ],
       "Effect": "Allow",
       "Principal": {
        "AWS": {
         "Fn::GetAtt": [
          "CustomS3AutoDeleteObjectsCustomResourceProviderRole3B1BD092",
          "Arn"
         ]
        }
       },
       "Resource": [
        {
         "Fn::GetAtt": [
          "amplifyDataAmplifyCodegenAssetsAmplifyCodegenAssetsBucket9CCB4ACA",
          "Arn"
         ]
        },
        {
         "Fn::Join": [
          "",
          [
           {
            "Fn::GetAtt": [
             "amplifyDataAmplifyCodegenAssetsAmplifyCodegenAssetsBucket9CCB4ACA",
             "Arn"
            ]
           },
           "/*"
          ]
         ]
        }
       ]
      }
     ],
     "Version": "2012-10-17"
    }
   }
  },
  "amplifyDataAmplifyCodegenAssetsAmplifyCodegenAssetsBucketAutoDeleteObjectsCustomResource437F26F5": {
   "Type": "Custom::S3AutoDeleteObjects",
   "Properties": {
    "ServiceToken": {
     "Fn::GetAtt": [
      "CustomS3AutoDeleteObjectsCustomResourceProviderHandler9D90184F",
      "Arn"
     ]
    },
    "BucketName": {
     "Ref": "amplifyDataAmplifyCodegenAssetsAmplifyCodegenAssetsBucket9CCB4ACA"
    }
   },
   "DependsOn": [
    "amplifyDataAmplifyCodegenAssetsAmplifyCodegenAssetsBucketPolicyF1C1C548"
   ],
   "UpdateReplacePolicy": "Delete",
   "DeletionPolicy": "Delete"
  },
  "amplifyDataAmplifyCodegenAssetsAmplifyCodegenAssetsDeploymentAwsCliLayerE322F905": {
   "Type": "AWS::Lambda::LayerVersion",
   "Properties": {
    "Content": {
     "S3Bucket": {
      "Fn::Sub": "cdk-hnb659fds-assets-${AWS::AccountId}-${AWS::Region}"
     },
     "S3Key": "3fb6287214999ddeafa7cd0e3e58bc5144c8678bb720f3b5e45e8fd32f333eb3.zip"
    },
    "Description": "/opt/awscli/aws"
   }
  },
  "amplifyDataAmplifyCodegenAssetsAmplifyCodegenAssetsDeploymentCustomResource1536MiB21775929": {
   "Type": "Custom::CDKBucketDeployment",
   "Properties": {
    "ServiceToken": {
     "Fn::GetAtt": [
      "CustomCDKBucketDeployment8693BB64968944B69AAFB0CC9EB8756C1536MiBC5D8AB21",
      "Arn"
     ]
    },
    "SourceBucketNames": [
     {
      "Fn::Sub": "cdk-hnb659fds-assets-${AWS::AccountId}-${AWS::Region}"
     }
    ],
    "SourceObjectKeys": [
     "0a5860b7296bf341e26cca1977394af5a65f8ddbb2cc0b6ab0268289b6e9857f.zip"
    ],
    "SourceMarkers": [
     {}
    ],
    "DestinationBucketName": {
     "Ref": "amplifyDataAmplifyCodegenAssetsAmplifyCodegenAssetsBucket9CCB4ACA"
    },
    "Prune": true
   },
   "UpdateReplacePolicy": "Delete",
   "DeletionPolicy": "Delete"
  },
  "CustomS3AutoDeleteObjectsCustomResourceProviderRole3B1BD092": {
   "Type": "AWS::IAM::Role",
   "Properties": {
    "AssumeRolePolicyDocument": {
     "Version": "2012-10-17",
     "Statement": [
      {
       "Action": "sts:AssumeRole",
       "Effect": "Allow",
       "Principal": {
        "Service": "lambda.amazonaws.com"
       }
      }
     ]
    },
    "ManagedPolicyArns": [
     {
      "Fn::Sub": "arn:${AWS::Partition}:iam::aws:policy/service-role/AWSLambdaBasicExecutionRole"
     }
    ]
   }
  },
  "CustomS3AutoDeleteObjectsCustomResourceProviderHandler9D90184F": {
   "Type": "AWS::Lambda::Function",
   "Properties": {
    "Code": {
     "S3Bucket": {
      "Fn::Sub": "cdk-hnb659fds-assets-${AWS::AccountId}-${AWS::Region}"
     },
     "S3Key": "b7f33614a69548d6bafe224d751a7ef238cde19097415e553fe8b63a4c8fd8a6.zip"
    },
    "Timeout": 900,
    "MemorySize": 128,
    "Handler": "index.handler",
    "Role": {
     "Fn::GetAtt": [
      "CustomS3AutoDeleteObjectsCustomResourceProviderRole3B1BD092",
      "Arn"
     ]
    },
    "Runtime": "nodejs18.x",
    "Description": {
     "Fn::Join": [
      "",
      [
       "Lambda function for auto-deleting objects in ",
       {
        "Ref": "amplifyDataAmplifyCodegenAssetsAmplifyCodegenAssetsBucket9CCB4ACA"
       },
       " S3 bucket."
      ]
     ]
    }
   },
   "DependsOn": [
    "CustomS3AutoDeleteObjectsCustomResourceProviderRole3B1BD092"
   ]
  },
  "CustomCDKBucketDeployment8693BB64968944B69AAFB0CC9EB8756C1536MiBServiceRoleA41FC8C2": {
   "Type": "AWS::IAM::Role",
   "Properties": {
    "AssumeRolePolicyDocument": {
     "Statement": [
      {
       "Action": "sts:AssumeRole",
       "Effect": "Allow",
       "Principal": {
        "Service": "lambda.amazonaws.com"
       }
      }
     ],
     "Version": "2012-10-17"
    },
    "ManagedPolicyArns": [
     {
      "Fn::Join": [
       "",
       [
        "arn:",
        {
         "Ref": "AWS::Partition"
        },
        ":iam::aws:policy/service-role/AWSLambdaBasicExecutionRole"
       ]
      ]
     }
    ]
   }
  },
  "CustomCDKBucketDeployment8693BB64968944B69AAFB0CC9EB8756C1536MiBServiceRoleDefaultPolicyFF1C635B": {
   "Type": "AWS::IAM::Policy",
   "Properties": {
    "PolicyDocument": {
     "Statement": [
      {
       "Action": [
        "s3:GetObject*",
        "s3:GetBucket*",
        "s3:List*"
       ],
       "Effect": "Allow",
       "Resource": [
        {
         "Fn::Join": [
          "",
          [
           "arn:",
           {
            "Ref": "AWS::Partition"
           },
           ":s3:::",
           {
            "Fn::Sub": "cdk-hnb659fds-assets-${AWS::AccountId}-${AWS::Region}"
           }
          ]
         ]
        },
        {
         "Fn::Join": [
          "",
          [
           "arn:",
           {
            "Ref": "AWS::Partition"
           },
           ":s3:::",
           {
            "Fn::Sub": "cdk-hnb659fds-assets-${AWS::AccountId}-${AWS::Region}"
           },
           "/*"
          ]
         ]
        }
       ]
      },
      {
       "Action": [
        "s3:GetObject*",
        "s3:GetBucket*",
        "s3:List*",
        "s3:DeleteObject*",
        "s3:PutObject",
        "s3:PutObjectLegalHold",
        "s3:PutObjectRetention",
        "s3:PutObjectTagging",
        "s3:PutObjectVersionTagging",
        "s3:Abort*"
       ],
       "Effect": "Allow",
       "Resource": [
        {
         "Fn::GetAtt": [
          "amplifyDataAmplifyCodegenAssetsAmplifyCodegenAssetsBucket9CCB4ACA",
          "Arn"
         ]
        },
        {
         "Fn::Join": [
          "",
          [
           {
            "Fn::GetAtt": [
             "amplifyDataAmplifyCodegenAssetsAmplifyCodegenAssetsBucket9CCB4ACA",
             "Arn"
            ]
           },
           "/*"
          ]
         ]
        }
       ]
      }
     ],
     "Version": "2012-10-17"
    },
    "PolicyName": "CustomCDKBucketDeployment8693BB64968944B69AAFB0CC9EB8756C1536MiBServiceRoleDefaultPolicyFF1C635B",
    "Roles": [
     {
      "Ref": "CustomCDKBucketDeployment8693BB64968944B69AAFB0CC9EB8756C1536MiBServiceRoleA41FC8C2"
     }
    ]
   }
  },
  "CustomCDKBucketDeployment8693BB64968944B69AAFB0CC9EB8756C1536MiBC5D8AB21": {
   "Type": "AWS::Lambda::Function",
   "Properties": {
    "Code": {
     "S3Bucket": {
      "Fn::Sub": "cdk-hnb659fds-assets-${AWS::AccountId}-${AWS::Region}"
     },
     "S3Key": "0b1f5aa55d045066ed91316b823a808060c12737e0575ab7cefe2335324108b0.zip"
    },
    "Environment": {
     "Variables": {
      "AWS_CA_BUNDLE": "/etc/pki/ca-trust/extracted/pem/tls-ca-bundle.pem"
     }
    },
    "Handler": "index.handler",
    "Layers": [
     {
      "Ref": "amplifyDataAmplifyCodegenAssetsAmplifyCodegenAssetsDeploymentAwsCliLayerE322F905"
     }
    ],
    "MemorySize": 1536,
    "Role": {
     "Fn::GetAtt": [
      "CustomCDKBucketDeployment8693BB64968944B69AAFB0CC9EB8756C1536MiBServiceRoleA41FC8C2",
      "Arn"
     ]
    },
    "Runtime": "python3.9",
    "Timeout": 900
   },
   "DependsOn": [
    "CustomCDKBucketDeployment8693BB64968944B69AAFB0CC9EB8756C1536MiBServiceRoleDefaultPolicyFF1C635B",
    "CustomCDKBucketDeployment8693BB64968944B69AAFB0CC9EB8756C1536MiBServiceRoleA41FC8C2"
   ]
  }
 },
 "Parameters": {
  "DynamoDBModelTableReadIOPS": {
   "Type": "Number",
   "Default": 5,
   "Description": "The number of read IOPS the table should support."
  },
  "DynamoDBModelTableWriteIOPS": {
   "Type": "Number",
   "Default": 5,
   "Description": "The number of write IOPS the table should support."
  },
  "DynamoDBBillingMode": {
   "Type": "String",
   "Default": "PAY_PER_REQUEST",
   "AllowedValues": [
    "PAY_PER_REQUEST",
    "PROVISIONED"
   ],
   "Description": "Configure @model types to create DynamoDB tables with PAY_PER_REQUEST or PROVISIONED billing modes."
  },
  "DynamoDBEnablePointInTimeRecovery": {
   "Type": "String",
   "Default": "false",
   "AllowedValues": [
    "true",
    "false"
   ],
   "Description": "Whether to enable Point in Time Recovery on the table."
  },
  "DynamoDBEnableServerSideEncryption": {
   "Type": "String",
   "Default": "true",
   "AllowedValues": [
    "true",
    "false"
   ],
   "Description": "Enable server side encryption powered by KMS."
  },
  "referencetoamplifytestAppIdtestBranchNamebranch7d6f6c854aauthNestedStackauthNestedStackResource462F2942OutputsamplifytestAppIdtestBranchNamebranch7d6f6c854aauthamplifyAuthUserPool70E84902Ref": {
   "Type": "String"
  },
  "referencetoamplifytestAppIdtestBranchNamebranch7d6f6c854aauthNestedStackauthNestedStackResource462F2942OutputsamplifytestAppIdtestBranchNamebranch7d6f6c854aauthamplifyAuthauthenticatedUserRoleF0783640Ref": {
   "Type": "String"
  },
  "referencetoamplifytestAppIdtestBranchNamebranch7d6f6c854aauthNestedStackauthNestedStackResource462F2942OutputsamplifytestAppIdtestBranchNamebranch7d6f6c854aauthamplifyAuthunauthenticatedUserRoleF922AD28Ref": {
   "Type": "String"
  },
  "referencetoamplifytestAppIdtestBranchNamebranch7d6f6c854aauthNestedStackauthNestedStackResource462F2942OutputsamplifytestAppIdtestBranchNamebranch7d6f6c854aauthamplifyAuthIdentityPool7404D50ERef": {
   "Type": "String"
  }
 },
 "Outputs": {
  "amplifytestAppIdtestBranchNamebranch7d6f6c854adataamplifyDataGraphQLAPI8E80FACEApiId": {
   "Value": {
    "Fn::GetAtt": [
     "amplifyDataGraphQLAPI42A6FA33",
     "ApiId"
    ]
   }
  },
  "amplifytestAppIdtestBranchNamebranch7d6f6c854adataamplifyDataGraphQLAPI8E80FACEGraphQLUrl": {
   "Value": {
    "Fn::GetAtt": [
     "amplifyDataGraphQLAPI42A6FA33",
     "GraphQLUrl"
    ]
   }
  },
  "amplifytestAppIdtestBranchNamebranch7d6f6c854adataamplifyDataAmplifyCodegenAssetsAmplifyCodegenAssetsBucket01B64A21Ref": {
   "Value": {
    "Ref": "amplifyDataAmplifyCodegenAssetsAmplifyCodegenAssetsBucket9CCB4ACA"
   }
  },
  "amplifytestAppIdtestBranchNamebranch7d6f6c854adataamplifyDataGraphQLAPIDefaultApiKey346D40FDApiKey": {
   "Value": {
    "Fn::GetAtt": [
     "amplifyDataGraphQLAPIDefaultApiKey1C8ED374",
     "ApiKey"
    ]
   }
  }
 }
}<|MERGE_RESOLUTION|>--- conflicted
+++ resolved
@@ -47,11 +47,7 @@
       "ApiId"
      ]
     },
-<<<<<<< HEAD
-    "Expires": 1703874287
-=======
-    "Expires": 1703801369
->>>>>>> db775ad6
+    "Expires": 1703878641
    }
   },
   "amplifyDataGraphQLAPINONEDS684BF699": {
