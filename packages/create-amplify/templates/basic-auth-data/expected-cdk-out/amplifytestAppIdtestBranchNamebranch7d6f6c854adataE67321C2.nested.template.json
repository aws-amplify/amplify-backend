--- conflicted
+++ resolved
@@ -47,11 +47,7 @@
       "ApiId"
      ]
     },
-<<<<<<< HEAD
-    "Expires": 1702651574
-=======
     "Expires": 1702671883
->>>>>>> 85bbab43
    }
   },
   "amplifyDataGraphQLAPINONEDS684BF699": {
