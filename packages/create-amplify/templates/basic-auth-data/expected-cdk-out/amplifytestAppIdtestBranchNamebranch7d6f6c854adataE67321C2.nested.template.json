--- conflicted
+++ resolved
@@ -47,11 +47,7 @@
       "ApiId"
      ]
     },
-<<<<<<< HEAD
-    "Expires": 1702670481
-=======
-    "Expires": 1702671883
->>>>>>> 76418777
+    "Expires": 1702674767
    }
   },
   "amplifyDataGraphQLAPINONEDS684BF699": {
@@ -166,11 +162,7 @@
        {
         "Fn::Sub": "cdk-hnb659fds-assets-${AWS::AccountId}-${AWS::Region}"
        },
-<<<<<<< HEAD
-       "/0486f92cd68716c0ab77f929a944682a7396c1ccf0f07d3c20afc60d1e462a9d.json"
-=======
-       "/ee42b8a4399f9441d96d64d8a6914641cd6882338283da6ec16b07cd40ce4a2a.json"
->>>>>>> 76418777
+       "/7feef61ce2e7746b3d7700aa837fa419f347b204061c8e32f444e10623738309.json"
       ]
      ]
     }
