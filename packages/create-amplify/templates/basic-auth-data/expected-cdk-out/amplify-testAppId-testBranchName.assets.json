--- conflicted
+++ resolved
@@ -339,11 +339,7 @@
         }
       }
     },
-<<<<<<< HEAD
-    "775ab8f28ae5c9c10dc1e942a6af3f5b647abe380460cb549c34e24789d7578e": {
-=======
-    "386b1529eac923548efaf02ac1c71494f9d83b04d8706fb6382a8b4b3525bcea": {
->>>>>>> e842e303
+    "0b772ae322f4c09fad74f19fe55c9a4563d0fd82d2a97b18c4a275351c093a58": {
       "source": {
         "path": "amplify-testAppId-testBranchName.template.json",
         "packaging": "file"
@@ -351,11 +347,7 @@
       "destinations": {
         "current_account-current_region": {
           "bucketName": "cdk-hnb659fds-assets-${AWS::AccountId}-${AWS::Region}",
-<<<<<<< HEAD
-          "objectKey": "775ab8f28ae5c9c10dc1e942a6af3f5b647abe380460cb549c34e24789d7578e.json",
-=======
-          "objectKey": "386b1529eac923548efaf02ac1c71494f9d83b04d8706fb6382a8b4b3525bcea.json",
->>>>>>> e842e303
+          "objectKey": "0b772ae322f4c09fad74f19fe55c9a4563d0fd82d2a97b18c4a275351c093a58.json",
           "assumeRoleArn": "arn:${AWS::Partition}:iam::${AWS::AccountId}:role/cdk-hnb659fds-file-publishing-role-${AWS::AccountId}-${AWS::Region}"
         }
       }
