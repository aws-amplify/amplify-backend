--- conflicted
+++ resolved
@@ -300,11 +300,7 @@
         }
       }
     },
-<<<<<<< HEAD
     "de49b1849468bbf51227059baf5e76f100d1614abe58d1e04239eb12921584f8": {
-=======
-    "3df038e7b7651fdc14c0416a0be0bf17a1a92d4e342120d8b0bd6d7f7a9ea091": {
->>>>>>> 395c8f0d
       "source": {
         "path": "amplifytestAppIdtestBranchNameauth8722F3FC.nested.template.json",
         "packaging": "file"
@@ -312,11 +308,7 @@
       "destinations": {
         "current_account-current_region": {
           "bucketName": "cdk-hnb659fds-assets-${AWS::AccountId}-${AWS::Region}",
-<<<<<<< HEAD
           "objectKey": "de49b1849468bbf51227059baf5e76f100d1614abe58d1e04239eb12921584f8.json",
-=======
-          "objectKey": "3df038e7b7651fdc14c0416a0be0bf17a1a92d4e342120d8b0bd6d7f7a9ea091.json",
->>>>>>> 395c8f0d
           "assumeRoleArn": "arn:${AWS::Partition}:iam::${AWS::AccountId}:role/cdk-hnb659fds-file-publishing-role-${AWS::AccountId}-${AWS::Region}"
         }
       }
@@ -347,11 +339,7 @@
         }
       }
     },
-<<<<<<< HEAD
-    "2ac50c55f782f1f18f61b7340cf0ff6356f534c8af56f608c50cb97e58a100dd": {
-=======
-    "046d9c4957b3c092cbb15be7474eb70c8ca26b68095ebd67a428a2cbf0dc4015": {
->>>>>>> 395c8f0d
+    "9f155672e4c399e9efd0d77798337b47562834f082658948c616e062e65b9177": {
       "source": {
         "path": "amplify-testAppId-testBranchName.template.json",
         "packaging": "file"
@@ -359,11 +347,7 @@
       "destinations": {
         "current_account-current_region": {
           "bucketName": "cdk-hnb659fds-assets-${AWS::AccountId}-${AWS::Region}",
-<<<<<<< HEAD
-          "objectKey": "2ac50c55f782f1f18f61b7340cf0ff6356f534c8af56f608c50cb97e58a100dd.json",
-=======
-          "objectKey": "046d9c4957b3c092cbb15be7474eb70c8ca26b68095ebd67a428a2cbf0dc4015.json",
->>>>>>> 395c8f0d
+          "objectKey": "9f155672e4c399e9efd0d77798337b47562834f082658948c616e062e65b9177.json",
           "assumeRoleArn": "arn:${AWS::Partition}:iam::${AWS::AccountId}:role/cdk-hnb659fds-file-publishing-role-${AWS::AccountId}-${AWS::Region}"
         }
       }
