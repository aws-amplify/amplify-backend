--- conflicted
+++ resolved
@@ -248,19 +248,6 @@
         }
       }
     },
-    "350185a1069fa20a23a583e20c77f6844218bd73097902362dc94f1a108f5d89": {
-      "source": {
-        "path": "asset.350185a1069fa20a23a583e20c77f6844218bd73097902362dc94f1a108f5d89",
-        "packaging": "zip"
-      },
-      "destinations": {
-        "current_account-current_region": {
-          "bucketName": "cdk-hnb659fds-assets-${AWS::AccountId}-${AWS::Region}",
-          "objectKey": "350185a1069fa20a23a583e20c77f6844218bd73097902362dc94f1a108f5d89.zip",
-          "assumeRoleArn": "arn:${AWS::Partition}:iam::${AWS::AccountId}:role/cdk-hnb659fds-file-publishing-role-${AWS::AccountId}-${AWS::Region}"
-        }
-      }
-    },
     "e2277687077a2abf9ae1af1cc9565e6715e2ebb62f79ec53aa75a1af9298f642": {
       "source": {
         "path": "asset.e2277687077a2abf9ae1af1cc9565e6715e2ebb62f79ec53aa75a1af9298f642.zip",
@@ -313,7 +300,7 @@
         }
       }
     },
-    "3df038e7b7651fdc14c0416a0be0bf17a1a92d4e342120d8b0bd6d7f7a9ea091": {
+    "40083de42d466c8de623e08c20b8776eab9925dbeee1ef382050bbab998e98b9": {
       "source": {
         "path": "amplifytestAppIdtestBranchNameauth8722F3FC.nested.template.json",
         "packaging": "file"
@@ -321,7 +308,7 @@
       "destinations": {
         "current_account-current_region": {
           "bucketName": "cdk-hnb659fds-assets-${AWS::AccountId}-${AWS::Region}",
-          "objectKey": "3df038e7b7651fdc14c0416a0be0bf17a1a92d4e342120d8b0bd6d7f7a9ea091.json",
+          "objectKey": "40083de42d466c8de623e08c20b8776eab9925dbeee1ef382050bbab998e98b9.json",
           "assumeRoleArn": "arn:${AWS::Partition}:iam::${AWS::AccountId}:role/cdk-hnb659fds-file-publishing-role-${AWS::AccountId}-${AWS::Region}"
         }
       }
@@ -339,7 +326,7 @@
         }
       }
     },
-    "a03c96ec8850490100abe49ec4f52a4a063b7f42eb9df40e10afe2342547d24a": {
+    "d30f87e63d0607c552c9561779fdd489870341f9da9aadcf3fabef85aaf96570": {
       "source": {
         "path": "amplifytestAppIdtestBranchNamedata9EF5D4B6.nested.template.json",
         "packaging": "file"
@@ -347,16 +334,12 @@
       "destinations": {
         "current_account-current_region": {
           "bucketName": "cdk-hnb659fds-assets-${AWS::AccountId}-${AWS::Region}",
-          "objectKey": "a03c96ec8850490100abe49ec4f52a4a063b7f42eb9df40e10afe2342547d24a.json",
-          "assumeRoleArn": "arn:${AWS::Partition}:iam::${AWS::AccountId}:role/cdk-hnb659fds-file-publishing-role-${AWS::AccountId}-${AWS::Region}"
-        }
-      }
-    },
-<<<<<<< HEAD
-    "b7aed7ba438f04c2083db3d11174cc14a6a683cb16e8061f2eb5198d3ddd6105": {
-=======
-    "046d9c4957b3c092cbb15be7474eb70c8ca26b68095ebd67a428a2cbf0dc4015": {
->>>>>>> 395c8f0d
+          "objectKey": "d30f87e63d0607c552c9561779fdd489870341f9da9aadcf3fabef85aaf96570.json",
+          "assumeRoleArn": "arn:${AWS::Partition}:iam::${AWS::AccountId}:role/cdk-hnb659fds-file-publishing-role-${AWS::AccountId}-${AWS::Region}"
+        }
+      }
+    },
+    "386b1529eac923548efaf02ac1c71494f9d83b04d8706fb6382a8b4b3525bcea": {
       "source": {
         "path": "amplify-testAppId-testBranchName.template.json",
         "packaging": "file"
@@ -364,11 +347,7 @@
       "destinations": {
         "current_account-current_region": {
           "bucketName": "cdk-hnb659fds-assets-${AWS::AccountId}-${AWS::Region}",
-<<<<<<< HEAD
-          "objectKey": "b7aed7ba438f04c2083db3d11174cc14a6a683cb16e8061f2eb5198d3ddd6105.json",
-=======
-          "objectKey": "046d9c4957b3c092cbb15be7474eb70c8ca26b68095ebd67a428a2cbf0dc4015.json",
->>>>>>> 395c8f0d
+          "objectKey": "386b1529eac923548efaf02ac1c71494f9d83b04d8706fb6382a8b4b3525bcea.json",
           "assumeRoleArn": "arn:${AWS::Partition}:iam::${AWS::AccountId}:role/cdk-hnb659fds-file-publishing-role-${AWS::AccountId}-${AWS::Region}"
         }
       }
