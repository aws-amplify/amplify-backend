--- conflicted
+++ resolved
@@ -248,7 +248,6 @@
         }
       }
     },
-<<<<<<< HEAD
     "350185a1069fa20a23a583e20c77f6844218bd73097902362dc94f1a108f5d89": {
       "source": {
         "path": "asset.350185a1069fa20a23a583e20c77f6844218bd73097902362dc94f1a108f5d89",
@@ -262,8 +261,6 @@
         }
       }
     },
-=======
->>>>>>> 395c8f0d
     "e2277687077a2abf9ae1af1cc9565e6715e2ebb62f79ec53aa75a1af9298f642": {
       "source": {
         "path": "asset.e2277687077a2abf9ae1af1cc9565e6715e2ebb62f79ec53aa75a1af9298f642.zip",
@@ -342,11 +339,7 @@
         }
       }
     },
-<<<<<<< HEAD
     "a03c96ec8850490100abe49ec4f52a4a063b7f42eb9df40e10afe2342547d24a": {
-=======
-    "d30f87e63d0607c552c9561779fdd489870341f9da9aadcf3fabef85aaf96570": {
->>>>>>> 395c8f0d
       "source": {
         "path": "amplifytestAppIdtestBranchNamedata9EF5D4B6.nested.template.json",
         "packaging": "file"
@@ -354,20 +347,12 @@
       "destinations": {
         "current_account-current_region": {
           "bucketName": "cdk-hnb659fds-assets-${AWS::AccountId}-${AWS::Region}",
-<<<<<<< HEAD
           "objectKey": "a03c96ec8850490100abe49ec4f52a4a063b7f42eb9df40e10afe2342547d24a.json",
-=======
-          "objectKey": "d30f87e63d0607c552c9561779fdd489870341f9da9aadcf3fabef85aaf96570.json",
->>>>>>> 395c8f0d
-          "assumeRoleArn": "arn:${AWS::Partition}:iam::${AWS::AccountId}:role/cdk-hnb659fds-file-publishing-role-${AWS::AccountId}-${AWS::Region}"
-        }
-      }
-    },
-<<<<<<< HEAD
-    "b7aed7ba438f04c2083db3d11174cc14a6a683cb16e8061f2eb5198d3ddd6105": {
-=======
-    "046d9c4957b3c092cbb15be7474eb70c8ca26b68095ebd67a428a2cbf0dc4015": {
->>>>>>> 395c8f0d
+          "assumeRoleArn": "arn:${AWS::Partition}:iam::${AWS::AccountId}:role/cdk-hnb659fds-file-publishing-role-${AWS::AccountId}-${AWS::Region}"
+        }
+      }
+    },
+    "261c7ee7c2ce9d966f9da24dc8cd4ad0198fb5ec4478d958e1b6c727b4aa9fb7": {
       "source": {
         "path": "amplify-testAppId-testBranchName.template.json",
         "packaging": "file"
@@ -375,11 +360,7 @@
       "destinations": {
         "current_account-current_region": {
           "bucketName": "cdk-hnb659fds-assets-${AWS::AccountId}-${AWS::Region}",
-<<<<<<< HEAD
-          "objectKey": "b7aed7ba438f04c2083db3d11174cc14a6a683cb16e8061f2eb5198d3ddd6105.json",
-=======
-          "objectKey": "046d9c4957b3c092cbb15be7474eb70c8ca26b68095ebd67a428a2cbf0dc4015.json",
->>>>>>> 395c8f0d
+          "objectKey": "261c7ee7c2ce9d966f9da24dc8cd4ad0198fb5ec4478d958e1b6c727b4aa9fb7.json",
           "assumeRoleArn": "arn:${AWS::Partition}:iam::${AWS::AccountId}:role/cdk-hnb659fds-file-publishing-role-${AWS::AccountId}-${AWS::Region}"
         }
       }
