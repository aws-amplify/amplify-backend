import { existsSync as _existsSync } from 'fs';
import * as path from 'path';
import { execa as _execa } from 'execa';
import { PackageJsonReader } from './package_json_reader.js';
import { logger } from './logger.js';
import { executeWithDebugLogger } from './execute_with_logger.js';

/**
 * Ensure that the current working directory is a valid TypeScript project
 */
export class TsConfigInitializer {
  /**
   * injecting console and fs for testing
   */
  constructor(
    private readonly projectRoot: string,
    private readonly packageJsonReader: PackageJsonReader,
    private readonly existsSync = _existsSync,
    private readonly execa = _execa
  ) {}
  private readonly executableName =
    process.env.PACKAGE_MANAGER_EXECUTABLE || 'npx'; // TODO: replace `process.env.PACKAGE_MANAGER_EXECUTABLE` with `getPackageManagerName()` once the test infra is ready.

  /**
   * If tsconfig.json already exists, this is a noop. Otherwise, `npx tsc --init` is executed to create a tsconfig.json file
   */
  ensureInitialized = async (): Promise<void> => {
    if (this.tsConfigJsonExists()) {
      // if tsconfig.json already exists, no need to do anything
      return;
    }
<<<<<<< HEAD
    this.logger.log(
      `No tsconfig.json file found in the current directory. Running \`${
        this.executableName === 'npm' ? 'npx' : this.executableName
      } tsc --init\`...`
=======
    logger.debug(
      'No tsconfig.json file found in the current directory. Running `npx tsc --init`...'
>>>>>>> 957ba93d
    );

    const packageJson = await this.packageJsonReader.readPackageJson();
    const tscArgs = ['tsc', '--init', '--resolveJsonModule', 'true'];
    if (packageJson.type === 'module') {
      tscArgs.push(
        '--module',
        'node16',
        '--moduleResolution',
        'node16',
        '--target',
        'es2022'
      );
    } else {
      tscArgs.push(
        '--module',
        'commonjs',
        '--moduleResolution',
        'node',
        '--target',
        'es2018'
      );
    }

    try {
<<<<<<< HEAD
      await this.execa(
        this.executableName === 'npm' ? 'npx' : this.executableName,
        tscArgs,
        {
          stdio: 'inherit',
          cwd: this.projectRoot,
        }
=======
      await executeWithDebugLogger(
        this.projectRoot,
        'npx',
        tscArgs,
        this.execa
>>>>>>> 957ba93d
      );
    } catch {
      throw new Error(
        `\`${
          this.executableName === 'npm' ? 'npx' : this.executableName
        } tsc --init\` did not exit successfully. Initialize a valid TypeScript configuration before continuing.`
      );
    }

    if (!this.tsConfigJsonExists()) {
      // this should only happen if the customer exits out of npx tsc --init before finishing
      throw new Error(
        `tsconfig.json does not exist after running \`${
          this.executableName === 'npm' ? 'npx' : this.executableName
        } tsc --init\`. Initialize a valid TypeScript configuration before continuing.`
      );
    }
  };

  /**
   * Check if a tsconfig.json file exists in projectRoot
   */
  private tsConfigJsonExists = (): boolean => {
    return this.existsSync(path.resolve(this.projectRoot, 'tsconfig.json'));
  };
}<|MERGE_RESOLUTION|>--- conflicted
+++ resolved
@@ -29,15 +29,11 @@
       // if tsconfig.json already exists, no need to do anything
       return;
     }
-<<<<<<< HEAD
-    this.logger.log(
+
+    logger.debug(
       `No tsconfig.json file found in the current directory. Running \`${
         this.executableName === 'npm' ? 'npx' : this.executableName
       } tsc --init\`...`
-=======
-    logger.debug(
-      'No tsconfig.json file found in the current directory. Running `npx tsc --init`...'
->>>>>>> 957ba93d
     );
 
     const packageJson = await this.packageJsonReader.readPackageJson();
@@ -63,21 +59,11 @@
     }
 
     try {
-<<<<<<< HEAD
-      await this.execa(
+      await executeWithDebugLogger(
+        this.projectRoot,
         this.executableName === 'npm' ? 'npx' : this.executableName,
         tscArgs,
-        {
-          stdio: 'inherit',
-          cwd: this.projectRoot,
-        }
-=======
-      await executeWithDebugLogger(
-        this.projectRoot,
-        'npx',
-        tscArgs,
         this.execa
->>>>>>> 957ba93d
       );
     } catch {
       throw new Error(
