--- conflicted
+++ resolved
@@ -19,7 +19,7 @@
   ) {}
 
   /**
-   * If tsconfig.json already exists, this is a noop. Otherwise, `npx tsc --init --resolveJsonModule true` is executed to create a tsconfig.json file
+   * If tsconfig.json already exists, this is a noop. Otherwise, `npx tsc --init` is executed to create a tsconfig.json file
    */
   ensureInitialized = async (): Promise<void> => {
     if (this.tsConfigJsonExists()) {
@@ -27,11 +27,11 @@
       return;
     }
     this.logger.log(
-      'No tsconfig.json file found in the current directory. Running `npx tsc --init --resolveJsonModule true`...'
+      'No tsconfig.json file found in the current directory. Running `npx tsc --init`...'
     );
 
     const packageJson = await this.packageJsonReader.readPackageJson();
-    const tscArgs = ['tsc', '--init'];
+    const tscArgs = ['tsc', '--init', '--resolveJsonModule', 'true'];
     if (packageJson.type === 'module') {
       tscArgs.push(
         '--module',
@@ -53,31 +53,20 @@
     }
 
     try {
-<<<<<<< HEAD
-      await this.execa(
-        'npx',
-        ['tsc', '--init', '--resolveJsonModule', 'true'],
-        {
-          stdio: 'inherit',
-          cwd: this.projectRoot,
-        }
-      );
-=======
       await this.execa('npx', tscArgs, {
         stdio: 'inherit',
         cwd: this.projectRoot,
       });
->>>>>>> 8df061e1
     } catch {
       throw new Error(
-        '`npx tsc --init --resolveJsonModule true` did not exit successfully. Initialize a valid TypeScript configuration before continuing.'
+        '`npx tsc --init` did not exit successfully. Initialize a valid TypeScript configuration before continuing.'
       );
     }
 
     if (!this.tsConfigJsonExists()) {
       // this should only happen if the customer exits out of npx tsc --init before finishing
       throw new Error(
-        'tsconfig.json does not exist after running `npx tsc --init --resolveJsonModule true`. Initialize a valid TypeScript configuration before continuing.'
+        'tsconfig.json does not exist after running `npx tsc --init`. Initialize a valid TypeScript configuration before continuing.'
       );
     }
   };
