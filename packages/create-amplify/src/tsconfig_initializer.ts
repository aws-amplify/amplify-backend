--- conflicted
+++ resolved
@@ -1,12 +1,9 @@
 import { existsSync as _existsSync } from 'fs';
 import * as path from 'path';
 import { execa as _execa } from 'execa';
-<<<<<<< HEAD
-=======
 import { PackageJsonReader } from './package_json_reader.js';
 import { logger } from './logger.js';
 import { executeWithDebugLogger } from './execute_with_logger.js';
->>>>>>> 76418777
 
 /**
  * Ensure that the current working directory is a valid TypeScript project
@@ -16,12 +13,8 @@
    * injecting console and fs for testing
    */
   constructor(
-<<<<<<< HEAD
-    private readonly logger: typeof console = console,
-=======
     private readonly projectRoot: string,
     private readonly packageJsonReader: PackageJsonReader,
->>>>>>> 76418777
     private readonly existsSync = _existsSync,
     private readonly execa = _execa
   ) {}
@@ -34,13 +27,9 @@
       // if tsconfig.json already exists, no need to do anything
       return;
     }
-<<<<<<< HEAD
-    this.logger.log('Running `npx tsc --init`...');
-=======
     logger.debug(
       'No tsconfig.json file found in the current directory. Running `npx tsc --init`...'
     );
->>>>>>> 76418777
 
     const tscArgs = [
       'tsc',
@@ -56,19 +45,12 @@
     ];
 
     try {
-<<<<<<< HEAD
-      await this.execa('npx', tscArgs, {
-        stdio: 'inherit',
-        cwd: projectRoot,
-      });
-=======
       await executeWithDebugLogger(
         this.projectRoot,
         'npx',
         tscArgs,
         this.execa
       );
->>>>>>> 76418777
     } catch {
       throw new Error(
         '`npx tsc --init` did not exit successfully. Initialize a valid TypeScript configuration before continuing.'
