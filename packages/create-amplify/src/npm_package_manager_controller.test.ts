import { describe, it, mock } from 'node:test';
import { NpmPackageManagerController } from './npm_package_manager_controller.js';
import assert from 'assert';

void describe('NpmPackageManagerController', () => {
  void it('executes expected dev dependency install command', async () => {
    const execaMock = mock.fn();
    const npmPackageManagerController = new NpmPackageManagerController(
      'testPath',
      execaMock as never
    );
    await npmPackageManagerController.installDependencies(['testDep'], 'dev');
    assert.deepStrictEqual(execaMock.mock.calls[0].arguments, [
      'npm',
<<<<<<< HEAD
      ['install', 'testDep', '-D'],
      { cwd: 'testPath', stdio: 'inherit' },
=======
      ['install', 'testDep', '--save-dev'],
      { cwd: 'testPath', stdin: 'inherit' },
>>>>>>> 957ba93d
    ]);
  });

  void it('executes expected prod dependency install command', async () => {
    const execaMock = mock.fn();
    const npmPackageManagerController = new NpmPackageManagerController(
      'testPath',
      execaMock as never
    );
    await npmPackageManagerController.installDependencies(['testDep'], 'prod');
    assert.deepStrictEqual(execaMock.mock.calls[0].arguments, [
      'npm',
      ['install', 'testDep'],
      { cwd: 'testPath', stdin: 'inherit' },
    ]);
  });

  void it('throws when installing dependencies rejects', async () => {
    const execaMock = mock.fn(() => {
      throw new Error('test error');
    });
    const npmPackageManagerController = new NpmPackageManagerController(
      'testPath',
      execaMock as never
    );
    await assert.rejects(
      () =>
        npmPackageManagerController.installDependencies(['testDep'], 'prod'),
      {
        message: `\`npm install testDep\` did not exit successfully.`,
      }
    );
  });

  void it('throws when installing dev dependencies rejects', async () => {
    const execaMock = mock.fn(() => {
      throw new Error('test error');
    });
    const npmPackageManagerController = new NpmPackageManagerController(
      'testPath',
      execaMock as never
    );
    await assert.rejects(
      () =>
        npmPackageManagerController.installDependencies(['testDevDep'], 'dev'),
      {
        message: `\`npm install testDevDep --save-dev\` did not exit successfully.`,
      }
    );
  });
});<|MERGE_RESOLUTION|>--- conflicted
+++ resolved
@@ -12,13 +12,8 @@
     await npmPackageManagerController.installDependencies(['testDep'], 'dev');
     assert.deepStrictEqual(execaMock.mock.calls[0].arguments, [
       'npm',
-<<<<<<< HEAD
       ['install', 'testDep', '-D'],
       { cwd: 'testPath', stdio: 'inherit' },
-=======
-      ['install', 'testDep', '--save-dev'],
-      { cwd: 'testPath', stdin: 'inherit' },
->>>>>>> 957ba93d
     ]);
   });
 
