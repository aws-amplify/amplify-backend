import { beforeEach, describe, it, mock } from 'node:test';
import assert from 'assert';
import { AmplifyProjectCreator } from './amplify_project_creator.js';
import { printer } from './printer.js';

const logSpy = mock.method(printer, 'log');
const indicateProgressSpy = mock.method(printer, 'indicateProgress');

void describe('AmplifyProjectCreator', () => {
  beforeEach(() => {
    logSpy.mock.resetCalls();
    indicateProgressSpy.mock.resetCalls();
  });

  void it('create project if passing `--yes` or `-y` to `npm create`', async () => {
<<<<<<< HEAD
    const logMock = {
      log: mock.fn(),
      debug: mock.fn(),
      startAnimatingEllipsis: mock.fn(),
      stopAnimatingEllipsis: mock.fn(),
    };
    const packageManagerControllerMock = {
      installDependencies: mock.fn(),
      initializeProject: mock.fn(),
      getWelcomeMessage: mock.fn(() => '`npx amplify help`'),
      initializeTsConfig: mock.fn(),
      projectRoot: '/testProjectRoot',
    };
=======
    const packageManagerControllerMock = { installDependencies: mock.fn() };
>>>>>>> 48ca0e70
    const projectRootValidatorMock = { validate: mock.fn() };
    const initialProjectFileGeneratorMock = {
      generateInitialProjectFiles: mock.fn(),
    };
    const gitIgnoreInitializerMock = { ensureInitialized: mock.fn() };
    const amplifyProjectCreator = new AmplifyProjectCreator(
      packageManagerControllerMock as never,
      projectRootValidatorMock as never,
      gitIgnoreInitializerMock as never,
      initialProjectFileGeneratorMock as never
    );
    await amplifyProjectCreator.create();
    assert.equal(
      packageManagerControllerMock.installDependencies.mock.callCount(),
      2
    );
    assert.equal(projectRootValidatorMock.validate.mock.callCount(), 1);
    assert.equal(
      initialProjectFileGeneratorMock.generateInitialProjectFiles.mock.callCount(),
      1
    );
    assert.equal(
<<<<<<< HEAD
      logMock.log.mock.calls[4].arguments[0],
      "Welcome to AWS Amplify!\nNavigate to your project directory using\n'cd ./testProjectRoot'.\nThen get started with the following commands:\n\n`npx amplify help`\n"
=======
      npmInitializedEnsurerMock.ensureInitialized.mock.callCount(),
      1
    );
    assert.equal(
      logSpy.mock.calls[4].arguments[0],
      'Welcome to AWS Amplify! \nRun `npx amplify help` for a list of available commands. \nGet started by running `npx amplify sandbox`.'
>>>>>>> 48ca0e70
    );
    assert.equal(
      logSpy.mock.calls[5].arguments[0],
      `Amplify (Gen 2) collects anonymous telemetry data about general usage of the CLI.\n\nParticipation is optional, and you may opt-out by using \`amplify configure telemetry disable\`.\n\nTo learn more about telemetry, visit https://docs.amplify.aws/gen2/reference/telemetry`
    );
  });

  void it('should instruct users to use the custom project root', async () => {
<<<<<<< HEAD
    const logMock = {
      log: mock.fn(),
      debug: mock.fn(),
      startAnimatingEllipsis: mock.fn(),
      stopAnimatingEllipsis: mock.fn(),
    };
    const packageManagerControllerMock = {
      installDependencies: mock.fn(),
      initializeProject: mock.fn(),
      getWelcomeMessage: mock.fn(() => '`npx amplify help`'),
      initializeTsConfig: mock.fn(),
      projectRoot: '/testProjectRoot',
    };
=======
    const packageManagerControllerMock = { installDependencies: mock.fn() };
>>>>>>> 48ca0e70
    const projectRootValidatorMock = { validate: mock.fn() };
    const gitIgnoreInitializerMock = { ensureInitialized: mock.fn() };
    const initialProjectFileGeneratorMock = {
      generateInitialProjectFiles: mock.fn(),
    };
    const amplifyProjectCreator = new AmplifyProjectCreator(
      packageManagerControllerMock as never,
      projectRootValidatorMock as never,
      gitIgnoreInitializerMock as never,
      initialProjectFileGeneratorMock as never
    );
    await amplifyProjectCreator.create();

    assert.equal(
<<<<<<< HEAD
      logMock.log.mock.calls[4].arguments[0],
      "Welcome to AWS Amplify!\nNavigate to your project directory using\n'cd ./testProjectRoot'.\nThen get started with the following commands:\n\n`npx amplify help`\n"
=======
      logSpy.mock.calls[4].arguments[0],
      'Welcome to AWS Amplify! \nRun `npx amplify help` for a list of available commands. \nGet started by running `cd ./project/root; npx amplify sandbox`.'
>>>>>>> 48ca0e70
    );
    assert.equal(
      logSpy.mock.calls[5].arguments[0],
      `Amplify (Gen 2) collects anonymous telemetry data about general usage of the CLI.\n\nParticipation is optional, and you may opt-out by using \`amplify configure telemetry disable\`.\n\nTo learn more about telemetry, visit https://docs.amplify.aws/gen2/reference/telemetry`
    );
  });
});<|MERGE_RESOLUTION|>--- conflicted
+++ resolved
@@ -13,7 +13,6 @@
   });
 
   void it('create project if passing `--yes` or `-y` to `npm create`', async () => {
-<<<<<<< HEAD
     const logMock = {
       log: mock.fn(),
       debug: mock.fn(),
@@ -27,9 +26,6 @@
       initializeTsConfig: mock.fn(),
       projectRoot: '/testProjectRoot',
     };
-=======
-    const packageManagerControllerMock = { installDependencies: mock.fn() };
->>>>>>> 48ca0e70
     const projectRootValidatorMock = { validate: mock.fn() };
     const initialProjectFileGeneratorMock = {
       generateInitialProjectFiles: mock.fn(),
@@ -52,17 +48,8 @@
       1
     );
     assert.equal(
-<<<<<<< HEAD
-      logMock.log.mock.calls[4].arguments[0],
+      logSpy.mock.calls[4].arguments[0],
       "Welcome to AWS Amplify!\nNavigate to your project directory using\n'cd ./testProjectRoot'.\nThen get started with the following commands:\n\n`npx amplify help`\n"
-=======
-      npmInitializedEnsurerMock.ensureInitialized.mock.callCount(),
-      1
-    );
-    assert.equal(
-      logSpy.mock.calls[4].arguments[0],
-      'Welcome to AWS Amplify! \nRun `npx amplify help` for a list of available commands. \nGet started by running `npx amplify sandbox`.'
->>>>>>> 48ca0e70
     );
     assert.equal(
       logSpy.mock.calls[5].arguments[0],
@@ -71,7 +58,6 @@
   });
 
   void it('should instruct users to use the custom project root', async () => {
-<<<<<<< HEAD
     const logMock = {
       log: mock.fn(),
       debug: mock.fn(),
@@ -85,9 +71,6 @@
       initializeTsConfig: mock.fn(),
       projectRoot: '/testProjectRoot',
     };
-=======
-    const packageManagerControllerMock = { installDependencies: mock.fn() };
->>>>>>> 48ca0e70
     const projectRootValidatorMock = { validate: mock.fn() };
     const gitIgnoreInitializerMock = { ensureInitialized: mock.fn() };
     const initialProjectFileGeneratorMock = {
@@ -102,13 +85,8 @@
     await amplifyProjectCreator.create();
 
     assert.equal(
-<<<<<<< HEAD
-      logMock.log.mock.calls[4].arguments[0],
+      logSpy.mock.calls[4].arguments[0],
       "Welcome to AWS Amplify!\nNavigate to your project directory using\n'cd ./testProjectRoot'.\nThen get started with the following commands:\n\n`npx amplify help`\n"
-=======
-      logSpy.mock.calls[4].arguments[0],
-      'Welcome to AWS Amplify! \nRun `npx amplify help` for a list of available commands. \nGet started by running `cd ./project/root; npx amplify sandbox`.'
->>>>>>> 48ca0e70
     );
     assert.equal(
       logSpy.mock.calls[5].arguments[0],
