--- conflicted
+++ resolved
@@ -38,13 +38,8 @@
     assert.equal(execaMock.mock.callCount(), 1);
     assert.deepStrictEqual(execaMock.mock.calls[0].arguments, [
       'npm',
-<<<<<<< HEAD
-      ['init'],
+      ['init', '--yes'],
       { stdio: 'inherit', cwd: '/testProjectRoot' },
-=======
-      ['init', '--yes'],
-      { stdio: 'inherit', cwd: '/testProjRoot' },
->>>>>>> 9a1cf731
     ]);
   });
 
