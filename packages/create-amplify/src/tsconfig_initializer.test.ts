import { beforeEach, describe, it, mock } from 'node:test';
import { TsConfigInitializer } from './tsconfig_initializer.js';
import assert from 'assert';
import { PackageJson, PackageJsonReader } from './package_json_reader.js';

void describe('TsConfigInitializer', () => {
  let packageJsonReader: PackageJsonReader;

  beforeEach(() => {
    packageJsonReader = new PackageJsonReader('/testProjectRoot');
    mock.method(packageJsonReader, 'readPackageJson', () =>
      Promise.resolve({
        name: 'test_name',
        version: 'test_version',
        type: 'module',
      } as PackageJson)
    );
  });

  void it('does nothing if tsconfig.json already exists', async () => {
    const logMock = mock.fn();
    const existsSyncMock = mock.fn(() => true);
    const execaMock = mock.fn();
    const tsConfigInitializer = new TsConfigInitializer(
      '/testProjectRoot',
      packageJsonReader,
      { log: logMock } as never,
      existsSyncMock,
      execaMock as never
    );
    await tsConfigInitializer.ensureInitialized();
    assert.equal(execaMock.mock.callCount(), 0);
  });

<<<<<<< HEAD
  void it('runs `npx tsc --init --resolveJsonModule true` if no tsconfig.json exists', async () => {
=======
  void it('runs `npx tsc --init` if no tsconfig.json exists for ESM project', async () => {
    const logMock = mock.fn();
    const existsSyncMock = mock.fn(
      () => true,
      () => false,
      { times: 1 }
    );
    mock.method(packageJsonReader, 'readPackageJson', () =>
      Promise.resolve({
        name: 'test_name',
        version: 'test_version',
        type: 'commonjs',
      } as PackageJson)
    );

    const execaMock = mock.fn();
    const tsConfigInitializer = new TsConfigInitializer(
      '/testProjectRoot',
      packageJsonReader,
      { log: logMock } as never,
      existsSyncMock as never,
      execaMock as never
    );
    await tsConfigInitializer.ensureInitialized();
    assert.equal(execaMock.mock.callCount(), 1);
    assert.deepStrictEqual(execaMock.mock.calls[0].arguments, [
      'npx',
      [
        'tsc',
        '--init',
        '--module',
        'commonjs',
        '--moduleResolution',
        'node',
        '--target',
        'es2018',
      ],
      { stdio: 'inherit', cwd: '/testProjectRoot' },
    ]);
  });

  void it('runs `npx tsc --init` if no tsconfig.json exists for CommonJS project', async () => {
>>>>>>> 8df061e1
    const logMock = mock.fn();
    const existsSyncMock = mock.fn(
      () => true,
      () => false,
      { times: 1 }
    );

    const execaMock = mock.fn();
    const tsConfigInitializer = new TsConfigInitializer(
      '/testProjectRoot',
      packageJsonReader,
      { log: logMock } as never,
      existsSyncMock as never,
      execaMock as never
    );
    await tsConfigInitializer.ensureInitialized();
    assert.equal(execaMock.mock.callCount(), 1);
    assert.deepStrictEqual(execaMock.mock.calls[0].arguments, [
      'npx',
<<<<<<< HEAD
      ['tsc', '--init', '--resolveJsonModule', 'true'],
=======
      [
        'tsc',
        '--init',
        '--module',
        'node16',
        '--moduleResolution',
        'node16',
        '--target',
        'es2022',
      ],
>>>>>>> 8df061e1
      { stdio: 'inherit', cwd: '/testProjectRoot' },
    ]);
  });

  void it('throws if npx tsc --init --resolveJsonModule true rejects', async () => {
    const logMock = mock.fn();
    const existsSyncMock = mock.fn(() => false);
    const execaMock = mock.fn(() => {
      throw new Error('test error');
    });
    const tsConfigInitializer = new TsConfigInitializer(
      '/testProjectRoot',
      packageJsonReader,
      { log: logMock } as never,
      existsSyncMock,
      execaMock as never
    );
    await assert.rejects(() => tsConfigInitializer.ensureInitialized(), {
      message:
        '`npx tsc --init --resolveJsonModule true` did not exit successfully. Initialize a valid TypeScript configuration before continuing.',
    });
  });

  void it('throws if tsconfig.json does not exist after npx tsc --init --resolveJsonModule true', async () => {
    const logMock = mock.fn();
    const existsSyncMock = mock.fn(() => false);
    const execaMock = mock.fn();
    const tsConfigInitializer = new TsConfigInitializer(
      '/testProjectRoot',
      packageJsonReader,
      { log: logMock } as never,
      existsSyncMock,
      execaMock as never
    );
    await assert.rejects(() => tsConfigInitializer.ensureInitialized(), {
      message:
        'tsconfig.json does not exist after running `npx tsc --init --resolveJsonModule true`. Initialize a valid TypeScript configuration before continuing.',
    });
  });
});<|MERGE_RESOLUTION|>--- conflicted
+++ resolved
@@ -32,9 +32,6 @@
     assert.equal(execaMock.mock.callCount(), 0);
   });
 
-<<<<<<< HEAD
-  void it('runs `npx tsc --init --resolveJsonModule true` if no tsconfig.json exists', async () => {
-=======
   void it('runs `npx tsc --init` if no tsconfig.json exists for ESM project', async () => {
     const logMock = mock.fn();
     const existsSyncMock = mock.fn(
@@ -65,6 +62,8 @@
       [
         'tsc',
         '--init',
+        '--resolveJsonModule',
+        'true',
         '--module',
         'commonjs',
         '--moduleResolution',
@@ -77,7 +76,6 @@
   });
 
   void it('runs `npx tsc --init` if no tsconfig.json exists for CommonJS project', async () => {
->>>>>>> 8df061e1
     const logMock = mock.fn();
     const existsSyncMock = mock.fn(
       () => true,
@@ -97,12 +95,11 @@
     assert.equal(execaMock.mock.callCount(), 1);
     assert.deepStrictEqual(execaMock.mock.calls[0].arguments, [
       'npx',
-<<<<<<< HEAD
-      ['tsc', '--init', '--resolveJsonModule', 'true'],
-=======
       [
         'tsc',
         '--init',
+        '--resolveJsonModule',
+        'true',
         '--module',
         'node16',
         '--moduleResolution',
@@ -110,12 +107,11 @@
         '--target',
         'es2022',
       ],
->>>>>>> 8df061e1
       { stdio: 'inherit', cwd: '/testProjectRoot' },
     ]);
   });
 
-  void it('throws if npx tsc --init --resolveJsonModule true rejects', async () => {
+  void it('throws if npx tsc --init rejects', async () => {
     const logMock = mock.fn();
     const existsSyncMock = mock.fn(() => false);
     const execaMock = mock.fn(() => {
@@ -130,11 +126,11 @@
     );
     await assert.rejects(() => tsConfigInitializer.ensureInitialized(), {
       message:
-        '`npx tsc --init --resolveJsonModule true` did not exit successfully. Initialize a valid TypeScript configuration before continuing.',
+        '`npx tsc --init` did not exit successfully. Initialize a valid TypeScript configuration before continuing.',
     });
   });
 
-  void it('throws if tsconfig.json does not exist after npx tsc --init --resolveJsonModule true', async () => {
+  void it('throws if tsconfig.json does not exist after npx tsc --init', async () => {
     const logMock = mock.fn();
     const existsSyncMock = mock.fn(() => false);
     const execaMock = mock.fn();
@@ -147,7 +143,7 @@
     );
     await assert.rejects(() => tsConfigInitializer.ensureInitialized(), {
       message:
-        'tsconfig.json does not exist after running `npx tsc --init --resolveJsonModule true`. Initialize a valid TypeScript configuration before continuing.',
+        'tsconfig.json does not exist after running `npx tsc --init`. Initialize a valid TypeScript configuration before continuing.',
     });
   });
 });