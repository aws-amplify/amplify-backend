import { describe, it, mock } from 'node:test';
import { GitIgnoreInitializer } from './gitignore_initializer.js';
import assert from 'assert';
import * as path from 'path';
import * as os from 'os';
import { logger } from './logger.js';

void describe('GitIgnoreInitializer', () => {
  void it('creates .gitignore and adds all contents if no .gitignore file exists', async () => {
<<<<<<< HEAD
    const logMock = mock.fn();
    const existsSyncMock = mock.fn(() => false);
=======
    const logMock = {
      debug: mock.fn(),
    };
    const existsSyncMock = mock.fn(
      () => true,
      () => false,
      { times: 1 }
    );
>>>>>>> 14d86219
    const fsMock = {
      appendFile: mock.fn(),
    };
    const gitIgnoreInitializer = new GitIgnoreInitializer(
      path.join(process.cwd(), 'testProjectRoot'),
      existsSyncMock,
      fsMock as never
    );
<<<<<<< HEAD
    const expectedGitIgnoreContents = [
      `# amplify${os.EOL}`,
      `node_modules${os.EOL}`,
      `.amplify${os.EOL}`,
      `amplifyconfiguration*${os.EOL}`,
    ];
=======
    mock.method(logger, 'debug', logMock.debug);
>>>>>>> 14d86219
    await gitIgnoreInitializer.ensureInitialized();
    assert.equal(
      logMock.debug.mock.calls[0].arguments[0],
      'No .gitignore file found in the working directory. Creating .gitignore...'
    );
    assert.deepStrictEqual(fsMock.appendFile.mock.calls[0].arguments, [
      path.join(process.cwd(), 'testProjectRoot', '.gitignore'),
      expectedGitIgnoreContents.join(''),
    ]);
  });

  void it('runs commands to add missing contents if .gitignore file exists - no EOL at the end', async () => {
    const gitIgnoreContent = 'node_modules';
    const existsSyncMock = mock.fn(() => true);
    const fsMock = {
      appendFile: mock.fn(),
      readFile: mock.fn(async () => gitIgnoreContent),
    };
    const gitIgnoreInitializer = new GitIgnoreInitializer(
      path.join(process.cwd(), 'testProjectRoot'),
      existsSyncMock,
      fsMock as never
    );
    const expectedGitIgnoreContents = [
      os.EOL + os.EOL,
      `# amplify${os.EOL}`,
      `.amplify${os.EOL}`,
      `amplifyconfiguration*${os.EOL}`,
    ];
    await gitIgnoreInitializer.ensureInitialized();
    assert.deepStrictEqual(fsMock.appendFile.mock.calls[0].arguments, [
      path.join(process.cwd(), 'testProjectRoot', '.gitignore'),
      expectedGitIgnoreContents.join(''),
    ]);
  });

  void it('runs commands to add missing contents if .gitignore file exists - with EOL at the end', async () => {
    const gitIgnoreContent = `node_modules${os.EOL}`;
    const existsSyncMock = mock.fn(() => true);
    const fsMock = {
      appendFile: mock.fn(),
      readFile: mock.fn(async () => gitIgnoreContent),
    };
    const gitIgnoreInitializer = new GitIgnoreInitializer(
      path.join(process.cwd(), 'testProjectRoot'),
      existsSyncMock,
      fsMock as never
    );
    const expectedGitIgnoreContents = [
      os.EOL,
      `# amplify${os.EOL}`,
      `.amplify${os.EOL}`,
      `amplifyconfiguration*${os.EOL}`,
    ];
    await gitIgnoreInitializer.ensureInitialized();
    assert.deepStrictEqual(fsMock.appendFile.mock.calls[0].arguments, [
      path.join(process.cwd(), 'testProjectRoot', '.gitignore'),
      expectedGitIgnoreContents.join(''),
    ]);
  });

  void it('handles patterns with leading /', async () => {
    const gitIgnoreContent = `/node_modules`;
    const existsSyncMock = mock.fn(() => true);
    const fsMock = {
      appendFile: mock.fn(),
      readFile: mock.fn(async () => gitIgnoreContent),
    };
    const gitIgnoreInitializer = new GitIgnoreInitializer(
      path.join(process.cwd(), 'testProjectRoot'),
      existsSyncMock,
      fsMock as never
    );
    const expectedGitIgnoreContents = [
      `${os.EOL}${os.EOL}`,
      `# amplify${os.EOL}`,
      `.amplify${os.EOL}`,
      `amplifyconfiguration*${os.EOL}`,
    ];
    await gitIgnoreInitializer.ensureInitialized();
    assert.deepStrictEqual(fsMock.appendFile.mock.calls[0].arguments, [
      path.join(process.cwd(), 'testProjectRoot', '.gitignore'),
      expectedGitIgnoreContents.join(''),
    ]);
  });

  void it('handles patterns with trailing /', async () => {
    const gitIgnoreContent = `node_modules/`;
    const existsSyncMock = mock.fn(() => true);
    const fsMock = {
      appendFile: mock.fn(),
      readFile: mock.fn(async () => gitIgnoreContent),
    };
    const gitIgnoreInitializer = new GitIgnoreInitializer(
      path.join(process.cwd(), 'testProjectRoot'),
      existsSyncMock,
      fsMock as never
    );
    const expectedGitIgnoreContents = [
      `${os.EOL}${os.EOL}`,
      `# amplify${os.EOL}`,
      `.amplify${os.EOL}`,
      `amplifyconfiguration*${os.EOL}`,
    ];
    await gitIgnoreInitializer.ensureInitialized();
    assert.deepStrictEqual(fsMock.appendFile.mock.calls[0].arguments, [
      path.join(process.cwd(), 'testProjectRoot', '.gitignore'),
      expectedGitIgnoreContents.join(''),
    ]);
  });

  void it('handles patterns with leading and trailing /', async () => {
    const gitIgnoreContent = `/node_modules/`;
    const existsSyncMock = mock.fn(() => true);
    const fsMock = {
      appendFile: mock.fn(),
      readFile: mock.fn(async () => gitIgnoreContent),
    };
    const gitIgnoreInitializer = new GitIgnoreInitializer(
      path.join(process.cwd(), 'testProjectRoot'),
      existsSyncMock,
      fsMock as never
    );
    const expectedGitIgnoreContents = [
      `${os.EOL}${os.EOL}`,
      `# amplify${os.EOL}`,
      `.amplify${os.EOL}`,
      `amplifyconfiguration*${os.EOL}`,
    ];
    await gitIgnoreInitializer.ensureInitialized();
    assert.deepStrictEqual(fsMock.appendFile.mock.calls[0].arguments, [
      path.join(process.cwd(), 'testProjectRoot', '.gitignore'),
      expectedGitIgnoreContents.join(''),
    ]);
  });

  void it('handles patterns with multiple / and space', async () => {
    const gitIgnoreContentArray = [
      `node_modules /${os.EOL}`,
      `/ node_modules${os.EOL}`,
      `/no/de_mo/dul/es/ ${os.EOL}`,
      `no/de_mo/dul/es/${os.EOL}`,
      ` /no/de_mo/dul/es${os.EOL}`,
      '//node_modules',
    ];
    const gitIgnoreContent = gitIgnoreContentArray.join('');
    const existsSyncMock = mock.fn(() => true);
    const fsMock = {
      appendFile: mock.fn(),
      readFile: mock.fn(async () => gitIgnoreContent),
    };
    const gitIgnoreInitializer = new GitIgnoreInitializer(
      path.join(process.cwd(), 'testProjectRoot'),
      existsSyncMock,
      fsMock as never
    );
    const expectedGitIgnoreContents = [
      `${os.EOL}${os.EOL}`,
      `# amplify${os.EOL}`,
      `node_modules${os.EOL}`,
      `.amplify${os.EOL}`,
      `amplifyconfiguration*${os.EOL}`,
    ];
    await gitIgnoreInitializer.ensureInitialized();
    assert.deepStrictEqual(fsMock.appendFile.mock.calls[0].arguments, [
      path.join(process.cwd(), 'testProjectRoot', '.gitignore'),
      expectedGitIgnoreContents.join(''),
    ]);
  });
});<|MERGE_RESOLUTION|>--- conflicted
+++ resolved
@@ -7,19 +7,10 @@
 
 void describe('GitIgnoreInitializer', () => {
   void it('creates .gitignore and adds all contents if no .gitignore file exists', async () => {
-<<<<<<< HEAD
-    const logMock = mock.fn();
-    const existsSyncMock = mock.fn(() => false);
-=======
     const logMock = {
       debug: mock.fn(),
     };
-    const existsSyncMock = mock.fn(
-      () => true,
-      () => false,
-      { times: 1 }
-    );
->>>>>>> 14d86219
+    const existsSyncMock = mock.fn(() => false);
     const fsMock = {
       appendFile: mock.fn(),
     };
@@ -28,16 +19,13 @@
       existsSyncMock,
       fsMock as never
     );
-<<<<<<< HEAD
     const expectedGitIgnoreContents = [
       `# amplify${os.EOL}`,
       `node_modules${os.EOL}`,
       `.amplify${os.EOL}`,
       `amplifyconfiguration*${os.EOL}`,
     ];
-=======
     mock.method(logger, 'debug', logMock.debug);
->>>>>>> 14d86219
     await gitIgnoreInitializer.ensureInitialized();
     assert.equal(
       logMock.debug.mock.calls[0].arguments[0],
