<<<<<<< HEAD
import { PackageManagerController } from './package-manager-controller/package_manager_controller.js';
=======
import { LogLevel } from '@aws-amplify/cli-core';
import { PackageManagerController } from './package_manager_controller.js';
>>>>>>> 48ca0e70
import { ProjectRootValidator } from './project_root_validator.js';
import { GitIgnoreInitializer } from './gitignore_initializer.js';
<<<<<<< HEAD
import { logger } from './logger.js';
import { InitialProjectFileGenerator } from './initial_project_file_generator.js';
=======
import { printer } from './printer.js';
>>>>>>> 48ca0e70

const LEARN_MORE_USAGE_DATA_TRACKING_LINK = `https://docs.amplify.aws/gen2/reference/telemetry`;

/**
 *
 */
export class AmplifyProjectCreator {
  private readonly defaultDevPackages = [
    '@aws-amplify/backend',
    '@aws-amplify/backend-cli',
    'aws-cdk@^2',
    'aws-cdk-lib@^2',
    'constructs@^10.0.0',
    'typescript@^5.0.0',
  ];

  private readonly defaultProdPackages = ['aws-amplify'];

  /**
   * Orchestrator for the create-amplify workflow.
   * Delegates out to other classes that handle parts of the getting started experience
   */
  constructor(
    private readonly packageManagerController: PackageManagerController,
    private readonly projectRootValidator: ProjectRootValidator,
    private readonly gitIgnoreInitializer: GitIgnoreInitializer,
    private readonly initialProjectFileGenerator: InitialProjectFileGenerator
  ) {}

  /**
   * Executes the create-amplify workflow
   */
  create = async (): Promise<void> => {
    printer.log(
      `Validating current state of target directory...`,
      LogLevel.DEBUG
    );
    await this.projectRootValidator.validate();

    await this.packageManagerController.initializeProject();

    await printer.indicateProgress(
      `Installing required dependencies`,
      async () => {
        await this.packageManagerController.installDependencies(
          this.defaultProdPackages,
          'prod'
        );

        await this.packageManagerController.installDependencies(
          this.defaultDevPackages,
          'dev'
        );
      }
    );

    await printer.indicateProgress(`Creating template files`, async () => {
      await this.gitIgnoreInitializer.ensureInitialized();

      await this.initialProjectFileGenerator.generateInitialProjectFiles();
    });

    printer.log('Successfully created a new project!');

    const cdPreamble =
      process.cwd() === this.packageManagerController.projectRoot
        ? ''
<<<<<<< HEAD
        : `Navigate to your project directory using
'cd .${this.packageManagerController.projectRoot.replace(process.cwd(), '')}'.
Then get started with the following commands:
`;

    logger.log(`Welcome to AWS Amplify!
${cdPreamble}
${this.packageManagerController.getWelcomeMessage()}
`);
=======
        : `cd .${this.projectRoot.replace(process.cwd(), '')}; `;

    printer.log(
      `Welcome to AWS Amplify! 
Run \`npx amplify help\` for a list of available commands. 
Get started by running \`${cdCommand}npx amplify sandbox\`.`
    );
>>>>>>> 48ca0e70

    printer.log(
      `Amplify (Gen 2) collects anonymous telemetry data about general usage of the CLI.

Participation is optional, and you may opt-out by using \`amplify configure telemetry disable\`.

To learn more about telemetry, visit ${LEARN_MORE_USAGE_DATA_TRACKING_LINK}`
    );
  };
}<|MERGE_RESOLUTION|>--- conflicted
+++ resolved
@@ -1,17 +1,9 @@
-<<<<<<< HEAD
 import { PackageManagerController } from './package-manager-controller/package_manager_controller.js';
-=======
 import { LogLevel } from '@aws-amplify/cli-core';
-import { PackageManagerController } from './package_manager_controller.js';
->>>>>>> 48ca0e70
 import { ProjectRootValidator } from './project_root_validator.js';
 import { GitIgnoreInitializer } from './gitignore_initializer.js';
-<<<<<<< HEAD
-import { logger } from './logger.js';
 import { InitialProjectFileGenerator } from './initial_project_file_generator.js';
-=======
 import { printer } from './printer.js';
->>>>>>> 48ca0e70
 
 const LEARN_MORE_USAGE_DATA_TRACKING_LINK = `https://docs.amplify.aws/gen2/reference/telemetry`;
 
@@ -79,25 +71,16 @@
     const cdPreamble =
       process.cwd() === this.packageManagerController.projectRoot
         ? ''
-<<<<<<< HEAD
         : `Navigate to your project directory using
 'cd .${this.packageManagerController.projectRoot.replace(process.cwd(), '')}'.
 Then get started with the following commands:
 `;
 
-    logger.log(`Welcome to AWS Amplify!
-${cdPreamble}
-${this.packageManagerController.getWelcomeMessage()}
-`);
-=======
-        : `cd .${this.projectRoot.replace(process.cwd(), '')}; `;
-
     printer.log(
       `Welcome to AWS Amplify! 
-Run \`npx amplify help\` for a list of available commands. 
-Get started by running \`${cdCommand}npx amplify sandbox\`.`
+${cdPreamble}
+${this.packageManagerController.getWelcomeMessage()}`
     );
->>>>>>> 48ca0e70
 
     printer.log(
       `Amplify (Gen 2) collects anonymous telemetry data about general usage of the CLI.
