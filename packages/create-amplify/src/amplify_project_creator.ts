<<<<<<< HEAD
import kleur from 'kleur';
import { PackageManagerController } from './package_manager_controller.js';
=======
import { LogLevel } from '@aws-amplify/cli-core';
import { PackageManagerController } from '@aws-amplify/plugin-types';
>>>>>>> 2a75b08d
import { ProjectRootValidator } from './project_root_validator.js';
import { GitIgnoreInitializer } from './gitignore_initializer.js';
import { InitialProjectFileGenerator } from './initial_project_file_generator.js';
import { printer } from './printer.js';

const LEARN_MORE_USAGE_DATA_TRACKING_LINK = kleur.blue(
  `https://docs.amplify.aws/gen2/reference/telemetry`
);

/**
 *
 */
export class AmplifyProjectCreator {
  private readonly defaultDevPackages = [
    '@aws-amplify/backend',
    '@aws-amplify/backend-cli',
    'aws-cdk@^2',
    'aws-cdk-lib@^2',
    'constructs@^10.0.0',
    'typescript@^5.0.0',
  ];

  private readonly defaultProdPackages = ['aws-amplify'];

  /**
   * Orchestrator for the create-amplify workflow.
   * Delegates out to other classes that handle parts of the getting started experience
   */
  constructor(
    private readonly projectRoot: string,
    private readonly packageManagerController: PackageManagerController,
    private readonly projectRootValidator: ProjectRootValidator,
    private readonly gitIgnoreInitializer: GitIgnoreInitializer,
    private readonly initialProjectFileGenerator: InitialProjectFileGenerator
  ) {}

  /**
   * Executes the create-amplify workflow
   */
  create = async (): Promise<void> => {
<<<<<<< HEAD
    logger.debug(kleur.dim(`Validating current state of target directory...`));
=======
    printer.log(
      `Validating current state of target directory...`,
      LogLevel.DEBUG
    );
>>>>>>> 2a75b08d
    await this.projectRootValidator.validate();

    await this.packageManagerController.initializeProject();

<<<<<<< HEAD
    logger.log('\nInstalling devDependencies:');
    this.defaultDevPackages.forEach((dep) => {
      logger.log(kleur.blue(`- ${dep}`));
    });

    logger.log('\nInstalling dependencies:');
    this.defaultProdPackages.forEach((dep) => {
      logger.log(kleur.blue(`- ${dep}`));
    });

    logger.log('\n');
    await logger.indicateSpinnerProgress(
      [
        async () =>
          this.packageManagerController.installDependencies(
            this.defaultDevPackages,
            'dev'
          ),
        async () =>
          this.packageManagerController.installDependencies(
            this.defaultProdPackages,
            'prod'
          ),
      ],
      ['Installing devDependencies', 'Installing dependencies'],
      'Dependencies installed'
    );

    await logger.indicateSpinnerProgress(
      [
        async () => {
          await this.gitIgnoreInitializer.ensureInitialized();
          await this.initialProjectFileGenerator.generateInitialProjectFiles();
        },
      ],
      ['Creating template files'],
      'Template files created'
    );

    logger.log(kleur.green().bold('Successfully created a new project!\n'));
=======
    await printer.indicateProgress(
      `Installing required dependencies`,
      async () => {
        await this.packageManagerController.installDependencies(
          this.defaultProdPackages,
          'prod'
        );

        await this.packageManagerController.installDependencies(
          this.defaultDevPackages,
          'dev'
        );
      }
    );

    await printer.indicateProgress(`Creating template files`, async () => {
      await this.gitIgnoreInitializer.ensureInitialized();

      await this.initialProjectFileGenerator.generateInitialProjectFiles();
    });

    printer.log('Successfully created a new project!');

    const cdPreamble =
      process.cwd() === this.projectRoot
        ? ''
        : `Navigate to your project directory using
'cd .${this.projectRoot.replace(process.cwd(), '')}'.
Then get started with the following commands:
`;

    printer.log(
      `Welcome to AWS Amplify! 
${cdPreamble}
${this.packageManagerController.getWelcomeMessage()}`
    );

    printer.log(
      `Amplify (Gen 2) collects anonymous telemetry data about general usage of the CLI.
>>>>>>> 2a75b08d

    const cdCommand =
      process.cwd() === this.projectRoot
        ? null
        : `Change directory by running ${kleur
            .yellow()
            .bold(
              'cd .' + this.projectRoot.replace(process.cwd(), '') + ''
            )} and then:`;

    logger.log(kleur.cyan('Welcome to AWS Amplify!\n'));

    const instructionSteps = [
      cdCommand,
      `- Get started with your project by running ${kleur
        .yellow()
        .bold('npx amplify sandbox')}.`,
      `- Run ${kleur
        .yellow()
        .bold('npx amplify help')} for a list of available commands.`,
    ]
      .filter(Boolean)
      .join('\n');

    logger.log(instructionSteps);

    logger.log(
      kleur.dim(`\nAmplify (Gen 2) collects anonymous telemetry data about general usage of the CLI.
Participation is optional, and you may opt-out by using ${kleur
        .yellow()
        .bold('amplify configure telemetry disable')}.
To learn more about telemetry, visit ${LEARN_MORE_USAGE_DATA_TRACKING_LINK}\n`)
    );
  };
}<|MERGE_RESOLUTION|>--- conflicted
+++ resolved
@@ -1,10 +1,6 @@
-<<<<<<< HEAD
 import kleur from 'kleur';
-import { PackageManagerController } from './package_manager_controller.js';
-=======
 import { LogLevel } from '@aws-amplify/cli-core';
 import { PackageManagerController } from '@aws-amplify/plugin-types';
->>>>>>> 2a75b08d
 import { ProjectRootValidator } from './project_root_validator.js';
 import { GitIgnoreInitializer } from './gitignore_initializer.js';
 import { InitialProjectFileGenerator } from './initial_project_file_generator.js';
@@ -45,31 +41,26 @@
    * Executes the create-amplify workflow
    */
   create = async (): Promise<void> => {
-<<<<<<< HEAD
-    logger.debug(kleur.dim(`Validating current state of target directory...`));
-=======
     printer.log(
       `Validating current state of target directory...`,
       LogLevel.DEBUG
     );
->>>>>>> 2a75b08d
     await this.projectRootValidator.validate();
 
     await this.packageManagerController.initializeProject();
 
-<<<<<<< HEAD
-    logger.log('\nInstalling devDependencies:');
+    printer.log('\nInstalling devDependencies:');
     this.defaultDevPackages.forEach((dep) => {
-      logger.log(kleur.blue(`- ${dep}`));
+      printer.log(kleur.blue(`- ${dep}`));
     });
 
-    logger.log('\nInstalling dependencies:');
+    printer.log('\nInstalling dependencies:');
     this.defaultProdPackages.forEach((dep) => {
-      logger.log(kleur.blue(`- ${dep}`));
+      printer.log(kleur.blue(`- ${dep}`));
     });
 
-    logger.log('\n');
-    await logger.indicateSpinnerProgress(
+    printer.log('\n');
+    await printer.indicateSpinnerProgress(
       [
         async () =>
           this.packageManagerController.installDependencies(
@@ -86,7 +77,7 @@
       'Dependencies installed'
     );
 
-    await logger.indicateSpinnerProgress(
+    await printer.indicateSpinnerProgress(
       [
         async () => {
           await this.gitIgnoreInitializer.ensureInitialized();
@@ -97,50 +88,9 @@
       'Template files created'
     );
 
-    logger.log(kleur.green().bold('Successfully created a new project!\n'));
-=======
-    await printer.indicateProgress(
-      `Installing required dependencies`,
-      async () => {
-        await this.packageManagerController.installDependencies(
-          this.defaultProdPackages,
-          'prod'
-        );
-
-        await this.packageManagerController.installDependencies(
-          this.defaultDevPackages,
-          'dev'
-        );
-      }
-    );
-
-    await printer.indicateProgress(`Creating template files`, async () => {
-      await this.gitIgnoreInitializer.ensureInitialized();
-
-      await this.initialProjectFileGenerator.generateInitialProjectFiles();
-    });
-
-    printer.log('Successfully created a new project!');
+    printer.log(kleur.green().bold('Successfully created a new project!\n'));
 
     const cdPreamble =
-      process.cwd() === this.projectRoot
-        ? ''
-        : `Navigate to your project directory using
-'cd .${this.projectRoot.replace(process.cwd(), '')}'.
-Then get started with the following commands:
-`;
-
-    printer.log(
-      `Welcome to AWS Amplify! 
-${cdPreamble}
-${this.packageManagerController.getWelcomeMessage()}`
-    );
-
-    printer.log(
-      `Amplify (Gen 2) collects anonymous telemetry data about general usage of the CLI.
->>>>>>> 2a75b08d
-
-    const cdCommand =
       process.cwd() === this.projectRoot
         ? null
         : `Change directory by running ${kleur
@@ -149,10 +99,10 @@
               'cd .' + this.projectRoot.replace(process.cwd(), '') + ''
             )} and then:`;
 
-    logger.log(kleur.cyan('Welcome to AWS Amplify!\n'));
+    printer.log(kleur.cyan('Welcome to AWS Amplify!\n'));
 
     const instructionSteps = [
-      cdCommand,
+      cdPreamble,
       `- Get started with your project by running ${kleur
         .yellow()
         .bold('npx amplify sandbox')}.`,
@@ -163,9 +113,9 @@
       .filter(Boolean)
       .join('\n');
 
-    logger.log(instructionSteps);
+    printer.log(instructionSteps);
 
-    logger.log(
+    printer.log(
       kleur.dim(`\nAmplify (Gen 2) collects anonymous telemetry data about general usage of the CLI.
 Participation is optional, and you may opt-out by using ${kleur
         .yellow()
