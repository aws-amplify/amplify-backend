--- conflicted
+++ resolved
@@ -58,34 +58,20 @@
 
     await logger.indicateProgress(`Creating template files`, async () => {
       await this.tsConfigInitializer.ensureInitialized();
-
-<<<<<<< HEAD
-    await this.gitIgnoreInitializer.ensureInitialized();
-=======
       await this.gitIgnoreInitializer.ensureInitialized();
-
       await this.initialProjectFileGenerator.generateInitialProjectFiles();
     });
->>>>>>> 76418777
+    this.logger.log('Scaffolding initial project files...');
 
-    logger.log('Successfully created a new project!');
+    const cdCommand =
+      process.cwd() === this.projectRoot
+        ? '`'
+        : `\`cd .${this.projectRoot.replace(process.cwd(), '')}; `;
 
-    const relativeProjectRoot = this.projectRoot.replace(process.cwd(), '');
-
-    const maybeCdCommand =
-      process.cwd() === this.projectRoot ? '' : `cd .${relativeProjectRoot}; `;
-
-<<<<<<< HEAD
-    this.logger.log(
-      `All done! 
-Run \`npx amplify help\` for a list of available commands. 
-Get started by running \`${maybeCdCommand}npx amplify sandbox\`.`
-=======
     logger.log(
       `Welcome to AWS Amplify! 
 Run \`amplify help\` for a list of available commands. 
 Get started by running ${cdCommand}amplify sandbox\`.`
->>>>>>> 76418777
     );
   };
 }