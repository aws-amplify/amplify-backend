{
  "defaultDevPackages": [
    "@aws-amplify/backend",
    "@aws-amplify/backend-cli",
<<<<<<< HEAD
    "aws-cdk@2.1002.0",
    "aws-cdk-lib@2.182.0",
=======
    "aws-cdk@2.1003.0",
    "aws-cdk-lib@2.180.0",
>>>>>>> 5177bc53
    "constructs@^10.0.0",
    "typescript@^5.0.0",
    "tsx",
    "esbuild"
  ],
  "defaultProdPackages": ["aws-amplify"]
}<|MERGE_RESOLUTION|>--- conflicted
+++ resolved
@@ -2,13 +2,8 @@
   "defaultDevPackages": [
     "@aws-amplify/backend",
     "@aws-amplify/backend-cli",
-<<<<<<< HEAD
-    "aws-cdk@2.1002.0",
-    "aws-cdk-lib@2.182.0",
-=======
     "aws-cdk@2.1003.0",
     "aws-cdk-lib@2.180.0",
->>>>>>> 5177bc53
     "constructs@^10.0.0",
     "typescript@^5.0.0",
     "tsx",
