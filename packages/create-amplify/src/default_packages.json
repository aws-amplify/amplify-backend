--- conflicted
+++ resolved
@@ -2,12 +2,7 @@
   "defaultDevPackages": [
     "@aws-amplify/backend",
     "@aws-amplify/backend-cli",
-<<<<<<< HEAD
-    "aws-cdk-lib@2.182.0",
-=======
-    "aws-cdk@2.1003.0",
     "aws-cdk-lib@2.185.0",
->>>>>>> 35dc025d
     "constructs@^10.0.0",
     "typescript@^5.0.0",
     "tsx",
