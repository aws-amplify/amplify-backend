#!/usr/bin/env node

/*
  We should be very careful about how much logic we add to this package.
  If this grows beyond just copying template files, we probably should put that logic into @aws-amplify/cli and delegate to it here
  This is because packages that run as part of `npm create *` are cached in the global npx cache which is cumbersome to update / clean.
  If customers have a cached version of the create-amplify package, they might execute that cached version even after we publish features and fixes to the package on npm.
 */

import { input } from '@inquirer/prompts';
import { NpmPackageManagerController } from './npm_package_manager_controller.js';
import { ProjectRootValidator } from './project_root_validator.js';
import { AmplifyProjectCreator } from './amplify_project_creator.js';
import { InitialProjectFileGenerator } from './initial_project_file_generator.js';
import { NpmProjectInitializer } from './npm_project_initializer.js';
import { TsConfigInitializer } from './tsconfig_initializer.js';

<<<<<<< HEAD
=======
/*
  The project root is the root directory of the customer's repo
  This is the directory above the `amplify` directory
  We may want to expose a `--target` arg to the `create-amplify` command at some point, but for now, we just use process.cwd()
 */
const projectRoot = process.cwd();

const amplifyProjectCreator = new AmplifyProjectCreator(
  new NpmPackageManagerController(projectRoot),
  new ProjectRootValidator(projectRoot),
  new InitialProjectFileGenerator(projectRoot),
  new NpmProjectInitializer(projectRoot),
  new TsConfigInitializer(projectRoot)
);

>>>>>>> c03a2f8c
try {
  const useDefault = process.env.npm_config_yes === 'true';
  const defaultProjectRoot = '.';
  const projectRoot = useDefault
    ? defaultProjectRoot
    : await input({
        message: 'Where should we create your project?',
        default: defaultProjectRoot,
      });

  const amplifyProjectCreator = new AmplifyProjectCreator(
    new NpmPackageManagerController(projectRoot),
    new ProjectRootValidator(projectRoot),
    new InitialProjectFileGenerator(projectRoot),
    new NpmProjectInitializer(projectRoot)
  );
  await amplifyProjectCreator.create();
} catch (err) {
  console.error(err instanceof Error ? err.message : err);
  process.exitCode = 1;
}<|MERGE_RESOLUTION|>--- conflicted
+++ resolved
@@ -15,24 +15,6 @@
 import { NpmProjectInitializer } from './npm_project_initializer.js';
 import { TsConfigInitializer } from './tsconfig_initializer.js';
 
-<<<<<<< HEAD
-=======
-/*
-  The project root is the root directory of the customer's repo
-  This is the directory above the `amplify` directory
-  We may want to expose a `--target` arg to the `create-amplify` command at some point, but for now, we just use process.cwd()
- */
-const projectRoot = process.cwd();
-
-const amplifyProjectCreator = new AmplifyProjectCreator(
-  new NpmPackageManagerController(projectRoot),
-  new ProjectRootValidator(projectRoot),
-  new InitialProjectFileGenerator(projectRoot),
-  new NpmProjectInitializer(projectRoot),
-  new TsConfigInitializer(projectRoot)
-);
-
->>>>>>> c03a2f8c
 try {
   const useDefault = process.env.npm_config_yes === 'true';
   const defaultProjectRoot = '.';
@@ -47,7 +29,8 @@
     new NpmPackageManagerController(projectRoot),
     new ProjectRootValidator(projectRoot),
     new InitialProjectFileGenerator(projectRoot),
-    new NpmProjectInitializer(projectRoot)
+    new NpmProjectInitializer(projectRoot),
+    new TsConfigInitializer(projectRoot)
   );
   await amplifyProjectCreator.create();
 } catch (err) {
