import fsp from 'fs/promises';
import path from 'path';
<<<<<<< HEAD
import yargs from 'yargs';
import { AmplifyPrompter } from '@aws-amplify/cli-core';
import { logger } from './logger.js';
=======
import { AmplifyPrompter, LogLevel } from '@aws-amplify/cli-core';
import { printer } from './printer.js';
>>>>>>> 48ca0e70

/**
 * Returns the project root directory.
 */
export const getProjectRoot = async () => {
  const argv = await yargs(process.argv.slice(2)).options({
    yes: {
      type: 'boolean',
      default: false,
    },
  }).argv;
  const useDefault = process.env.npm_config_yes === 'true' || argv.yes === true;
  const defaultProjectRoot = '.';
  let projectRoot: string = useDefault
    ? defaultProjectRoot
    : await AmplifyPrompter.input({
        message: 'Where should we create your project?',
        defaultValue: defaultProjectRoot,
      });

  projectRoot = path.isAbsolute(projectRoot)
    ? projectRoot
    : path.resolve(process.cwd(), projectRoot);

  const isExistProjectRoot = await fsp
    .stat(projectRoot)
    .then(() => true)
    .catch(() => false); // There's no `fsp.exists` method, so we use `stat` instead. See https://github.com/nodejs/node/issues/39960#issuecomment-909444667
  if (!isExistProjectRoot) {
    printer.log(
      `The provided directory (${projectRoot}) does not exist.`,
      LogLevel.DEBUG
    );
    printer.log(`Creating directory ${projectRoot}`, LogLevel.DEBUG);
    await fsp.mkdir(projectRoot, { recursive: true });
  }
  return projectRoot;
};<|MERGE_RESOLUTION|>--- conflicted
+++ resolved
@@ -1,13 +1,8 @@
 import fsp from 'fs/promises';
 import path from 'path';
-<<<<<<< HEAD
 import yargs from 'yargs';
-import { AmplifyPrompter } from '@aws-amplify/cli-core';
-import { logger } from './logger.js';
-=======
 import { AmplifyPrompter, LogLevel } from '@aws-amplify/cli-core';
 import { printer } from './printer.js';
->>>>>>> 48ca0e70
 
 /**
  * Returns the project root directory.
