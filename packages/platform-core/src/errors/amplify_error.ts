import { AmplifyFault, AmplifyUserError } from '.';

/**
 * Base class for all Amplify errors or faults
 */
export abstract class AmplifyError extends Error {
  public serializedError?: string;
  public readonly message: string;
  public readonly resolution?: string;
  public readonly details?: string;
  public readonly link?: string;
  public readonly code?: string;

  /**
   * You should use AmplifyUserError or AmplifyLibraryFault to throw an error.
   * @param name - a user friendly name for the exception
   * @param classification - LibraryFault or UserError
   * @param options - error stack, resolution steps, details, or help links
   * @param cause If you are throwing this exception from within a catch block,
   * you must provide the exception that was caught.
   * @example
   * try {
   *  ...
   * } catch (error){
   *    throw new AmplifyError(...,...,error);
   * }
   */
  constructor(
    public readonly name: AmplifyErrorType,
    public readonly classification: AmplifyErrorClassification,
    private readonly options: AmplifyErrorOptions,
    public readonly cause?: Error
  ) {
    // If an AmplifyError was already thrown, we must allow it to reach the user.
    // This ensures that resolution steps, and the original error are bubbled up.
    super(options.message, { cause });

    // https://github.com/Microsoft/TypeScript-wiki/blob/main/Breaking-Changes.md#extending-built-ins-like-error-array-and-map-may-no-longer-work
    Object.setPrototypeOf(this, AmplifyError.prototype);

    this.message = options.message;
    this.details = options.details;
    this.resolution = options.resolution;
    this.code = options.code;
    this.link = options.link;

    if (cause && cause instanceof AmplifyError) {
      cause.serializedError = undefined;
    }
    this.serializedError = JSON.stringify({
      name,
      classification,
      options,
      cause,
    });
  }

  static fromStderr = (_stderr: string): AmplifyError | undefined => {
    const extractionRegex = /["']?serializedError["']?:[ ]?["'](.*)["']/;
    const serialized = _stderr.match(extractionRegex);
    if (serialized && serialized.length == 2) {
      try {
        const { name, classification, options, cause } = JSON.parse(
          serialized[1]
        );
        return classification === 'ERROR'
          ? new AmplifyUserError(name as AmplifyUserErrorType, options, cause)
          : new AmplifyFault(name as AmplifyLibraryFaultType, options, cause);
      } catch (error) {
        // cannot deserialize
        return undefined;
      }
    }
    return undefined;
  };

  static fromError = (error: unknown): AmplifyError => {
    const errorMessage =
      error instanceof Error
        ? `${error.name}: ${error.message}`
        : 'An unknown error happened. Check downstream error';

    return new AmplifyFault(
      'UnknownFault',
      {
        message: errorMessage,
      },
      error instanceof Error ? error : new Error(String(error))
    );
  };
}

/**
 * Amplify exception classifications
 */
export type AmplifyErrorClassification = 'FAULT' | 'ERROR';

/**
 * Amplify Error options object
 */
export type AmplifyErrorOptions = {
  message: string;
  details?: string;
  resolution?: string;
  link?: string;

  // CloudFormation or NodeJS error codes
  code?: string;
};

/**
 * Amplify error types
 */
export type AmplifyErrorType = AmplifyUserErrorType | AmplifyLibraryFaultType;

/**
 * Amplify error types
 */
export type AmplifyUserErrorType =
  | 'InvalidPackageJsonError'
  | 'InvalidSchemaAuthError'
  | 'InvalidSchemaError'
  | 'ExpiredTokenError'
  | 'CloudFormationDeploymentError'
  | 'CFNUpdateNotSupportedError'
  | 'SyntaxError'
  | 'BackendBuildError'
  | 'BootstrapNotDetectedError'
  | 'AccessDeniedError'
<<<<<<< HEAD
  | 'OutputEntryAlreadyExistsError'
  | 'FileConventionError';
=======
  | 'FileConventionError'
  | 'InvalidResourceNameError';
>>>>>>> 84818e3c

/**
 * Amplify library fault types
 */
export type AmplifyLibraryFaultType = 'UnknownFault';<|MERGE_RESOLUTION|>--- conflicted
+++ resolved
@@ -127,13 +127,9 @@
   | 'BackendBuildError'
   | 'BootstrapNotDetectedError'
   | 'AccessDeniedError'
-<<<<<<< HEAD
+  | 'FileConventionError'
   | 'OutputEntryAlreadyExistsError'
-  | 'FileConventionError';
-=======
-  | 'FileConventionError'
   | 'InvalidResourceNameError';
->>>>>>> 84818e3c
 
 /**
  * Amplify library fault types
