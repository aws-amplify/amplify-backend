--- conflicted
+++ resolved
@@ -24,11 +24,7 @@
     "@types/uuid": "9.0.7"
   },
   "dependencies": {
-<<<<<<< HEAD
-    "@aws-amplify/plugin-types": "^1.1.0",
-=======
     "@aws-amplify/plugin-types": "^1.1.1",
->>>>>>> 4fb161ce
     "@aws-sdk/client-sts": "^3.624.0",
     "is-ci": "^3.0.1",
     "lodash.mergewith": "^4.6.2",
