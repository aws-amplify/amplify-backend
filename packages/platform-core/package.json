{
  "name": "@aws-amplify/platform-core",
  "version": "1.6.4",
  "type": "commonjs",
  "publishConfig": {
    "access": "public"
  },
  "exports": {
    ".": {
      "types": "./lib/index.d.ts",
      "import": "./lib/index.js",
      "require": "./lib/index.js"
    },
    "./cdk": {
      "types": "./lib/cdk/index.d.ts",
      "import": "./lib/cdk/index.js",
      "require": "./lib/cdk/index.js"
    }
  },
  "main": "lib/index.js",
  "types": "lib/index.d.ts",
  "scripts": {
    "update:api": "api-extractor run --local"
  },
  "license": "Apache-2.0",
  "devDependencies": {
    "@types/is-ci": "^3.0.4",
    "@types/lodash.mergewith": "^4.6.2",
    "@types/uuid": "9.0.7"
  },
  "dependencies": {
    "@aws-amplify/plugin-types": "^1.8.0",
<<<<<<< HEAD
    "@aws-sdk/client-sts": "^3.750.0",
    "is-ci": "^3.0.1",
=======
    "@aws-sdk/client-sts": "^3.624.0",
    "is-ci": "^4.1.0",
>>>>>>> 921fdad0
    "lodash.mergewith": "^4.6.2",
    "semver": "^7.6.3",
    "lodash.snakecase": "^4.1.1",
    "uuid": "^9.0.1",
    "zod": "^3.22.2"
  },
  "peerDependencies": {
    "aws-cdk-lib": "^2.179.0",
    "constructs": "^10.0.0"
  }
}<|MERGE_RESOLUTION|>--- conflicted
+++ resolved
@@ -30,13 +30,8 @@
   },
   "dependencies": {
     "@aws-amplify/plugin-types": "^1.8.0",
-<<<<<<< HEAD
     "@aws-sdk/client-sts": "^3.750.0",
-    "is-ci": "^3.0.1",
-=======
-    "@aws-sdk/client-sts": "^3.624.0",
     "is-ci": "^4.1.0",
->>>>>>> 921fdad0
     "lodash.mergewith": "^4.6.2",
     "semver": "^7.6.3",
     "lodash.snakecase": "^4.1.1",
