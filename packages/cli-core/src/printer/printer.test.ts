import { after, before, beforeEach, describe, it, mock } from 'node:test';
import assert from 'assert';
import { LogLevel, Printer } from './printer.js';
import tty from 'node:tty';

void describe('Printer', () => {
  const mockedWrite = mock.method(process.stdout, 'write');
  let originalWrite: typeof process.stdout.write;

  const mockedTTYWrite = mock.fn();
  const ttyStream: tty.WriteStream = {
    cursorTo: mock.fn(),
    _write: mock.fn(),
    write: mockedTTYWrite,
    isTTY: true,
    clearLine: mock.fn(),
  } as unknown as tty.WriteStream;

  before(() => {
    originalWrite = process.stdout.write;
    process.stdout.write = mockedWrite;
  });

  after(() => {
    // restore write function after all tests.
    process.stdout.write = originalWrite;
  });

  beforeEach(() => {
    mockedTTYWrite.mock.resetCalls();
    mockedWrite.mock.resetCalls();
  });

  void it('log should print message followed by new line', () => {
    new Printer(LogLevel.INFO).log('hello world');
    assert.strictEqual(mockedWrite.mock.callCount(), 2);
    assert.match(
      mockedWrite.mock.calls[0].arguments[0].toString(),
      /hello world/
    );
    assert.match(mockedWrite.mock.calls[1].arguments[0].toString(), /\n/);
  });

  void it('log should not print debug logs by default', () => {
    new Printer(LogLevel.INFO).log('hello world', LogLevel.DEBUG);
    assert.strictEqual(mockedWrite.mock.callCount(), 0);
  });

  void it('log should print debug logs when printer is configured with minimum log level >= DEBUG', () => {
    new Printer(LogLevel.DEBUG).log('hello world', LogLevel.DEBUG);
    assert.strictEqual(mockedWrite.mock.callCount(), 2);
    assert.match(
      mockedWrite.mock.calls[0].arguments[0].toString(),
      /hello world/
    );
    assert.match(mockedWrite.mock.calls[1].arguments[0].toString(), /\n/);
  });

  void it('log should not print debug logs by default', () => {
    new Printer(LogLevel.INFO).log('hello world', LogLevel.DEBUG);
    assert.strictEqual(mockedWrite.mock.callCount(), 0);
  });

<<<<<<< HEAD
  void it('start animating spinner with message and stops animation in TTY terminal', async () => {
=======
  void it('indicateProgress start animating spinner with message and stops animation in TTY terminal', async () => {
>>>>>>> 7d1415e3
    const message = 'Message 1';
    const mockedTTYWrite = mock.fn();

<<<<<<< HEAD
    const ttyStream: tty.WriteStream = {
      cursorTo: mock.fn(),
      _write: mock.fn(),
      write: mockedTTYWrite,
    } as unknown as tty.WriteStream;

    await new Printer(LogLevel.INFO, ttyStream).indicateProgress(
      message,
      async () => {
        await new Promise((resolve) => setTimeout(resolve, 1000));
      }
    );

=======
    await new Printer(
      LogLevel.INFO,
      ttyStream,
      process.stderr,
      50,
      true
    ).indicateProgress(message, async () => {
      await new Promise((resolve) => setTimeout(resolve, 90));
    });

>>>>>>> 7d1415e3
    const logMessages = mockedTTYWrite.mock.calls
      .filter((message) => message.arguments.toString().match(/Message/))
      .map((call) => call.arguments.toString());

<<<<<<< HEAD
    assert.ok(logMessages.length > 0);
=======
    assert.deepStrictEqual(
      logMessages.length,
      3,
      `logs were: ${JSON.stringify(logMessages, null, 2)}`
    ); // 2 for progress and 1 for final result
>>>>>>> 7d1415e3
    logMessages.forEach((message) => {
      assert.match(message, /Message(.*)/);
    });
  });

<<<<<<< HEAD
  void it('animating spinner is a noop in non-TTY terminal and instead logs a message at INFO level', async () => {
=======
  void it('indicateProgress animating spinner is a noop in non-TTY terminal and instead logs a message at INFO level', async () => {
>>>>>>> 7d1415e3
    const message = 'Message 1';

    await new Printer(
      LogLevel.INFO,
      process.stdout,
      process.stderr,
      50,
      false // explicitly disable tty
    ).indicateProgress(message, async () => {
      await new Promise((resolve) => setTimeout(resolve, 100));
    });

    const logMessages = mockedWrite.mock.calls
      .filter((message) => message.arguments.toString().match(/Message/))
      .map((call) => call.arguments.toString());

    // Once to print the message and second that prints the success
<<<<<<< HEAD
    assert.strictEqual(logMessages.length, 2);
=======
    assert.strictEqual(
      logMessages.length,
      2,
      `logs were: ${JSON.stringify(logMessages, null, 2)}`
    );
>>>>>>> 7d1415e3
    assert.match(logMessages[0], /Message(.*)/);
    assert.match(logMessages[1], /✔.*Message(.*)/);
  });

  void it('indicateProgress stops spinner and propagates error when action fails', async () => {
    const errorMessage = 'Error message';
    const message = 'Message 1';
    let errorCaught = false;
    const ttyStream: tty.WriteStream = {
      cursorTo: mock.fn(),
      _write: mock.fn(),
      write: mock.fn(),
    } as unknown as tty.WriteStream;
    try {
      await new Printer(LogLevel.INFO, ttyStream).indicateProgress(
        message,
        async () => {
          await new Promise((resolve) => setTimeout(resolve, 1000));
          throw new Error(errorMessage);
        }
      );
    } catch (error) {
      assert.strictEqual((error as Error).message, errorMessage);
      errorCaught = true;
    }
    assert.strictEqual(errorCaught, true, 'Expected error was not thrown.');
  });

  void it('startSpinner start animating spinner with message until stopSpinner is called in TTY terminal', async () => {
    const message = 'Message 1';

    // Refresh rate of 50 ms
    const printer = new Printer(
      LogLevel.INFO,
      ttyStream,
      process.stderr,
      50,
      true
    );
    const spinnerId = printer.startSpinner(message);

    // Wait for 190 ms
    await new Promise((resolve) => setTimeout(resolve, 190));

    // Stop spinner
    printer.stopSpinner(spinnerId);

    const logMessages = mockedTTYWrite.mock.calls
      .filter((message) => message.arguments.toString().match(/Message/))
      .map((call) => call.arguments.toString());

    // In 200 ms, the mockedTTYWrite should have been called 4 times (refreshed)
    assert.deepStrictEqual(
      logMessages.length,
      4,
      `logs were: ${JSON.stringify(logMessages, null, 2)}`
    );
    logMessages.forEach((message) => {
      assert.match(message, /Message(.*)/);
    });
  });

  void it('startSpinner only logs once when called in non-TTY terminal', async () => {
    const message = 'Message 1';

    // Refresh rate of 50 ms
    const printer = new Printer(
      LogLevel.INFO,
      process.stdout,
      process.stderr,
      50,
      false // simulate non-tty
    );
    const spinnerId = printer.startSpinner(message);

    // Wait for 190 ms such that tty would have caused multiple prints
    await new Promise((resolve) => setTimeout(resolve, 190));

    // Stop spinner
    printer.stopSpinner(spinnerId);

    // Instead of 4 times on tty, there should be only 1 log printed
    const logMessages = mockedWrite.mock.calls
      .filter((message) => message.arguments.toString().match(/Message/))
      .map((call) => call.arguments.toString());

    assert.deepStrictEqual(
      logMessages.length,
      1,
      `logs were: ${JSON.stringify(logMessages, null, 2)}`
    );
    logMessages.forEach((message) => {
      assert.match(message, /Message(.*)/);
    });
  });

  void it('startSpinner times out if the stop is never called within timeout', async () => {
    const message = 'Message 1';

    // Refresh rate of 50 ms
    const printer = new Printer(
      LogLevel.INFO,
      ttyStream,
      process.stderr,
      50,
      true
    );
    const spinnerId = printer.startSpinner(message, { timeoutSeconds: 0.1 });
    assert.ok(printer.isSpinnerRunning(spinnerId));
    // Wait for 110 ms for the spinner to timeout
    await new Promise((resolve) => setTimeout(resolve, 110));
    assert.ok(!printer.isSpinnerRunning(spinnerId));
  });

  void it('updateSpinner refreshes the times out', async () => {
    const message = 'Message 1';

    // Refresh rate of 50 ms
    const printer = new Printer(
      LogLevel.INFO,
      ttyStream,
      process.stderr,
      50,
      true
    );
    const spinnerId = printer.startSpinner(message, { timeoutSeconds: 0.1 });
    assert.ok(printer.isSpinnerRunning(spinnerId));
    // Wait for 70 ms so the spinner doesn't timeout
    await new Promise((resolve) => setTimeout(resolve, 70));
    printer.updateSpinner(spinnerId, { prefixText: 'some test' });
    // Wait for another 70 ms and test that spinner is still alive
    await new Promise((resolve) => setTimeout(resolve, 70));
    assert.ok(printer.isSpinnerRunning(spinnerId));

    // 30 ms later the spinner should timeout
    await new Promise((resolve) => setTimeout(resolve, 40));
    assert.ok(!printer.isSpinnerRunning(spinnerId));
  });

  void it('invalid spinner ids do not wreak havoc', async () => {
    // Refresh rate of 50 ms
    const printer = new Printer(LogLevel.INFO, ttyStream, ttyStream);
    const invalidSpinnerId = 'some-invalid-id';
    assert.ok(!printer.isSpinnerRunning(invalidSpinnerId));

    printer.updateSpinner(invalidSpinnerId, { prefixText: 'some test' });
    assert.match(
      mockedTTYWrite.mock.calls[0].arguments[0].toString(),
      /Spinner with id some-invalid-id not found or already stopped/
    );
    printer.stopSpinner(invalidSpinnerId);
  });

  void it('updateSpinner updates the animating spinner with a prefixText in TTY terminal', async () => {
    const message = 'Message 1';

    // Refresh rate of 50 ms
    const printer = new Printer(
      LogLevel.INFO,
      ttyStream,
      process.stderr,
      50,
      true
    );
    const spinnerId = printer.startSpinner(message);
    printer.updateSpinner(spinnerId, {
      prefixText: 'this is some prefix text',
    });

    // wait for 50 secs for spinner to get a chance to update the prefix text
    await new Promise((resolve) => setTimeout(resolve, 55));
    // Stop spinner
    printer.stopSpinner(spinnerId);

    const logMessages = mockedTTYWrite.mock.calls
      .filter((message) => message.arguments.toString().match(/Message/))
      .map((call) => call.arguments.toString());

    assert.deepStrictEqual(
      logMessages.length,
      2,
      `logs were: ${JSON.stringify(logMessages, null, 2)}`
    );
    // Both logs should have the `message` value
    logMessages.forEach((message) => {
      assert.match(message, /Message(.*)/);
    });
    // second log should have prefix as well
    assert.match(logMessages[1], /this is some prefix text/);
  });
});<|MERGE_RESOLUTION|>--- conflicted
+++ resolved
@@ -61,29 +61,9 @@
     assert.strictEqual(mockedWrite.mock.callCount(), 0);
   });
 
-<<<<<<< HEAD
-  void it('start animating spinner with message and stops animation in TTY terminal', async () => {
-=======
   void it('indicateProgress start animating spinner with message and stops animation in TTY terminal', async () => {
->>>>>>> 7d1415e3
-    const message = 'Message 1';
-    const mockedTTYWrite = mock.fn();
-
-<<<<<<< HEAD
-    const ttyStream: tty.WriteStream = {
-      cursorTo: mock.fn(),
-      _write: mock.fn(),
-      write: mockedTTYWrite,
-    } as unknown as tty.WriteStream;
-
-    await new Printer(LogLevel.INFO, ttyStream).indicateProgress(
-      message,
-      async () => {
-        await new Promise((resolve) => setTimeout(resolve, 1000));
-      }
-    );
-
-=======
+    const message = 'Message 1';
+
     await new Printer(
       LogLevel.INFO,
       ttyStream,
@@ -94,30 +74,21 @@
       await new Promise((resolve) => setTimeout(resolve, 90));
     });
 
->>>>>>> 7d1415e3
     const logMessages = mockedTTYWrite.mock.calls
       .filter((message) => message.arguments.toString().match(/Message/))
       .map((call) => call.arguments.toString());
 
-<<<<<<< HEAD
-    assert.ok(logMessages.length > 0);
-=======
     assert.deepStrictEqual(
       logMessages.length,
       3,
       `logs were: ${JSON.stringify(logMessages, null, 2)}`
     ); // 2 for progress and 1 for final result
->>>>>>> 7d1415e3
     logMessages.forEach((message) => {
       assert.match(message, /Message(.*)/);
     });
   });
 
-<<<<<<< HEAD
-  void it('animating spinner is a noop in non-TTY terminal and instead logs a message at INFO level', async () => {
-=======
   void it('indicateProgress animating spinner is a noop in non-TTY terminal and instead logs a message at INFO level', async () => {
->>>>>>> 7d1415e3
     const message = 'Message 1';
 
     await new Printer(
@@ -135,15 +106,11 @@
       .map((call) => call.arguments.toString());
 
     // Once to print the message and second that prints the success
-<<<<<<< HEAD
-    assert.strictEqual(logMessages.length, 2);
-=======
     assert.strictEqual(
       logMessages.length,
       2,
       `logs were: ${JSON.stringify(logMessages, null, 2)}`
     );
->>>>>>> 7d1415e3
     assert.match(logMessages[0], /Message(.*)/);
     assert.match(logMessages[1], /✔.*Message(.*)/);
   });
