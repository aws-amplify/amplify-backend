import { WriteStream } from 'node:tty';
import { EOL } from 'os';
import ora, { Ora, oraPromise } from 'ora';
<<<<<<< HEAD
=======
import { randomUUID } from 'node:crypto';
>>>>>>> 7d1415e3

export type RecordValue = string | number | string[] | Date;

/**
 * The class that pretty prints to the output stream.
 */
export class Printer {
<<<<<<< HEAD
  private currentSpinners: { [message: string]: Ora } = {};
=======
  private currentSpinners: {
    [id: string]: { instance: Ora; timeout: NodeJS.Timeout };
  } = {};
>>>>>>> 7d1415e3
  /**
   * Sets default configs
   */
  constructor(
    private readonly minimumLogLevel: LogLevel,
    private readonly stdout:
      | WriteStream
      | NodeJS.WritableStream = process.stdout,
    private readonly stderr:
      | WriteStream
      | NodeJS.WritableStream = process.stderr,
    private readonly refreshRate: number = 500,
    private readonly enableTTY = process.env.CI ? false : true
  ) {}

  /**
   * Prints a given message to output stream followed by a newline.
   */
  print = (message: string) => {
    this.stdout.write(message);
    this.printNewLine();
  };

  /**
   * Prints a new line to output stream
   */
  printNewLine = () => {
    this.stdout.write(EOL);
  };

  /**
   * Logs a message to the output stream at the given log level followed by a newline
   */
  log = (message: string, level: LogLevel = LogLevel.INFO) => {
    const doLogMessage = level <= this.minimumLogLevel;

    if (!doLogMessage) {
      return;
    }

    const logMessage =
      this.minimumLogLevel === LogLevel.DEBUG
        ? `[${LogLevel[level]}] ${new Date().toISOString()}: ${message}`
        : message;

    if (level === LogLevel.ERROR) {
      this.stderr.write(logMessage);
    } else {
      this.stdout.write(logMessage);
    }

    this.printNewLine();
  };

  /**
   * Logs a message with animated spinner
   * If stdout is not a TTY, the message is logged at the info level without a spinner
   */
<<<<<<< HEAD
  async indicateProgress(
    message: string,
    callback: () => Promise<void>,
    successMessage?: string
  ) {
    await oraPromise(callback, {
      text: message,
=======
  indicateProgress = async (
    message: string,
    callback: () => Promise<void>,
    successMessage?: string
  ) => {
    await oraPromise(callback, {
      text: message,
      color: 'white',
>>>>>>> 7d1415e3
      stream: this.stdout,
      discardStdin: false,
      hideCursor: false,
      interval: this.refreshRate,
      spinner: 'dots',
      successText: successMessage,
<<<<<<< HEAD
    });
  }
=======
      isEnabled: this.enableTTY,
    });
  };
>>>>>>> 7d1415e3

  /**
   * Start a spinner for the given message.
   * If stdout is not a TTY, the message is logged at the info level without a spinner
<<<<<<< HEAD
   */
  startSpinner(message: string) {
    this.currentSpinners[message] = ora({
      text: message,
      stream: this.stdout,
      spinner: 'dots',
      interval: this.refreshRate,
      discardStdin: false,
      hideCursor: false,
    }).start();
  }

  /**
   * Stop a spinner for the given message.
   */
  stopSpinner(message: string) {
    this.currentSpinners[message].stop();
    delete this.currentSpinners[message];
  }

  /**
   * Update the spinner prefix text
   */
  updateSpinner(message: string, options: { prefixText: string }) {
    this.currentSpinners[message].prefixText = options.prefixText;
  }

  /**
   * Clears the console
   */
  clearConsole() {
    this.stdout.write('\n'.repeat(process.stdout.rows));
  }
=======
   * @returns the id of the spinner
   */
  startSpinner = (
    message: string,
    options: { timeoutSeconds: number } = { timeoutSeconds: 60 }
  ): string => {
    const id = randomUUID();
    this.currentSpinners[id] = {
      instance: ora({
        text: message,
        color: 'white',
        stream: this.stdout,
        spinner: 'dots',
        interval: this.refreshRate,
        discardStdin: false,
        hideCursor: false,
        isEnabled: this.enableTTY,
      }).start(),
      timeout: setTimeout(() => {
        this.stopSpinner(id);
      }, options.timeoutSeconds * 1000),
    };
    return id;
  };

  isSpinnerRunning = (id: string): boolean => {
    return this.currentSpinners[id] !== undefined;
  };

  /**
   * Stop a spinner for the given id.
   */
  stopSpinner = (id: string): void => {
    if (this.currentSpinners[id] === undefined) return;
    this.currentSpinners[id].instance.stop();
    clearTimeout(this.currentSpinners[id].timeout);
    delete this.currentSpinners[id];
  };

  /**
   * Update the spinner options for a given id, e.g. message or prefixText
   */
  updateSpinner = (
    id: string,
    options: { message?: string; prefixText?: string }
  ): void => {
    if (this.currentSpinners[id] === undefined) {
      this.log(
        `Spinner with id ${id} not found or already stopped`,
        LogLevel.ERROR
      );
      return;
    }
    if (options.prefixText) {
      this.currentSpinners[id].instance.prefixText = options.prefixText;
    } else if (options.message) {
      this.currentSpinners[id].instance.text = options.message;
    }
    // Refresh the timer
    this.currentSpinners[id].timeout.refresh();
  };
>>>>>>> 7d1415e3
}

export enum LogLevel {
  ERROR = 0,
  INFO = 1,
  DEBUG = 2,
}<|MERGE_RESOLUTION|>--- conflicted
+++ resolved
@@ -1,10 +1,7 @@
 import { WriteStream } from 'node:tty';
 import { EOL } from 'os';
 import ora, { Ora, oraPromise } from 'ora';
-<<<<<<< HEAD
-=======
 import { randomUUID } from 'node:crypto';
->>>>>>> 7d1415e3
 
 export type RecordValue = string | number | string[] | Date;
 
@@ -12,13 +9,9 @@
  * The class that pretty prints to the output stream.
  */
 export class Printer {
-<<<<<<< HEAD
-  private currentSpinners: { [message: string]: Ora } = {};
-=======
   private currentSpinners: {
     [id: string]: { instance: Ora; timeout: NodeJS.Timeout };
   } = {};
->>>>>>> 7d1415e3
   /**
    * Sets default configs
    */
@@ -77,15 +70,6 @@
    * Logs a message with animated spinner
    * If stdout is not a TTY, the message is logged at the info level without a spinner
    */
-<<<<<<< HEAD
-  async indicateProgress(
-    message: string,
-    callback: () => Promise<void>,
-    successMessage?: string
-  ) {
-    await oraPromise(callback, {
-      text: message,
-=======
   indicateProgress = async (
     message: string,
     callback: () => Promise<void>,
@@ -94,60 +78,19 @@
     await oraPromise(callback, {
       text: message,
       color: 'white',
->>>>>>> 7d1415e3
       stream: this.stdout,
       discardStdin: false,
       hideCursor: false,
       interval: this.refreshRate,
       spinner: 'dots',
       successText: successMessage,
-<<<<<<< HEAD
-    });
-  }
-=======
       isEnabled: this.enableTTY,
     });
   };
->>>>>>> 7d1415e3
 
   /**
    * Start a spinner for the given message.
    * If stdout is not a TTY, the message is logged at the info level without a spinner
-<<<<<<< HEAD
-   */
-  startSpinner(message: string) {
-    this.currentSpinners[message] = ora({
-      text: message,
-      stream: this.stdout,
-      spinner: 'dots',
-      interval: this.refreshRate,
-      discardStdin: false,
-      hideCursor: false,
-    }).start();
-  }
-
-  /**
-   * Stop a spinner for the given message.
-   */
-  stopSpinner(message: string) {
-    this.currentSpinners[message].stop();
-    delete this.currentSpinners[message];
-  }
-
-  /**
-   * Update the spinner prefix text
-   */
-  updateSpinner(message: string, options: { prefixText: string }) {
-    this.currentSpinners[message].prefixText = options.prefixText;
-  }
-
-  /**
-   * Clears the console
-   */
-  clearConsole() {
-    this.stdout.write('\n'.repeat(process.stdout.rows));
-  }
-=======
    * @returns the id of the spinner
    */
   startSpinner = (
@@ -209,7 +152,13 @@
     // Refresh the timer
     this.currentSpinners[id].timeout.refresh();
   };
->>>>>>> 7d1415e3
+
+  /**
+   * Clears the console
+   */
+  clearConsole = () => {
+    this.stdout.write('\n'.repeat(process.stdout.rows));
+  };
 }
 
 export enum LogLevel {
