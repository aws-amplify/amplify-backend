# @aws-amplify/cli-core

<<<<<<< HEAD
=======
## 0.5.0-beta.9

### Minor Changes

- 77079c6: Improve formatting of AmplifyErrors in the top-level error handler

## 0.5.0-beta.8

### Patch Changes

- 4d47f63: Improved error message when attempting to run amplify directly

>>>>>>> 77862198
## 0.5.0-beta.7

### Patch Changes

- Updated dependencies [aec89f9]
- Updated dependencies [2a69684]
  - @aws-amplify/platform-core@0.5.0-beta.4

## 0.5.0-beta.6

### Minor Changes

- 0d1b00e: Update generated env package location and use the $ symbol

## 0.5.0-beta.5

### Minor Changes

- 7537216: Move record formatting from printer to formatter

## 0.5.0-beta.4

### Patch Changes

- Updated dependencies [5e12247]
  - @aws-amplify/platform-core@0.5.0-beta.3

## 0.5.0-beta.3

### Patch Changes

- e0ae60c: initialize tsconfig file from object template rather than IPC call

## 0.5.0-beta.2

### Minor Changes

- 3e34244: use `format` to replace `color` and remove `color`.

### Patch Changes

- ee247fd: use printer from cli-core
- 937086b: require "resolution" in AmplifyUserError options
- Updated dependencies [937086b]
  - @aws-amplify/platform-core@0.5.0-beta.2

## 0.5.0-beta.1

### Minor Changes

- b0ba24d: Generate type definition file for static environment variables for functions

### Patch Changes

- 3998cd3: Fix how paths is added to tsconfig
- 8d9a7a4: add error message for PNPM on windows
- 8d9a7a4: update PackageManagerControllerFactory to take Operation System platform information optionally

## 0.4.1-beta.0

### Patch Changes

- a01f6b9: fix pnpm Command "tsc" not found
- baeb68f: fix yarn classic error Command "tsc" not found.

## 0.4.0

### Minor Changes

- b73d76a78: Support yarn 1, yarn 2+ and pnpm package managers

## 0.3.0

### Minor Changes

- fb07bafce: Refactor Printer class & deprecate Logger

## 0.2.0

### Minor Changes

- ff08a94b: Add 'amplify configure' command.

## 0.1.0

### Minor Changes

- 915c0325: Offer to reset the sandbox if a non deployable change is detected

### Patch Changes

- 76ba7929: chore: reformat yargs error display
- 675f4283: Move prompter in create_amplify to cli-core package

## 0.1.0-alpha.4

### Patch Changes

- 76ba7929: chore: reformat yargs error display

## 0.1.0-alpha.3

### Patch Changes

- 675f4283: Move prompter in create_amplify to cli-core package

## 0.1.0-alpha.2

### Minor Changes

- 915c0325: Offer to reset the sandbox if a non deployable change is detected<|MERGE_RESOLUTION|>--- conflicted
+++ resolved
@@ -1,7 +1,5 @@
 # @aws-amplify/cli-core
 
-<<<<<<< HEAD
-=======
 ## 0.5.0-beta.9
 
 ### Minor Changes
@@ -14,7 +12,6 @@
 
 - 4d47f63: Improved error message when attempting to run amplify directly
 
->>>>>>> 77862198
 ## 0.5.0-beta.7
 
 ### Patch Changes
