--- conflicted
+++ resolved
@@ -48,14 +48,9 @@
    * Constructor for deployment client
    */
   constructor(
-<<<<<<< HEAD
     private readonly cfnClient: CloudFormationClient,
+    private readonly s3Client: S3Client,
     private readonly backendOutputClient: BackendOutputClient
-=======
-    private readonly credentials: AwsCredentialIdentityProvider,
-    private readonly cfnClient: CloudFormationClient,
-    private readonly s3Client: S3Client
->>>>>>> 99c72669
   ) {}
 
   /**
