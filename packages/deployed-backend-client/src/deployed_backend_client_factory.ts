import { AwsCredentialIdentityProvider } from '@aws-sdk/types';
import { DefaultDeployedBackendClient } from './deployed_backend_client.js';
import { UniqueBackendIdentifier } from '@aws-amplify/plugin-types';
import {
  BackendDeploymentType,
  SandboxBackendIdentifier,
} from '@aws-amplify/platform-core';
<<<<<<< HEAD
import {
  CloudFormation,
  CloudFormationClient,
} from '@aws-sdk/client-cloudformation';
import {
  BackendOutputClient,
  BackendOutputClientFactory,
} from './backend_output_client_factory.js';
=======
import { CloudFormation } from '@aws-sdk/client-cloudformation';
import { S3 } from '@aws-sdk/client-s3';

export enum ConflictResolutionMode {
  LAMBDA = 'LAMBDA',
  OPTIMISTIC_CONCURRENCY = 'OPTIMISTIC_CONCURRENCY',
  AUTOMERGE = 'AUTOMERGE',
}

export enum ApiAuthType {
  API_KEY = 'API_KEY',
  AWS_LAMBDA = 'AWS_LAMBDA',
  AWS_IAM = 'AWS_IAM',
  OPENID_CONNECT = 'OPENID_CONNECT',
  AMAZON_COGNITO_USER_POOLS = 'AMAZON_COGNITO_USER_POOLS',
}
>>>>>>> 99c72669

export type SandboxMetadata = {
  name: string;
  lastUpdated: Date | undefined;
  status: BackendDeploymentStatus;
};

export type ListSandboxesRequest = {
  nextToken?: string;
};

export type BackendMetadata = {
  name: string;
  lastUpdated: Date | undefined;
  deploymentType: BackendDeploymentType;
  status: BackendDeploymentStatus;
  apiConfiguration?: {
    status: BackendDeploymentStatus;
    lastUpdated: Date | undefined;
    graphqlEndpoint: string;
    graphqlSchema: string;
    defaultAuthType: ApiAuthType;
    additionalAuthTypes: ApiAuthType[];
    conflictResolutionMode?: ConflictResolutionMode;
  };
  authConfiguration?: {
    status: BackendDeploymentStatus;
    lastUpdated: Date | undefined;
    userPoolId: string;
  };
  storageConfiguration?: {
    status: BackendDeploymentStatus;
    lastUpdated: Date | undefined;
    s3BucketName: string;
  };
};

export type ListSandboxesResponse = {
  sandboxes: SandboxMetadata[];
  nextToken: string | undefined;
};

export enum BackendDeploymentStatus {
  DEPLOYED = 'DEPLOYED',
  FAILED = 'FAILED',
  DEPLOYING = 'DEPLOYING',
  DELETED = 'DELETED',
  UNKNOWN = 'UNKNOWN',
}

export type DeployedBackendClient = {
  listSandboxes: (
    listSandboxesRequest?: ListSandboxesRequest
  ) => Promise<ListSandboxesResponse>;
  deleteSandbox: (
    sandboxBackendIdentifier: SandboxBackendIdentifier
  ) => Promise<void>;
  getBackendMetadata: (
    backendIdentifier: UniqueBackendIdentifier
  ) => Promise<BackendMetadata>;
};

export type DeployedBackendClientOptions = {
  cloudFormationClient: CloudFormation;
  backendOutputClient: BackendOutputClient;
};

export type DeployedBackendCredentialsOptions = {
  credentials: AwsCredentialIdentityProvider;
};

export type DeployedBackendClientFactoryOptions =
  | DeployedBackendCredentialsOptions
  | DeployedBackendClientOptions;

/**
 * Factory to create a DeploymentClient
 */
export class DeployedBackendClientFactory {
  /**
   * Returns a single instance of DeploymentClient
   */
<<<<<<< HEAD
  static getInstance(
    options: DeployedBackendClientFactoryOptions
  ): DeployedBackendClient {
    if ('backendOutputClient' in options && 'cloudFormationClient' in options) {
      return new DefaultDeployedBackendClient(
        options.cloudFormationClient,
        options.backendOutputClient
      );
    }
    return new DefaultDeployedBackendClient(
      new CloudFormationClient(options.credentials),
      BackendOutputClientFactory.getInstance({
        credentials: options.credentials,
      })
    );
  }
=======
  static getInstance = (
    credentials: AwsCredentialIdentityProvider
  ): DeployedBackendClient => {
    const cfnClient = new CloudFormation(credentials);
    const s3Client = new S3(credentials);
    return new DefaultDeployedBackendClient(credentials, cfnClient, s3Client);
  };
>>>>>>> 99c72669
}<|MERGE_RESOLUTION|>--- conflicted
+++ resolved
@@ -5,7 +5,6 @@
   BackendDeploymentType,
   SandboxBackendIdentifier,
 } from '@aws-amplify/platform-core';
-<<<<<<< HEAD
 import {
   CloudFormation,
   CloudFormationClient,
@@ -14,8 +13,6 @@
   BackendOutputClient,
   BackendOutputClientFactory,
 } from './backend_output_client_factory.js';
-=======
-import { CloudFormation } from '@aws-sdk/client-cloudformation';
 import { S3 } from '@aws-sdk/client-s3';
 
 export enum ConflictResolutionMode {
@@ -31,7 +28,6 @@
   OPENID_CONNECT = 'OPENID_CONNECT',
   AMAZON_COGNITO_USER_POOLS = 'AMAZON_COGNITO_USER_POOLS',
 }
->>>>>>> 99c72669
 
 export type SandboxMetadata = {
   name: string;
@@ -95,6 +91,7 @@
 };
 
 export type DeployedBackendClientOptions = {
+  s3Client: S3;
   cloudFormationClient: CloudFormation;
   backendOutputClient: BackendOutputClient;
 };
@@ -114,30 +111,22 @@
   /**
    * Returns a single instance of DeploymentClient
    */
-<<<<<<< HEAD
   static getInstance(
     options: DeployedBackendClientFactoryOptions
   ): DeployedBackendClient {
     if ('backendOutputClient' in options && 'cloudFormationClient' in options) {
       return new DefaultDeployedBackendClient(
         options.cloudFormationClient,
+        options.s3Client,
         options.backendOutputClient
       );
     }
     return new DefaultDeployedBackendClient(
       new CloudFormationClient(options.credentials),
+      new S3(options.credentials),
       BackendOutputClientFactory.getInstance({
         credentials: options.credentials,
       })
     );
   }
-=======
-  static getInstance = (
-    credentials: AwsCredentialIdentityProvider
-  ): DeployedBackendClient => {
-    const cfnClient = new CloudFormation(credentials);
-    const s3Client = new S3(credentials);
-    return new DefaultDeployedBackendClient(credentials, cfnClient, s3Client);
-  };
->>>>>>> 99c72669
 }