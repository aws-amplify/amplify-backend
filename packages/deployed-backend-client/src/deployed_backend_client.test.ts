--- conflicted
+++ resolved
@@ -24,11 +24,8 @@
 import { DefaultBackendOutputClient } from './backend_output_client.js';
 import { DefaultDeployedBackendClient } from './deployed_backend_client.js';
 import { StackIdentifier } from './index.js';
-<<<<<<< HEAD
 import { AmplifyClient } from '@aws-sdk/client-amplify';
-=======
 import { GetObjectCommand, S3 } from '@aws-sdk/client-s3';
->>>>>>> 99c72669
 
 const listStacksMock = {
   NextToken: undefined,
@@ -134,6 +131,7 @@
 
 void describe('Deployed Backend Client', () => {
   const mockCfnClient = new CloudFormation();
+  const mockS3Client = new S3();
   const mockBackendOutputClient = new DefaultBackendOutputClient(
     mockCfnClient,
     new AmplifyClient()
@@ -154,27 +152,14 @@
   });
 
   beforeEach(() => {
-<<<<<<< HEAD
-=======
-    const mockCredentials: AwsCredentialIdentityProvider = async () => ({
-      accessKeyId: 'accessKeyId',
-      secretAccessKey: 'secretAccessKey',
-    });
-    const mockCfnClient = new CloudFormation();
-    const mockS3Client = new S3();
->>>>>>> 99c72669
     getOutputMock.mock.mockImplementation(() => getOutputMockResponse);
     mock.method(mockCfnClient, 'send', cfnClientSendMock);
     mock.method(mockS3Client, 'send', s3ClientSendMock);
 
     getOutputMock.mock.resetCalls();
     cfnClientSendMock.mock.resetCalls();
-<<<<<<< HEAD
+    s3ClientSendMock.mock.resetCalls();
     const mockSend = (
-=======
-    s3ClientSendMock.mock.resetCalls();
-    const mockImplementation = (
->>>>>>> 99c72669
       request:
         | ListStacksCommand
         | DescribeStacksCommand
@@ -200,14 +185,9 @@
     cfnClientSendMock.mock.mockImplementation(mockSend);
 
     deployedBackendClient = new DefaultDeployedBackendClient(
-<<<<<<< HEAD
       mockCfnClient,
+      mockS3Client,
       mockBackendOutputClient
-=======
-      mockCredentials,
-      mockCfnClient,
-      mockS3Client
->>>>>>> 99c72669
     );
   });
 
@@ -273,15 +253,10 @@
 
 void describe('Deployed Backend Client pagination', () => {
   const mockCfnClient = new CloudFormation();
+  const mockS3Client = new S3();
   const cfnClientSendMock = mock.method(mockCfnClient, 'send');
   let deployedBackendClient: DefaultDeployedBackendClient;
   const listStacksMockFn = mock.fn();
-<<<<<<< HEAD
-=======
-  const cfnClientSendMock = mock.fn();
-  const s3ClientSendMock = mock.fn();
-  const getOutputMock = mock.fn();
->>>>>>> 99c72669
   const returnedSandboxes = [
     {
       deploymentType: BackendDeploymentType.SANDBOX,
@@ -314,13 +289,6 @@
     );
     getOutputMock.mock.resetCalls();
 
-<<<<<<< HEAD
-=======
-    const mockCfnClient = new CloudFormation();
-    const mockS3Client = new S3();
-    mock.method(mockCfnClient, 'send', cfnClientSendMock);
-    mock.method(mockS3Client, 'send', s3ClientSendMock);
->>>>>>> 99c72669
     listStacksMockFn.mock.resetCalls();
     listStacksMockFn.mock.mockImplementation(() => {
       return listStacksMock;
@@ -347,14 +315,9 @@
     cfnClientSendMock.mock.mockImplementation(mockSend);
 
     deployedBackendClient = new DefaultDeployedBackendClient(
-<<<<<<< HEAD
       mockCfnClient,
+      mockS3Client,
       mockBackendOutputClient
-=======
-      mockCredentials,
-      mockCfnClient,
-      mockS3Client
->>>>>>> 99c72669
     );
   });
 
