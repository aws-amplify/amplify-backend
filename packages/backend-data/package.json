--- conflicted
+++ resolved
@@ -33,11 +33,7 @@
     "@aws-amplify/data-construct": "^1.15.1",
     "@aws-amplify/data-schema-types": "^1.2.0",
     "@aws-amplify/graphql-generator": "^0.5.1",
-<<<<<<< HEAD
-    "@aws-amplify/plugin-types": "^1.7.0",
+    "@aws-amplify/plugin-types": "^1.8.1",
     "graphql": "^15.8.0"
-=======
-    "@aws-amplify/plugin-types": "^1.8.1"
->>>>>>> 5177bc53
   }
 }