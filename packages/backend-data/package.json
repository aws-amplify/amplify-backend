--- conflicted
+++ resolved
@@ -31,13 +31,8 @@
     "@aws-amplify/backend-output-storage": "^1.1.3",
     "@aws-amplify/backend-output-schemas": "^1.4.0",
     "@aws-amplify/data-construct": "^1.10.1",
-<<<<<<< HEAD
     "@aws-amplify/data-schema-types": "^1.2.0",
     "@aws-amplify/graphql-generator": "^0.5.1",
     "@aws-amplify/plugin-types": "^1.4.0"
-=======
-    "@aws-amplify/plugin-types": "^1.5.0",
-    "@aws-amplify/data-schema-types": "^1.2.0"
->>>>>>> 691e7caf
   }
 }