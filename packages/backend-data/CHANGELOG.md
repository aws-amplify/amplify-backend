--- conflicted
+++ resolved
@@ -1,7 +1,5 @@
 # @aws-amplify/backend-data
 
-<<<<<<< HEAD
-=======
 ## 0.10.0-beta.10
 
 ### Minor Changes
@@ -14,7 +12,6 @@
 
 - 915bf98: upgrade @aws-amplify/data-construct dependency
 
->>>>>>> 77862198
 ## 0.10.0-beta.8
 
 ### Minor Changes
