--- conflicted
+++ resolved
@@ -1,7 +1,4 @@
-<<<<<<< HEAD
-import { Construct, IConstruct } from 'constructs';
-=======
->>>>>>> 280d678c
+import { IConstruct } from 'constructs';
 import {
   AuthResources,
   BackendOutputStorageStrategy,
