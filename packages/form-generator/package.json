{
  "name": "@aws-amplify/form-generator",
  "version": "0.1.1-alpha.0",
  "type": "module",
  "publishConfig": {
    "access": "public"
  },
  "exports": {
    ".": {
      "types": "./lib/index.d.ts",
      "import": "./lib/index.js",
      "require": "./lib/index.js"
    }
  },
  "types": "lib/index.d.ts",
  "scripts": {
    "update:api": "api-extractor run --local"
  },
  "dependencies": {
    "@aws-amplify/appsync-modelgen-plugin": "^2.6.0",
    "@aws-amplify/codegen-ui": "^2.15.8",
    "@aws-amplify/graphql-docs-generator": "^4.1.0",
    "@aws-sdk/client-amplifyuibuilder": "^3.398.0",
    "@aws-sdk/client-appsync": "^3.398.0",
    "@aws-sdk/client-s3": "^3.400.0",
    "@graphql-codegen/core": "^4.0.0",
    "@graphql-codegen/typescript": "^2.8.3",
<<<<<<< HEAD
    "@types/tiny-async-pool": "^2.0.0",
    "graphql": "^15.8.0",
    "node-fetch": "^3.3.2",
    "prettier": "^2.8.7",
    "tiny-async-pool": "^2.1.0"
=======
    "graphql": "^15.8.0",
    "node-fetch": "^3.3.2",
    "prettier": "^2.8.7"
>>>>>>> fb22ff84
  }
}<|MERGE_RESOLUTION|>--- conflicted
+++ resolved
@@ -25,16 +25,8 @@
     "@aws-sdk/client-s3": "^3.400.0",
     "@graphql-codegen/core": "^4.0.0",
     "@graphql-codegen/typescript": "^2.8.3",
-<<<<<<< HEAD
-    "@types/tiny-async-pool": "^2.0.0",
-    "graphql": "^15.8.0",
-    "node-fetch": "^3.3.2",
-    "prettier": "^2.8.7",
-    "tiny-async-pool": "^2.1.0"
-=======
     "graphql": "^15.8.0",
     "node-fetch": "^3.3.2",
     "prettier": "^2.8.7"
->>>>>>> fb22ff84
   }
 }