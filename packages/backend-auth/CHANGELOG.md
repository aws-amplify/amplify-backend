# @aws-amplify/backend-auth

<<<<<<< HEAD
=======
## 0.5.0-beta.9

### Patch Changes

- Updated dependencies [fe59a49]
  - @aws-amplify/auth-construct-alpha@0.6.0-beta.9

## 0.5.0-beta.8

### Patch Changes

- Updated dependencies [394b72e]
  - @aws-amplify/auth-construct-alpha@0.6.0-beta.8

>>>>>>> 77862198
## 0.5.0-beta.7

### Patch Changes

- @aws-amplify/backend-output-storage@0.4.0-beta.4
- @aws-amplify/auth-construct-alpha@0.6.0-beta.7

## 0.5.0-beta.6

### Patch Changes

- Updated dependencies [5e12247]
  - @aws-amplify/plugin-types@0.9.0-beta.1
  - @aws-amplify/backend-output-storage@0.4.0-beta.3
  - @aws-amplify/auth-construct-alpha@0.6.0-beta.6

## 0.5.0-beta.5

### Patch Changes

- 937086b: require "resolution" in AmplifyUserError options
  - @aws-amplify/backend-output-storage@0.4.0-beta.2
  - @aws-amplify/auth-construct-alpha@0.6.0-beta.5

## 0.5.0-beta.4

### Minor Changes

- ab05ae0: attach policy & ssm params to acces userpool from auth resource
- f999897: Enable auth group access to storage and change syntax for specifying owner-based access

### Patch Changes

- Updated dependencies [1d444df]
  - @aws-amplify/auth-construct-alpha@0.6.0-beta.4

## 0.5.0-beta.3

### Patch Changes

- aee7501: limit defineAuth call to one
- Updated dependencies [c54625f]
  - @aws-amplify/auth-construct-alpha@0.6.0-beta.3

## 0.5.0-beta.2

### Minor Changes

- 4995bda: Introduce initial iteration of access control mechanism between backend resources.
  The APIs and functioality are NOT final and are subject to change without notice.
- 85e953f: OIDC now supports a list of providers which will be configured for your user pool.

### Patch Changes

- 7cbe58b: bump aws-cdk-lib to 2.127.0
- Updated dependencies [ab7533d]
- Updated dependencies [7cbe58b]
- Updated dependencies [109cd1b]
- Updated dependencies [4995bda]
- Updated dependencies [85e953f]
  - @aws-amplify/backend-output-storage@0.4.0-beta.1
  - @aws-amplify/auth-construct-alpha@0.6.0-beta.2
  - @aws-amplify/plugin-types@0.9.0-beta.0

## 0.4.8-beta.1

### Patch Changes

- @aws-amplify/backend-output-storage@0.3.1-beta.0
- @aws-amplify/auth-construct-alpha@0.5.7-beta.1

## 0.4.8-beta.0

### Patch Changes

- Updated dependencies [3cb2a527f]
  - @aws-amplify/auth-construct-alpha@0.5.7-beta.0

## 0.4.7

### Patch Changes

- Updated dependencies [29fb32bcf]
  - @aws-amplify/auth-construct-alpha@0.5.6

## 0.4.6

### Patch Changes

- Updated dependencies [8c371b1ff]
- Updated dependencies [85ced84f2]
- Updated dependencies [348717b55]
- Updated dependencies [b73d76a78]
  - @aws-amplify/auth-construct-alpha@0.5.5
  - @aws-amplify/backend-output-storage@0.3.0
  - @aws-amplify/plugin-types@0.8.0

## 0.4.5

### Patch Changes

- Updated dependencies [48ca0e703]
  - @aws-amplify/auth-construct-alpha@0.5.4

## 0.4.4

### Patch Changes

- Updated dependencies [618a2ea71]
- Updated dependencies [f70611df3]
  - @aws-amplify/auth-construct-alpha@0.5.3
  - @aws-amplify/backend-output-storage@0.2.11

## 0.4.3

### Patch Changes

- d087313e9: Enhance functions to fallback to resolve shared secrets
- Updated dependencies [d087313e9]
  - @aws-amplify/plugin-types@0.7.1
  - @aws-amplify/auth-construct-alpha@0.5.2
  - @aws-amplify/backend-output-storage@0.2.10

## 0.4.2

### Patch Changes

- 04f067837: Implement consistent dependency declaration check. Bumped dependencies where necessary.
- Updated dependencies [04f067837]
  - @aws-amplify/auth-construct-alpha@0.5.1
  - @aws-amplify/backend-output-storage@0.2.9

## 0.4.1

### Patch Changes

- @aws-amplify/backend-output-storage@0.2.8

## 0.4.0

### Minor Changes

- 6a1c252e1: Expose domainPrefix as an input property to the Auth construct.

### Patch Changes

- 6a1c252e1: Cognito domains are now created by default, and oauth settings are exported to frontend config.
- Updated dependencies [e5da97e37]
- Updated dependencies [6a1c252e1]
- Updated dependencies [6a1c252e1]
  - @aws-amplify/plugin-types@0.7.0
  - @aws-amplify/auth-construct-alpha@0.5.0
  - @aws-amplify/backend-output-storage@0.2.7

## 0.3.7

### Patch Changes

- Updated dependencies [6714cd69c]
- Updated dependencies [fed9fddbb]
- Updated dependencies [fd6516c8b]
  - @aws-amplify/plugin-types@0.6.0
  - @aws-amplify/auth-construct-alpha@0.4.4

## 0.3.6

### Patch Changes

- Updated dependencies [c6c39d04c]
  - @aws-amplify/plugin-types@0.5.0
  - @aws-amplify/auth-construct-alpha@0.4.3

## 0.3.5

### Patch Changes

- 5ed51cbd5: Upgrade aws-cdk to 2.110.1
- Updated dependencies [5ed51cbd5]
  - @aws-amplify/backend-output-storage@0.2.6
  - @aws-amplify/auth-construct-alpha@0.4.2
  - @aws-amplify/plugin-types@0.4.2

## 0.3.4

### Patch Changes

- @aws-amplify/backend-output-storage@0.2.5

## 0.3.3

### Patch Changes

- Updated dependencies [48c25802d]
- Updated dependencies [cb855dfa5]
  - @aws-amplify/auth-construct-alpha@0.4.1
  - @aws-amplify/backend-output-storage@0.2.4

## 0.3.2

### Patch Changes

- Updated dependencies [70685f36b]
  - @aws-amplify/backend-output-storage@0.2.3

## 0.3.1

### Patch Changes

- cd5feeed0: Expand types for Auth to improve auto completion suggestions.
- Updated dependencies [65fe3a8fd]
- Updated dependencies [cd5feeed0]
- Updated dependencies [07b0dfc9f]
  - @aws-amplify/plugin-types@0.4.1
  - @aws-amplify/auth-construct-alpha@0.4.0
  - @aws-amplify/backend-output-storage@0.2.2

## 0.3.0

### Minor Changes

- 71a63a16: Change stack naming strategy to include deployment type as a suffix

### Patch Changes

- Updated dependencies [f30c438e]
- Updated dependencies [95818a7a]
- Updated dependencies [8181509a]
- Updated dependencies [f30c438e]
- Updated dependencies [71a63a16]
  - @aws-amplify/auth-construct-alpha@0.3.0
  - @aws-amplify/plugin-types@0.4.0
  - @aws-amplify/backend-output-storage@0.2.1

## 0.2.3

### Patch Changes

- 0bd8a3f3: add missing dev deps

## 0.2.2

### Patch Changes

- Updated dependencies [457b1662]
  - @aws-amplify/plugin-types@0.3.0
  - @aws-amplify/auth-construct-alpha@0.2.2

## 0.2.1

### Patch Changes

- d0119b25: Flatten loginWith type to improve autocompletion.
- Updated dependencies [d0119b25]
  - @aws-amplify/auth-construct-alpha@0.2.1

## 0.2.0

### Minor Changes

- bf24d363: Change Auth external providers'IDs to secret type
- 3c36ace9: Implement UserPool trigger config
- dc22fdf4: Integrate secret to Auth
- ae9e9f10: Create factory functions for defining category config

### Patch Changes

- b2b0c2da: force version bump
- baa7a905: Move types package from peer deps to deps
- 7296e9d9: Initial publish
- c5d18967: Re-export category entry points from @aws-amplify/backend and move shared test classes to new private package
- 34c3fd38: Update backend definition file path convention
- 2ef006f1: Support for email and phone number login has been updated to reflect new type structures. User attributes and verification settings have also been added.
- 3bda96ff: update methods to use arrow notation
- 41ae36e2: Simplify phoneNumber to phone, and make verificationEmailStyle more user friendly.
- 7103735b: cdk lib dependency declaration
- db395e9c: Refactor clientSecretValue to clientSecret in Google provider props.
- 36d93e46: add license to package.json
- 88fe36a1: Update code and link message templates to be more intuitive.
- 8f99476e: chore: upgrade aws-cdk to 2.103.0
- 407a09ff: Implements backend secret feature, include backend secret resolver and the backend-secret pkg.
- f75fa531: Refactor OutputStorageStrategy into stateless shared dependency
- f6618771: add deployment type to stack outputs
- bc419e41: Update naming for social login providers.
- 59f5ea24: chore: upgrade aws-cdk to 2.100.0
- Updated dependencies [47456c26]
- Updated dependencies [a911292b]
- Updated dependencies [ac3df080]
- Updated dependencies [eac939b5]
- Updated dependencies [0398b8e1]
- Updated dependencies [b2b0c2da]
- Updated dependencies [18874854]
- Updated dependencies [baa7a905]
- Updated dependencies [7296e9d9]
- Updated dependencies [fa75e94b]
- Updated dependencies [b0b5da94]
- Updated dependencies [2ef006f1]
- Updated dependencies [3bda96ff]
- Updated dependencies [41ae36e2]
- Updated dependencies [7103735b]
- Updated dependencies [db395e9c]
- Updated dependencies [3c36ace9]
- Updated dependencies [395c8f0d]
- Updated dependencies [3f0790b0]
- Updated dependencies [ccacd673]
- Updated dependencies [3f0790b0]
- Updated dependencies [36d93e46]
- Updated dependencies [88fe36a1]
- Updated dependencies [790c3a60]
- Updated dependencies [8f99476e]
- Updated dependencies [b10f2a61]
- Updated dependencies [dc22fdf4]
- Updated dependencies [407a09ff]
- Updated dependencies [47456c26]
- Updated dependencies [5f02b83b]
- Updated dependencies [740e2dc2]
- Updated dependencies [f75fa531]
- Updated dependencies [f201c94a]
- Updated dependencies [512f0778]
- Updated dependencies [bc419e41]
- Updated dependencies [883d9da7]
- Updated dependencies [59f5ea24]
  - @aws-amplify/backend-output-storage@0.2.0
  - @aws-amplify/auth-construct-alpha@0.2.0
  - @aws-amplify/plugin-types@0.2.0

## 0.2.0-alpha.15

### Patch Changes

- Updated dependencies [47456c26]
- Updated dependencies [47456c26]
  - @aws-amplify/backend-output-storage@0.2.0-alpha.6
  - @aws-amplify/auth-construct-alpha@0.2.0-alpha.18

## 0.2.0-alpha.14

### Patch Changes

- 8f99476e: chore: upgrade aws-cdk to 2.103.0
- Updated dependencies [8f99476e]
  - @aws-amplify/backend-output-storage@0.2.0-alpha.5
  - @aws-amplify/auth-construct-alpha@0.2.0-alpha.17
  - @aws-amplify/plugin-types@0.2.0-alpha.11

## 0.2.0-alpha.13

### Patch Changes

- Updated dependencies [18874854]
- Updated dependencies [883d9da7]
  - @aws-amplify/auth-construct-alpha@0.2.0-alpha.16
  - @aws-amplify/plugin-types@0.2.0-alpha.10
  - @aws-amplify/backend-output-storage@0.2.0-alpha.4

## 0.2.0-alpha.12

### Patch Changes

- 88fe36a1: Update code and link message templates to be more intuitive.
- Updated dependencies [88fe36a1]
  - @aws-amplify/auth-construct-alpha@0.2.0-alpha.13

## 0.2.0-alpha.11

### Patch Changes

- 41ae36e2: Simplify phoneNumber to phone, and make verificationEmailStyle more user friendly.
- db395e9c: Refactor clientSecretValue to clientSecret in Google provider props.
- Updated dependencies [41ae36e2]
- Updated dependencies [db395e9c]
  - @aws-amplify/auth-construct-alpha@0.2.0-alpha.12

## 0.2.0-alpha.10

### Patch Changes

- bc419e41: Update naming for social login providers.
- Updated dependencies [fa75e94b]
- Updated dependencies [ccacd673]
- Updated dependencies [bc419e41]
  - @aws-amplify/auth-construct-alpha@0.2.0-alpha.11

## 0.2.0-alpha.9

### Patch Changes

- 59f5ea24: chore: upgrade aws-cdk to 2.100.0
- Updated dependencies [eac939b5]
- Updated dependencies [59f5ea24]
  - @aws-amplify/auth-construct-alpha@0.2.0-alpha.10
  - @aws-amplify/backend-output-storage@0.1.1-alpha.3
  - @aws-amplify/plugin-types@0.2.0-alpha.9

## 0.2.0-alpha.8

### Patch Changes

- 7103735b: cdk lib dependency declaration
- Updated dependencies [7103735b]
  - @aws-amplify/auth-construct-alpha@0.2.0-alpha.9
  - @aws-amplify/plugin-types@0.2.0-alpha.8

## 0.2.0-alpha.7

### Minor Changes

- bf24d363: Change Auth external providers'IDs to secret type

## 0.2.0-alpha.6

### Patch Changes

- 36d93e46: add license to package.json
- Updated dependencies [36d93e46]
  - @aws-amplify/backend-output-storage@0.1.1-alpha.2
  - @aws-amplify/auth-construct-alpha@0.2.0-alpha.8
  - @aws-amplify/plugin-types@0.2.0-alpha.7

## 0.2.0-alpha.5

### Minor Changes

- dc22fdf4: Integrate secret to Auth
- ae9e9f10: Create factory functions for defining category config

### Patch Changes

- baa7a905: Move types package from peer deps to deps
- 34c3fd38: Update backend definition file path convention
- f6618771: add deployment type to stack outputs
- Updated dependencies [0398b8e1]
- Updated dependencies [baa7a905]
- Updated dependencies [dc22fdf4]
- Updated dependencies [740e2dc2]
- Updated dependencies [512f0778]
  - @aws-amplify/backend-output-storage@0.1.1-alpha.1
  - @aws-amplify/auth-construct-alpha@0.2.0-alpha.7
  - @aws-amplify/plugin-types@0.2.0-alpha.6

## 0.2.0-alpha.4

### Patch Changes

- 407a09ff: Implements backend secret feature, include backend secret resolver and the backend-secret pkg.
- f75fa531: Refactor OutputStorageStrategy into stateless shared dependency
- Updated dependencies [a911292b]
- Updated dependencies [ac3df080]
- Updated dependencies [407a09ff]
- Updated dependencies [f75fa531]
  - @aws-amplify/auth-construct-alpha@0.2.0-alpha.6
  - @aws-amplify/backend-output-storage@0.1.1-alpha.0
  - @aws-amplify/plugin-types@0.1.1-alpha.5

## 0.2.0-alpha.3

### Minor Changes

- 3c36ace: Implement UserPool trigger config

### Patch Changes

- Updated dependencies [3c36ace]
- Updated dependencies [790c3a6]
  - @aws-amplify/auth-construct-alpha@0.2.0-alpha.5
  - @aws-amplify/plugin-types@0.1.1-alpha.4

## 0.1.1-alpha.2

### Patch Changes

- b2b0c2d: force version bump
- Updated dependencies [b2b0c2d]
- Updated dependencies [395c8f0]
  - @aws-amplify/auth-construct-alpha@0.2.0-alpha.3
  - @aws-amplify/plugin-types@0.1.1-alpha.2

## 0.1.1-alpha.1

### Patch Changes

- 2ef006f: Support for email and phone number login has been updated to reflect new type structures. User attributes and verification settings have also been added.
- 3bda96f: update methods to use arrow notation
- Updated dependencies [2ef006f]
- Updated dependencies [3bda96f]
  - @aws-amplify/auth-construct-alpha@0.2.0-alpha.1
  - @aws-amplify/plugin-types@0.1.1-alpha.1

## 0.1.1-alpha.0

### Patch Changes

- 7296e9d: Initial publish
- Updated dependencies [7296e9d]
  - @aws-amplify/auth-construct-alpha@0.1.1-alpha.0
  - @aws-amplify/plugin-types@0.1.1-alpha.0<|MERGE_RESOLUTION|>--- conflicted
+++ resolved
@@ -1,7 +1,5 @@
 # @aws-amplify/backend-auth
 
-<<<<<<< HEAD
-=======
 ## 0.5.0-beta.9
 
 ### Patch Changes
@@ -16,7 +14,6 @@
 - Updated dependencies [394b72e]
   - @aws-amplify/auth-construct-alpha@0.6.0-beta.8
 
->>>>>>> 77862198
 ## 0.5.0-beta.7
 
 ### Patch Changes
