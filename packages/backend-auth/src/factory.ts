import {
  AmplifyAuth,
  AuthProps,
  TriggerEvent,
} from '@aws-amplify/auth-construct-alpha';
import { Construct } from 'constructs';
import {
  AuthResources,
  BackendSecretResolver,
  ConstructContainerEntryGenerator,
  ConstructFactory,
  ConstructFactoryGetInstanceProps,
  FunctionResources,
  ResourceProvider,
} from '@aws-amplify/plugin-types';
<<<<<<< HEAD
import * as path from 'path';
=======
import { AuthLoginWithFactoryProps } from './types.js';
import { translateToAuthConstructLoginWith } from './translate_auth_props.js';
>>>>>>> dc22fdf4

export type TriggerConfig = {
  triggers?: Partial<
    Record<TriggerEvent, ConstructFactory<ResourceProvider<FunctionResources>>>
  >;
};

export type AmplifyAuthFactoryProps = Omit<
  AuthProps,
  'outputStorageStrategy' | 'loginWith'
> &
  TriggerConfig & {
    loginWith: AuthLoginWithFactoryProps;
  };

/**
 * Singleton factory for AmplifyAuth that can be used in Amplify project files
 */
export class AmplifyAuthFactory
  implements ConstructFactory<AmplifyAuth & ResourceProvider<AuthResources>>
{
  readonly provides = 'AuthResources';
  private generator: ConstructContainerEntryGenerator;
  private readonly importStack: string | undefined;

  /**
   * Set the properties that will be used to initialize AmplifyAuth
   */
  constructor(private readonly props: AmplifyAuthFactoryProps) {
    // capture the import stack in the ctor because this is what customers call in the backend definition code
    this.importStack = new Error().stack;
  }

  /**
   * Get a singleton instance of AmplifyAuth
   */
  getInstance = (
    getInstanceProps: ConstructFactoryGetInstanceProps
  ): AmplifyAuth => {
    const { constructContainer, importPathVerifier } = getInstanceProps;
    importPathVerifier?.verify(
      this.importStack,
      path.join('amplify', 'auth', 'resource'),
      'Amplify Auth must be defined in amplify/auth/resource.ts'
    );
    if (!this.generator) {
      this.generator = new AmplifyAuthGenerator(this.props, getInstanceProps);
    }
    return constructContainer.getOrCompute(this.generator) as AmplifyAuth;
  };
}

class AmplifyAuthGenerator implements ConstructContainerEntryGenerator {
  readonly resourceGroupName = 'auth';
  private readonly defaultName = 'amplifyAuth';

  constructor(
    private readonly props: AmplifyAuthFactoryProps,
    private readonly getInstanceProps: ConstructFactoryGetInstanceProps
  ) {}

  generateContainerEntry = (
    scope: Construct,
    backendSecretResolver: BackendSecretResolver
  ) => {
    const authProps: AuthProps = {
      ...this.props,
      loginWith: translateToAuthConstructLoginWith(
        this.props.loginWith,
        backendSecretResolver
      ),
      outputStorageStrategy: this.getInstanceProps.outputStorageStrategy,
    };

    const authConstruct = new AmplifyAuth(scope, this.defaultName, authProps);
    Object.entries(this.props.triggers || {}).forEach(
      ([triggerEvent, handlerFactory]) => {
        authConstruct.addTrigger(
          triggerEvent as TriggerEvent, // this type assertion is necessary before .forEach types keys as just "string"
          handlerFactory.getInstance(this.getInstanceProps)
        );
      }
    );
    return authConstruct;
  };
}

/**
 * Alias for AmplifyAuthFactory
 */
export const Auth = AmplifyAuthFactory;<|MERGE_RESOLUTION|>--- conflicted
+++ resolved
@@ -13,12 +13,9 @@
   FunctionResources,
   ResourceProvider,
 } from '@aws-amplify/plugin-types';
-<<<<<<< HEAD
 import * as path from 'path';
-=======
 import { AuthLoginWithFactoryProps } from './types.js';
 import { translateToAuthConstructLoginWith } from './translate_auth_props.js';
->>>>>>> dc22fdf4
 
 export type TriggerConfig = {
   triggers?: Partial<
