import { beforeEach, describe, it, mock } from 'node:test';
import { AmplifyAuthFactory } from './factory.js';
import {
  NestedStackResolver,
  SingletonConstructContainer,
  StackMetadataBackendOutputStorageStrategy,
  ToggleableImportPathVerifier,
} from '@aws-amplify/backend/test-utils';
import { App, Stack, aws_lambda } from 'aws-cdk-lib';
import assert from 'node:assert';
import { Match, Template } from 'aws-cdk-lib/assertions';
import {
  BackendOutputEntry,
  BackendOutputStorageStrategy,
  ConstructContainer,
  ConstructFactory,
  FunctionResources,
  ImportPathVerifier,
  ResourceProvider,
} from '@aws-amplify/plugin-types';
import { triggerEvents } from '@aws-amplify/auth-construct-alpha';

describe('AmplifyAuthFactory', () => {
  let authFactory: AmplifyAuthFactory;
  let constructContainer: ConstructContainer;
  let outputStorageStrategy: BackendOutputStorageStrategy<BackendOutputEntry>;
  let importPathVerifier: ImportPathVerifier;
<<<<<<< HEAD

=======
  let stack: Stack;
>>>>>>> 2bd14d48
  beforeEach(() => {
    authFactory = new AmplifyAuthFactory({
      loginWith: { email: true },
    });

    const app = new App();
    stack = new Stack(app);

    constructContainer = new SingletonConstructContainer(
      new NestedStackResolver(stack)
    );

    outputStorageStrategy = new StackMetadataBackendOutputStorageStrategy(
      stack
    );

    importPathVerifier = new ToggleableImportPathVerifier(false);
  });

  it('returns singleton instance', () => {
    const instance1 = authFactory.getInstance({
      constructContainer,
      outputStorageStrategy,
      importPathVerifier,
    });
    const instance2 = authFactory.getInstance({
      constructContainer,
      outputStorageStrategy,
      importPathVerifier,
    });

    assert.strictEqual(instance1, instance2);
  });

  it('adds construct to stack', () => {
    const authConstruct = authFactory.getInstance({
      constructContainer,
      outputStorageStrategy,
      importPathVerifier,
    });

    const template = Template.fromStack(Stack.of(authConstruct));

    template.resourceCountIs('AWS::Cognito::UserPool', 1);
  });
  it('verifies constructor import path', () => {
    const importPathVerifier = {
      verify: mock.fn(),
    };

    authFactory.getInstance({
      constructContainer,
      outputStorageStrategy,
      importPathVerifier,
    });

    assert.ok(
      (importPathVerifier.verify.mock.calls[0].arguments[0] as string).includes(
        'AmplifyAuthFactory'
      )
    );
  });

  triggerEvents.forEach((event) => {
    it(`resolves ${event} trigger and attaches handler to auth construct`, () => {
      const funcStub: ConstructFactory<ResourceProvider<FunctionResources>> = {
        getInstance: () => {
          return {
            resources: {
              lambda: new aws_lambda.Function(stack, 'testFunc', {
                code: aws_lambda.Code.fromInline('test placeholder'),
                runtime: aws_lambda.Runtime.NODEJS_18_X,
                handler: 'index.handler',
              }),
            },
          };
        },
      };
      const authWithTriggerFactory = new AmplifyAuthFactory({
        loginWith: { email: true },
        triggers: { [event]: funcStub },
      });

      const authConstruct = authWithTriggerFactory.getInstance({
        constructContainer,
        outputStorageStrategy,
        importPathVerifier,
      });

      const template = Template.fromStack(Stack.of(authConstruct));
      template.hasResourceProperties('AWS::Cognito::UserPool', {
        LambdaConfig: {
          // The key in the CFN template is the trigger event name with the first character uppercase
          [upperCaseFirstChar(event)]: {
            Ref: Match.stringLikeRegexp('testFunc'),
          },
        },
      });
    });
  });
});

const upperCaseFirstChar = (str: string) => {
  return `${str.charAt(0).toUpperCase()}${str.slice(1)}`;
};<|MERGE_RESOLUTION|>--- conflicted
+++ resolved
@@ -25,11 +25,7 @@
   let constructContainer: ConstructContainer;
   let outputStorageStrategy: BackendOutputStorageStrategy<BackendOutputEntry>;
   let importPathVerifier: ImportPathVerifier;
-<<<<<<< HEAD
-
-=======
   let stack: Stack;
->>>>>>> 2bd14d48
   beforeEach(() => {
     authFactory = new AmplifyAuthFactory({
       loginWith: { email: true },
