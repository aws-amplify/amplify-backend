--- conflicted
+++ resolved
@@ -1,10 +1,6 @@
 {
   "name": "@aws-amplify/backend-auth",
-<<<<<<< HEAD
-  "version": "0.5.0-beta.7",
-=======
   "version": "0.5.0-beta.9",
->>>>>>> 77862198
   "type": "module",
   "publishConfig": {
     "access": "public"
@@ -22,11 +18,7 @@
   },
   "license": "Apache-2.0",
   "dependencies": {
-<<<<<<< HEAD
-    "@aws-amplify/auth-construct-alpha": "^0.6.0-beta.7",
-=======
     "@aws-amplify/auth-construct-alpha": "^0.6.0-beta.9",
->>>>>>> 77862198
     "@aws-amplify/backend-output-storage": "^0.4.0-beta.4",
     "@aws-amplify/plugin-types": "^0.9.0-beta.1"
   },
