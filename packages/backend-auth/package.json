--- conflicted
+++ resolved
@@ -25,26 +25,15 @@
     "@aws-amplify/plugin-types": "^1.8.1"
   },
   "devDependencies": {
-<<<<<<< HEAD
-    "@aws-amplify/backend-platform-test-stubs": "^0.3.7",
-    "@aws-amplify/platform-core": "^1.3.0",
+    "@aws-amplify/backend-platform-test-stubs": "^0.3.8",
+    "@aws-amplify/platform-core": "^1.6.5",
     "@aws-sdk/client-cognito-identity-provider": "^3.750.0",
     "@aws-sdk/client-cognito-identity": "^3.750.0",
-=======
-    "@aws-amplify/backend-platform-test-stubs": "^0.3.8",
-    "@aws-amplify/platform-core": "^1.6.5",
-    "@aws-sdk/client-cognito-identity-provider": "^3.624.0",
-    "@aws-sdk/client-cognito-identity": "^3.624.0",
->>>>>>> 5177bc53
     "@types/aws-lambda": "^8.10.119",
     "aws-lambda": "^1.0.7"
   },
   "peerDependencies": {
-<<<<<<< HEAD
-    "aws-cdk-lib": "^2.179.0",
-=======
     "aws-cdk-lib": "^2.180.0",
->>>>>>> 5177bc53
     "constructs": "^10.0.0"
   }
 }