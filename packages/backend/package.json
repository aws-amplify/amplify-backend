--- conflicted
+++ resolved
@@ -1,10 +1,6 @@
 {
   "name": "@aws-amplify/backend",
-<<<<<<< HEAD
-  "version": "0.13.0-beta.12",
-=======
   "version": "0.13.0-beta.15",
->>>>>>> 77862198
   "type": "module",
   "publishConfig": {
     "access": "public"
@@ -28,26 +24,15 @@
   },
   "license": "Apache-2.0",
   "dependencies": {
-<<<<<<< HEAD
-    "@aws-amplify/data-schema": "^0.14.0",
-    "@aws-amplify/backend-auth": "^0.5.0-beta.7",
-    "@aws-amplify/backend-function": "^0.8.0-beta.8",
-    "@aws-amplify/backend-data": "^0.10.0-beta.8",
-=======
     "@aws-amplify/data-schema": "^0.14.5",
     "@aws-amplify/backend-auth": "^0.5.0-beta.9",
     "@aws-amplify/backend-function": "^0.8.0-beta.8",
     "@aws-amplify/backend-data": "^0.10.0-beta.10",
->>>>>>> 77862198
     "@aws-amplify/backend-output-schemas": "^0.7.0-beta.0",
     "@aws-amplify/backend-output-storage": "^0.4.0-beta.4",
     "@aws-amplify/backend-secret": "^0.4.5-beta.4",
     "@aws-amplify/backend-storage": "^0.6.0-beta.6",
-<<<<<<< HEAD
-    "@aws-amplify/client-config": "^0.9.0-beta.9",
-=======
     "@aws-amplify/client-config": "^0.9.0-beta.10",
->>>>>>> 77862198
     "@aws-amplify/platform-core": "^0.5.0-beta.4",
     "@aws-amplify/plugin-types": "^0.9.0-beta.1",
     "@aws-sdk/client-amplify": "^3.465.0"
