--- conflicted
+++ resolved
@@ -22,12 +22,8 @@
     "update:api": "api-extractor run --local"
   },
   "dependencies": {
-<<<<<<< HEAD
-    "@aws-amplify/backend-output-schemas": "^0.1.1-alpha.1",
+    "@aws-amplify/backend-output-schemas": "^0.2.0-alpha.2",
     "@aws-amplify/backend-secret": "^0.1.0"
-=======
-    "@aws-amplify/backend-output-schemas": "^0.2.0-alpha.2"
->>>>>>> 2bd14d48
   },
   "peerDependencies": {
     "@aws-amplify/plugin-types": "^0.1.1-alpha.3",
