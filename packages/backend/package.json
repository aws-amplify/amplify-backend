--- conflicted
+++ resolved
@@ -31,22 +31,6 @@
   "license": "Apache-2.0",
   "dependencies": {
     "@aws-amplify/data-schema": "^1.13.4",
-<<<<<<< HEAD
-    "@aws-amplify/backend-auth": "^1.5.0",
-    "@aws-amplify/backend-function": "^1.12.2",
-    "@aws-amplify/backend-data": "^1.4.0",
-    "@aws-amplify/backend-output-schemas": "^1.4.0",
-    "@aws-amplify/backend-output-storage": "^1.1.4",
-    "@aws-amplify/backend-secret": "^1.1.4",
-    "@aws-amplify/backend-storage": "^1.2.5",
-    "@aws-amplify/client-config": "^1.5.7",
-    "@aws-amplify/platform-core": "^1.6.4",
-    "@aws-amplify/plugin-types": "^1.7.0",
-    "@aws-sdk/client-amplify": "^3.750.0"
-  },
-  "peerDependencies": {
-    "aws-cdk-lib": "^2.179.0",
-=======
     "@aws-amplify/backend-auth": "^1.5.1",
     "@aws-amplify/backend-function": "^1.12.3",
     "@aws-amplify/backend-data": "^1.4.1",
@@ -57,11 +41,10 @@
     "@aws-amplify/client-config": "^1.5.8",
     "@aws-amplify/platform-core": "^1.6.5",
     "@aws-amplify/plugin-types": "^1.8.1",
-    "@aws-sdk/client-amplify": "^3.624.0"
+    "@aws-sdk/client-amplify": "^3.750.0"
   },
   "peerDependencies": {
     "aws-cdk-lib": "^2.180.0",
->>>>>>> 5177bc53
     "constructs": "^10.0.0"
   },
   "devDependencies": {
