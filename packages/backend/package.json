{
  "name": "@aws-amplify/backend",
  "version": "0.13.0-beta.20",
  "type": "module",
  "publishConfig": {
    "access": "public"
  },
  "exports": {
    ".": {
      "types": "./lib/index.d.ts",
      "import": "./lib/index.js",
      "require": "./lib/index.js"
    },
    "./types/platform": {
      "types": "./lib/types/platform.d.ts"
    }
  },
  "imports": {
    "#package.json": "./package.json"
  },
  "types": "lib/index.d.ts",
  "scripts": {
    "update:api": "api-extractor run --local"
  },
  "license": "Apache-2.0",
  "dependencies": {
    "@aws-amplify/data-schema": "^0.15.0",
    "@aws-amplify/backend-auth": "^0.5.0-beta.13",
    "@aws-amplify/backend-function": "^0.8.0-beta.12",
    "@aws-amplify/backend-data": "^0.10.0-beta.14",
    "@aws-amplify/backend-output-schemas": "^0.7.0-beta.1",
<<<<<<< HEAD
    "@aws-amplify/backend-output-storage": "^0.4.0-beta.7",
    "@aws-amplify/backend-secret": "^0.4.5-beta.6",
    "@aws-amplify/backend-storage": "^0.6.0-beta.9",
    "@aws-amplify/client-config": "^0.9.0-beta.14",
    "@aws-amplify/platform-core": "^0.5.0-beta.6",
    "@aws-amplify/plugin-types": "^0.9.0-beta.2",
    "@aws-sdk/client-amplify": "^3.465.0",
    "lodash.snakecase": "^4.1.1"
=======
    "@aws-amplify/backend-output-storage": "^0.4.0-beta.8",
    "@aws-amplify/backend-secret": "^0.4.5-beta.7",
    "@aws-amplify/backend-storage": "^0.6.0-beta.10",
    "@aws-amplify/client-config": "^0.9.0-beta.15",
    "@aws-amplify/platform-core": "^0.5.0-beta.7",
    "@aws-amplify/plugin-types": "^0.9.0-beta.3",
    "@aws-sdk/client-amplify": "^3.465.0"
>>>>>>> 060b6e55
  },
  "peerDependencies": {
    "aws-cdk-lib": "^2.127.0",
    "constructs": "^10.0.0"
  },
  "devDependencies": {
    "@types/aws-lambda": "^8.10.119",
    "@types/lodash.snakecase": "^4.1.9",
    "aws-lambda": "^1.0.7"
  }
}<|MERGE_RESOLUTION|>--- conflicted
+++ resolved
@@ -29,24 +29,14 @@
     "@aws-amplify/backend-function": "^0.8.0-beta.12",
     "@aws-amplify/backend-data": "^0.10.0-beta.14",
     "@aws-amplify/backend-output-schemas": "^0.7.0-beta.1",
-<<<<<<< HEAD
-    "@aws-amplify/backend-output-storage": "^0.4.0-beta.7",
-    "@aws-amplify/backend-secret": "^0.4.5-beta.6",
-    "@aws-amplify/backend-storage": "^0.6.0-beta.9",
-    "@aws-amplify/client-config": "^0.9.0-beta.14",
-    "@aws-amplify/platform-core": "^0.5.0-beta.6",
-    "@aws-amplify/plugin-types": "^0.9.0-beta.2",
-    "@aws-sdk/client-amplify": "^3.465.0",
-    "lodash.snakecase": "^4.1.1"
-=======
     "@aws-amplify/backend-output-storage": "^0.4.0-beta.8",
     "@aws-amplify/backend-secret": "^0.4.5-beta.7",
     "@aws-amplify/backend-storage": "^0.6.0-beta.10",
     "@aws-amplify/client-config": "^0.9.0-beta.15",
     "@aws-amplify/platform-core": "^0.5.0-beta.7",
     "@aws-amplify/plugin-types": "^0.9.0-beta.3",
-    "@aws-sdk/client-amplify": "^3.465.0"
->>>>>>> 060b6e55
+    "@aws-sdk/client-amplify": "^3.465.0",
+    "lodash.snakecase": "^4.1.1"
   },
   "peerDependencies": {
     "aws-cdk-lib": "^2.127.0",
