# @aws-amplify/backend

<<<<<<< HEAD
=======
## 0.13.0-beta.15

### Patch Changes

- @aws-amplify/backend-auth@0.5.0-beta.9

## 0.13.0-beta.14

### Minor Changes

- f76e983: Use updated metadata fields in form and model generation

### Patch Changes

- Updated dependencies [f76e983]
  - @aws-amplify/backend-data@0.10.0-beta.10

## 0.13.0-beta.13

### Patch Changes

- Updated dependencies [915bf98]
- Updated dependencies [394b72e]
- Updated dependencies [592bd4f]
  - @aws-amplify/backend-data@0.10.0-beta.9
  - @aws-amplify/client-config@0.9.0-beta.10
  - @aws-amplify/backend-auth@0.5.0-beta.8

>>>>>>> 77862198
## 0.13.0-beta.12

### Patch Changes

- Updated dependencies [95a040b]
- Updated dependencies [f6489a8]
- Updated dependencies [aec89f9]
- Updated dependencies [2a69684]
- Updated dependencies [62dab44]
  - @aws-amplify/backend-storage@0.6.0-beta.6
  - @aws-amplify/backend-data@0.10.0-beta.8
  - @aws-amplify/platform-core@0.5.0-beta.4
  - @aws-amplify/backend-function@0.8.0-beta.8
  - @aws-amplify/backend-auth@0.5.0-beta.7
  - @aws-amplify/backend-output-storage@0.4.0-beta.4
  - @aws-amplify/backend-secret@0.4.5-beta.4
  - @aws-amplify/client-config@0.9.0-beta.9

## 0.13.0-beta.11

### Patch Changes

- Updated dependencies [8d73779]
- Updated dependencies [0d1b00e]
  - @aws-amplify/client-config@0.9.0-beta.8
  - @aws-amplify/backend-function@0.8.0-beta.7

## 0.13.0-beta.10

### Patch Changes

- 4e6287e: chore: bump @aws-amplify/data-schema version to 0.14.0
- Updated dependencies [d95ab02]
- Updated dependencies [4e6287e]
  - @aws-amplify/client-config@0.9.0-beta.7
  - @aws-amplify/backend-data@0.10.0-beta.7

## 0.13.0-beta.9

### Patch Changes

- Updated dependencies [4cd282e]
  - @aws-amplify/client-config@0.9.0-beta.6

## 0.13.0-beta.8

### Patch Changes

- 5e12247: feat(client-config): Generate client configuration based on a unified JSON schema
- Updated dependencies [5e12247]
  - @aws-amplify/client-config@0.9.0-beta.5
  - @aws-amplify/platform-core@0.5.0-beta.3
  - @aws-amplify/plugin-types@0.9.0-beta.1
  - @aws-amplify/backend-auth@0.5.0-beta.6
  - @aws-amplify/backend-data@0.10.0-beta.6
  - @aws-amplify/backend-function@0.8.0-beta.6
  - @aws-amplify/backend-output-storage@0.4.0-beta.3
  - @aws-amplify/backend-secret@0.4.5-beta.3
  - @aws-amplify/backend-storage@0.6.0-beta.5

## 0.13.0-beta.7

### Patch Changes

- Updated dependencies [a05933c]
  - @aws-amplify/backend-function@0.8.0-beta.5

## 0.13.0-beta.6

### Minor Changes

- c9f03ee: Re-export some plugin-types from submodule export @aws-amplify/backend/types/platform

### Patch Changes

- Updated dependencies [91dae55]
- Updated dependencies [26cdffd]
- Updated dependencies [75f69ea]
- Updated dependencies [937086b]
  - @aws-amplify/backend-data@0.10.0-beta.5
  - @aws-amplify/backend-function@0.8.0-beta.4
  - @aws-amplify/platform-core@0.5.0-beta.2
  - @aws-amplify/backend-auth@0.5.0-beta.5
  - @aws-amplify/client-config@0.9.0-beta.4
  - @aws-amplify/backend-output-storage@0.4.0-beta.2
  - @aws-amplify/backend-secret@0.4.5-beta.2
  - @aws-amplify/backend-storage@0.6.0-beta.4

## 0.13.0-beta.5

### Patch Changes

- Updated dependencies [bdbf6e8]
- Updated dependencies [a777488]
- Updated dependencies [ab05ae0]
- Updated dependencies [268acd8]
- Updated dependencies [7f5edee]
- Updated dependencies [f999897]
  - @aws-amplify/backend-function@0.8.0-beta.3
  - @aws-amplify/backend-data@0.10.0-beta.4
  - @aws-amplify/backend-auth@0.5.0-beta.4
  - @aws-amplify/backend-storage@0.6.0-beta.3

## 0.13.0-beta.4

### Patch Changes

- 7857f0a: backend-data: add js resolver support
- 7dc3132: add aspect on root stack to valid role trust policies
- Updated dependencies [64e425c]
- Updated dependencies [912034e]
- Updated dependencies [7857f0a]
- Updated dependencies [5969a32]
- Updated dependencies [c760df4]
- Updated dependencies [916d3f0]
- Updated dependencies [79cff6d]
- Updated dependencies [318335d]
- Updated dependencies [215d65d]
- Updated dependencies [cec91d5]
- Updated dependencies [b0ba24d]
- Updated dependencies [3adf7df]
- Updated dependencies [aee7501]
- Updated dependencies [82006e5]
  - @aws-amplify/backend-storage@0.6.0-beta.2
  - @aws-amplify/backend-data@0.10.0-beta.3
  - @aws-amplify/client-config@0.9.0-beta.3
  - @aws-amplify/backend-function@0.8.0-beta.2
  - @aws-amplify/backend-auth@0.5.0-beta.3

## 0.13.0-beta.3

### Patch Changes

- @aws-amplify/client-config@0.8.1-beta.2

## 0.13.0-beta.2

### Minor Changes

- 4995bda: Introduce initial iteration of access control mechanism between backend resources.
  The APIs and functioality are NOT final and are subject to change without notice.

### Patch Changes

- ab7533d: Add output and configuration for customer owned lambdas
- 7cbe58b: bump aws-cdk-lib to 2.127.0
- Updated dependencies [ab7533d]
- Updated dependencies [7cbe58b]
- Updated dependencies [7cbe58b]
- Updated dependencies [cfc3bc4]
- Updated dependencies [109cd1b]
- Updated dependencies [4995bda]
- Updated dependencies [85e953f]
  - @aws-amplify/backend-output-schemas@0.7.0-beta.0
  - @aws-amplify/backend-output-storage@0.4.0-beta.1
  - @aws-amplify/backend-function@0.8.0-beta.1
  - @aws-amplify/backend-storage@0.6.0-beta.1
  - @aws-amplify/platform-core@0.5.0-beta.1
  - @aws-amplify/plugin-types@0.9.0-beta.0
  - @aws-amplify/backend-auth@0.5.0-beta.2
  - @aws-amplify/backend-data@0.10.0-beta.2
  - @aws-amplify/client-config@0.8.1-beta.1
  - @aws-amplify/backend-secret@0.4.5-beta.1

## 0.13.0-beta.1

### Patch Changes

- Updated dependencies [74cbda0]
  - @aws-amplify/backend-data@0.10.0-beta.1
  - @aws-amplify/platform-core@0.5.0-beta.0
  - @aws-amplify/backend-auth@0.4.8-beta.1
  - @aws-amplify/backend-function@0.7.2-beta.0
  - @aws-amplify/backend-output-storage@0.3.1-beta.0
  - @aws-amplify/backend-secret@0.4.5-beta.0
  - @aws-amplify/backend-storage@0.5.1-beta.0
  - @aws-amplify/client-config@0.8.1-beta.0

## 0.13.0-beta.0

### Minor Changes

- 8fd5c5c30: bump data-schema deps to latest

### Patch Changes

- 21f6292a1: Force release to beta tag
- Updated dependencies [8fd5c5c30]
  - @aws-amplify/backend-data@0.10.0-beta.0
  - @aws-amplify/backend-auth@0.4.8-beta.0

## 0.12.1

### Patch Changes

- Updated dependencies [adb50ecb6]
  - @aws-amplify/backend-function@0.7.1
  - @aws-amplify/backend-auth@0.4.7

## 0.12.0

### Minor Changes

- bded2772c: Added tags to CFN resources

### Patch Changes

- Updated dependencies [b1c3e0d49]
- Updated dependencies [6daae6be5]
  - @aws-amplify/client-config@0.8.0

## 0.11.0

### Minor Changes

- 85ced84f2: Add ability to add custom outputs

### Patch Changes

- Updated dependencies [ccde77a01]
- Updated dependencies [85ced84f2]
- Updated dependencies [348717b55]
- Updated dependencies [b73d76a78]
- Updated dependencies [84818e3c1]
  - @aws-amplify/backend-function@0.7.0
  - @aws-amplify/backend-output-schemas@0.6.0
  - @aws-amplify/backend-output-storage@0.3.0
  - @aws-amplify/client-config@0.7.0
  - @aws-amplify/plugin-types@0.8.0
  - @aws-amplify/backend-storage@0.5.0
  - @aws-amplify/backend-auth@0.4.6
  - @aws-amplify/backend-data@0.9.6
  - @aws-amplify/backend-secret@0.4.4
  - @aws-amplify/platform-core@0.4.4

## 0.10.3

### Patch Changes

- Updated dependencies [f2d829641]
  - @aws-amplify/backend-function@0.6.4
  - @aws-amplify/backend-auth@0.4.5

## 0.10.2

### Patch Changes

- Updated dependencies [0809ad36d]
- Updated dependencies [618a2ea71]
  - @aws-amplify/platform-core@0.4.3
  - @aws-amplify/backend-output-schemas@0.5.2
  - @aws-amplify/backend-auth@0.4.4
  - @aws-amplify/backend-data@0.9.5
  - @aws-amplify/backend-function@0.6.3
  - @aws-amplify/backend-output-storage@0.2.11
  - @aws-amplify/backend-secret@0.4.3
  - @aws-amplify/backend-storage@0.4.4

## 0.10.1

### Patch Changes

- d087313e9: Enhance functions to fallback to resolve shared secrets
- Updated dependencies [d087313e9]
  - @aws-amplify/backend-function@0.6.2
  - @aws-amplify/backend-auth@0.4.3
  - @aws-amplify/plugin-types@0.7.1
  - @aws-amplify/backend-data@0.9.4
  - @aws-amplify/backend-storage@0.4.3
  - @aws-amplify/backend-secret@0.4.2
  - @aws-amplify/platform-core@0.4.2
  - @aws-amplify/backend-output-storage@0.2.10

## 0.10.0

### Minor Changes

- 43740488a: Move pinning of CDK version from @aws-amplify/backend to customer's project

### Patch Changes

- 04f067837: Implement consistent dependency declaration check. Bumped dependencies where necessary.
- Updated dependencies [04f067837]
  - @aws-amplify/backend-output-schemas@0.5.1
  - @aws-amplify/backend-function@0.6.1
  - @aws-amplify/backend-secret@0.4.1
  - @aws-amplify/platform-core@0.4.1
  - @aws-amplify/backend-auth@0.4.2
  - @aws-amplify/backend-data@0.9.3
  - @aws-amplify/backend-storage@0.4.2
  - @aws-amplify/backend-output-storage@0.2.9

## 0.9.0

### Minor Changes

- 5678ab4d4: Consume parameter resolution changes from @aws-amplify/platform-core

### Patch Changes

- Updated dependencies [5678ab4d4]
- Updated dependencies [5678ab4d4]
  - @aws-amplify/platform-core@0.4.0
  - @aws-amplify/backend-function@0.6.0
  - @aws-amplify/backend-secret@0.4.0
  - @aws-amplify/backend-auth@0.4.1
  - @aws-amplify/backend-data@0.9.2
  - @aws-amplify/backend-output-storage@0.2.8

## 0.8.0

### Minor Changes

- e5da97e37: Implement function secret access

### Patch Changes

- Updated dependencies [8688aa00f]
- Updated dependencies [c885ff22d]
- Updated dependencies [e5da97e37]
- Updated dependencies [6a1c252e1]
- Updated dependencies [6a1c252e1]
- Updated dependencies [e5da97e37]
  - @aws-amplify/platform-core@0.3.4
  - @aws-amplify/backend-function@0.5.0
  - @aws-amplify/plugin-types@0.7.0
  - @aws-amplify/backend-output-schemas@0.5.0
  - @aws-amplify/backend-auth@0.4.0
  - @aws-amplify/backend-secret@0.3.4
  - @aws-amplify/backend-data@0.9.1
  - @aws-amplify/backend-storage@0.4.1
  - @aws-amplify/backend-output-storage@0.2.7

## 0.7.0

### Minor Changes

- 6714cd69c: Reinstate accessing all properties on backend construct objects
- fd6516c8b: Rework Backend platform type to allow accessing CDK constructs using backend.<name>.<constructName> rather than backend.resources.<name>.resources.<constructName>

### Patch Changes

- a6b51fc73: Remove excessive logging from branch linker.
- Updated dependencies [3b4fbbdc1]
- Updated dependencies [6714cd69c]
- Updated dependencies [2ab4b3149]
- Updated dependencies [b4e0a00a9]
- Updated dependencies [fd6516c8b]
  - @aws-amplify/backend-storage@0.4.0
  - @aws-amplify/backend-data@0.9.0
  - @aws-amplify/plugin-types@0.6.0
  - @aws-amplify/backend-function@0.4.0
  - @aws-amplify/backend-auth@0.3.7
  - @aws-amplify/backend-secret@0.3.3
  - @aws-amplify/platform-core@0.3.3

## 0.6.0

### Minor Changes

- c6c39d04c: Expose new `defineFunction` interface

### Patch Changes

- 5aca60c97: add link to docs in secrets jsdoc
- Updated dependencies [db775ad6e]
- Updated dependencies [c6c39d04c]
- Updated dependencies [c6c39d04c]
- Updated dependencies [308d1729a]
  - @aws-amplify/platform-core@0.3.2
  - @aws-amplify/backend-data@0.8.3
  - @aws-amplify/backend-function@0.3.0
  - @aws-amplify/plugin-types@0.5.0
  - @aws-amplify/backend-auth@0.3.6
  - @aws-amplify/backend-secret@0.3.2
  - @aws-amplify/backend-storage@0.3.2

## 0.5.5

### Patch Changes

- 5ed51cbd5: Upgrade aws-cdk to 2.110.1
- Updated dependencies [5ed51cbd5]
  - @aws-amplify/backend-output-storage@0.2.6
  - @aws-amplify/backend-function@0.2.5
  - @aws-amplify/backend-storage@0.3.1
  - @aws-amplify/platform-core@0.3.1
  - @aws-amplify/backend-auth@0.3.5
  - @aws-amplify/backend-data@0.8.2
  - @aws-amplify/plugin-types@0.4.2

## 0.5.4

### Patch Changes

- Updated dependencies [aabe5dd61]
- Updated dependencies [5f336ffbb]
- Updated dependencies [a2ed0ae14]
- Updated dependencies [85e619116]
  - @aws-amplify/platform-core@0.3.0
  - @aws-amplify/backend-data@0.8.1
  - @aws-amplify/backend-auth@0.3.4
  - @aws-amplify/backend-function@0.2.4
  - @aws-amplify/backend-output-storage@0.2.5
  - @aws-amplify/backend-secret@0.3.1

## 0.5.3

### Patch Changes

- Updated dependencies [f449188cf]
  - @aws-amplify/backend-data@0.8.0

## 0.5.2

### Patch Changes

- Updated dependencies [85bbab431]
- Updated dependencies [688db7bf8]
- Updated dependencies [70685f36b]
  - @aws-amplify/backend-data@0.7.0
  - @aws-amplify/backend-output-storage@0.2.3
  - @aws-amplify/platform-core@0.2.1
  - @aws-amplify/backend-auth@0.3.2
  - @aws-amplify/backend-function@0.2.2

## 0.5.1

### Patch Changes

- Updated dependencies [3cda50cb7]
  - @aws-amplify/backend-data@0.6.0

## 0.5.0

### Minor Changes

- 07b741dd3: change backend.getStack to backend.createStack

### Patch Changes

- bd8b5d1a5: update data/resource template; bump data-schema versions
- Updated dependencies [65fe3a8fd]
- Updated dependencies [cd5feeed0]
- Updated dependencies [07b0dfc9f]
- Updated dependencies [bd8b5d1a5]
  - @aws-amplify/plugin-types@0.4.1
  - @aws-amplify/backend-auth@0.3.1
  - @aws-amplify/backend-output-schemas@0.4.0
  - @aws-amplify/backend-data@0.5.1
  - @aws-amplify/backend-output-storage@0.2.2
  - @aws-amplify/backend-function@0.2.1

## 0.4.0

### Minor Changes

- 85a015b7: switch to using data-schema packages
- 71a63a16: Change stack naming strategy to include deployment type as a suffix

### Patch Changes

- Updated dependencies [85a015b7]
- Updated dependencies [8181509a]
- Updated dependencies [71a63a16]
  - @aws-amplify/backend-data@0.5.0
  - @aws-amplify/plugin-types@0.4.0
  - @aws-amplify/backend-output-schemas@0.3.0
  - @aws-amplify/backend-function@0.2.0
  - @aws-amplify/backend-storage@0.3.0
  - @aws-amplify/backend-secret@0.3.0
  - @aws-amplify/platform-core@0.2.0
  - @aws-amplify/backend-auth@0.3.0
  - @aws-amplify/backend-output-storage@0.2.1

## 0.3.4

### Patch Changes

- 8f03cd09: enable branch linker by default

## 0.3.3

### Patch Changes

- 14a18c6e: Rename backend-graphql to backend-data
- 68dc91e3: chore: support for JS backend apps
- a126d8df: bump amplify data versions
- Updated dependencies [6be68224]
- Updated dependencies [14a18c6e]
- Updated dependencies [68dc91e3]
- Updated dependencies [a126d8df]
  - @aws-amplify/backend-data@0.4.0
  - @aws-amplify/backend-function@0.1.4
  - @aws-amplify/platform-core@0.1.4

## 0.3.2

### Patch Changes

- 4acf0ad9: disable branch linker by default, add environment variables to control its behaviors
- Updated dependencies [3bff764b]
  - @aws-amplify/backend-graphql@0.3.2
  - @aws-amplify/plugin-types@0.3.1

## 0.3.1

### Patch Changes

- 1ec5c373: store attribution metadata in custom stacks
- 8cc8ffc6: handle non existing branch gracefully in branch linker on delete event
- 5b1b2385: updating getOrCreateStack to getStack
- Updated dependencies [1dd824cb]
- Updated dependencies [42127d0a]
  - @aws-amplify/backend-graphql@0.3.0

## 0.3.0

### Minor Changes

- 457b1662: getConstructFactory no longer throws an error if the factory is not found, and returns undefined instead.

### Patch Changes

- 79a6e09f: Change stackOutputKey to platformOutputKey
- e8a3d179: link branch to app in pipeline deployment
- 79a6e09f: Add aws_project_region to amplifyconfiguration.json
- cb861316: bundle AWS SDK in branch linker lambda
- Updated dependencies [79a6e09f]
- Updated dependencies [457b1662]
- Updated dependencies [79a6e09f]
- Updated dependencies [46e0aad6]
  - @aws-amplify/backend-output-schemas@0.2.1
  - @aws-amplify/plugin-types@0.3.0
  - @aws-amplify/backend-graphql@0.2.1
  - @aws-amplify/backend-auth@0.2.2
  - @aws-amplify/backend-function@0.1.2
  - @aws-amplify/backend-storage@0.2.1
  - @aws-amplify/backend-secret@0.2.1
  - @aws-amplify/platform-core@0.1.2

## 0.2.1

### Patch Changes

- 4e48e4ba: chore: add new defineBackend to better align with other backend factories
- Updated dependencies [d0119b25]
  - @aws-amplify/backend-auth@0.2.1

## 0.2.0

### Minor Changes

- 2216d37d: 1. Remove version from the backend secret feature. 2. Use max(secret_last_updated) to trigger secret fetcher.
- c5d18967: Re-export category entry points from @aws-amplify/backend and move shared test classes to new private package
- dc22fdf4: Integrate secret to Auth
- 407a09ff: Implements backend secret feature, include backend secret resolver and the backend-secret pkg.

### Patch Changes

- 98b17069: Provides sandbox secret CLI commands
- 0398b8e1: Bump graphql construct to 0.9.0 and remove some interface cruft
- 642e8d55: Remove grantPermission API from backend-secret
- b2b0c2da: force version bump
- baa7a905: Move types package from peer deps to deps
- 7296e9d9: Initial publish
- 9091c2bf: Fix import path verification on windows
- 34c3fd38: Update backend definition file path convention
- 3bda96ff: update methods to use arrow notation
- b4946f34: add jsdoc comments for `secret()`
- 36d93e46: add license to package.json
- 8f99476e: chore: upgrade aws-cdk to 2.103.0
- 47456c26: Remove ESM features from construct dependency packages and make corresponding updates in consumer packages
- f75fa531: Refactor OutputStorageStrategy into stateless shared dependency
- f6618771: add deployment type to stack outputs
- 755badc2: Upgrade aws-cdk-lib to have cdk custom resource provider run node 18
- 512f0778: move UniqueBackendIdentifier to platform-core package
- 59f5ea24: chore: upgrade aws-cdk to 2.100.0
- Updated dependencies [47456c26]
- Updated dependencies [bf24d363]
- Updated dependencies [ac3df080]
- Updated dependencies [98b17069]
- Updated dependencies [0398b8e1]
- Updated dependencies [642e8d55]
- Updated dependencies [b2b0c2da]
- Updated dependencies [18874854]
- Updated dependencies [66190beb]
- Updated dependencies [2216d37d]
- Updated dependencies [baa7a905]
- Updated dependencies [7296e9d9]
- Updated dependencies [53779253]
- Updated dependencies [915c0325]
- Updated dependencies [c5d18967]
- Updated dependencies [34c3fd38]
- Updated dependencies [2ef006f1]
- Updated dependencies [3bda96ff]
- Updated dependencies [41ae36e2]
- Updated dependencies [7103735b]
- Updated dependencies [db395e9c]
- Updated dependencies [f8df0ed6]
- Updated dependencies [3c36ace9]
- Updated dependencies [395c8f0d]
- Updated dependencies [ce008a2c]
- Updated dependencies [30820177]
- Updated dependencies [36d93e46]
- Updated dependencies [88fe36a1]
- Updated dependencies [8f99476e]
- Updated dependencies [b89c5397]
- Updated dependencies [d1295912]
- Updated dependencies [dc22fdf4]
- Updated dependencies [407a09ff]
- Updated dependencies [47456c26]
- Updated dependencies [b4f82717]
- Updated dependencies [ae9e9f10]
- Updated dependencies [f2394dbe]
- Updated dependencies [5b9aac15]
- Updated dependencies [fcc7d389]
- Updated dependencies [05f97b26]
- Updated dependencies [2525b582]
- Updated dependencies [f75fa531]
- Updated dependencies [f6618771]
- Updated dependencies [f201c94a]
- Updated dependencies [512f0778]
- Updated dependencies [bc419e41]
- Updated dependencies [883d9da7]
- Updated dependencies [59f5ea24]
  - @aws-amplify/backend-output-storage@0.2.0
  - @aws-amplify/backend-auth@0.2.0
  - @aws-amplify/backend-output-schemas@0.2.0
  - @aws-amplify/backend-secret@0.2.0
  - @aws-amplify/backend-graphql@0.2.0
  - @aws-amplify/backend-storage@0.2.0
  - @aws-amplify/plugin-types@0.2.0
  - @aws-amplify/backend-function@0.1.1
  - @aws-amplify/platform-core@0.1.1

## 0.2.0-alpha.12

### Patch Changes

- 47456c26: Remove ESM features from construct dependency packages and make corresponding updates in consumer packages
- Updated dependencies [47456c26]
- Updated dependencies [47456c26]
  - @aws-amplify/backend-output-storage@0.2.0-alpha.6
  - @aws-amplify/backend-output-schemas@0.2.0-alpha.8
  - @aws-amplify/platform-core@0.1.1-alpha.4

## 0.2.0-alpha.11

### Patch Changes

- 8f99476e: chore: upgrade aws-cdk to 2.103.0
- Updated dependencies [8f99476e]
  - @aws-amplify/backend-output-storage@0.2.0-alpha.5
  - @aws-amplify/plugin-types@0.2.0-alpha.11

## 0.2.0-alpha.10

### Patch Changes

- Updated dependencies [18874854]
- Updated dependencies [883d9da7]
  - @aws-amplify/plugin-types@0.2.0-alpha.10
  - @aws-amplify/backend-output-schemas@0.2.0-alpha.7
  - @aws-amplify/backend-output-storage@0.2.0-alpha.4

## 0.2.0-alpha.9

### Patch Changes

- 755badc2: Upgrade aws-cdk-lib to have cdk custom resource provider run node 18
- Updated dependencies [915c0325]
  - @aws-amplify/platform-core@0.1.1-alpha.3

## 0.2.0-alpha.8

### Patch Changes

- 642e8d55: Remove grantPermission API from backend-secret
- Updated dependencies [642e8d55]
  - @aws-amplify/backend-secret@0.2.0-alpha.5

## 0.2.0-alpha.7

### Patch Changes

- 59f5ea24: chore: upgrade aws-cdk to 2.100.0
- Updated dependencies [59f5ea24]
  - @aws-amplify/backend-output-storage@0.1.1-alpha.3
  - @aws-amplify/backend-secret@0.2.0-alpha.4
  - @aws-amplify/plugin-types@0.2.0-alpha.9

## 0.2.0-alpha.6

### Minor Changes

- 2216d37d: 1. Remove version from the backend secret feature. 2. Use max(secret_last_updated) to trigger secret fetcher.

### Patch Changes

- 36d93e46: add license to package.json
- Updated dependencies [2216d37d]
- Updated dependencies [36d93e46]
  - @aws-amplify/backend-secret@0.2.0-alpha.2
  - @aws-amplify/backend-output-schemas@0.2.0-alpha.5
  - @aws-amplify/backend-output-storage@0.1.1-alpha.2
  - @aws-amplify/platform-core@0.1.1-alpha.1
  - @aws-amplify/plugin-types@0.2.0-alpha.7

## 0.2.0-alpha.5

### Minor Changes

- dc22fdf4: Integrate secret to Auth

### Patch Changes

- 98b17069: Provides sandbox secret CLI commands
- 0398b8e1: Bump graphql construct to 0.9.0 and remove some interface cruft
- baa7a905: Move types package from peer deps to deps
- 34c3fd38: Update backend definition file path convention
- f6618771: add deployment type to stack outputs
- 512f0778: move UniqueBackendIdentifier to platform-core package
- Updated dependencies [98b17069]
- Updated dependencies [0398b8e1]
- Updated dependencies [baa7a905]
- Updated dependencies [dc22fdf4]
- Updated dependencies [f6618771]
- Updated dependencies [512f0778]
  - @aws-amplify/backend-secret@0.2.0-alpha.1
  - @aws-amplify/backend-output-storage@0.1.1-alpha.1
  - @aws-amplify/plugin-types@0.2.0-alpha.6
  - @aws-amplify/backend-output-schemas@0.2.0-alpha.4
  - @aws-amplify/platform-core@0.1.1-alpha.0

## 0.2.0-alpha.4

### Minor Changes

- 407a09ff: Implements backend secret feature, include backend secret resolver and the backend-secret pkg.

### Patch Changes

- 9091c2bf: Fix import path verification on windows
- 1dada824: chore: Update eslint config to new flat config type
- f75fa531: Refactor OutputStorageStrategy into stateless shared dependency
- Updated dependencies [ac3df080]
- Updated dependencies [53779253]
- Updated dependencies [1dada824]
- Updated dependencies [407a09ff]
- Updated dependencies [b4f82717]
- Updated dependencies [05f97b26]
- Updated dependencies [f75fa531]
  - @aws-amplify/backend-output-schemas@0.2.0-alpha.3
  - @aws-amplify/backend-output-storage@0.1.1-alpha.0
  - @aws-amplify/backend-secret@0.2.0-alpha.0
  - @aws-amplify/plugin-types@0.1.1-alpha.5

## 0.1.1-alpha.3

### Patch Changes

- Updated dependencies [ce008a2]
- Updated dependencies [f201c94]
  - @aws-amplify/backend-output-schemas@0.2.0-alpha.2
  - @aws-amplify/plugin-types@0.1.1-alpha.3

## 0.1.1-alpha.2

### Patch Changes

- b2b0c2d: force version bump
- Updated dependencies [b2b0c2d]
- Updated dependencies [395c8f0]
  - @aws-amplify/backend-output-schemas@0.1.1-alpha.1
  - @aws-amplify/plugin-types@0.1.1-alpha.2

## 0.1.1-alpha.1

### Patch Changes

- 3bda96f: update methods to use arrow notation
- Updated dependencies [2ef006f]
- Updated dependencies [3bda96f]
  - @aws-amplify/plugin-types@0.1.1-alpha.1

## 0.1.1-alpha.0

### Patch Changes

- 7296e9d: Initial publish
- Updated dependencies [7296e9d]
  - @aws-amplify/backend-output-schemas@0.1.1-alpha.0
  - @aws-amplify/plugin-types@0.1.1-alpha.0<|MERGE_RESOLUTION|>--- conflicted
+++ resolved
@@ -1,7 +1,5 @@
 # @aws-amplify/backend
 
-<<<<<<< HEAD
-=======
 ## 0.13.0-beta.15
 
 ### Patch Changes
@@ -30,7 +28,6 @@
   - @aws-amplify/client-config@0.9.0-beta.10
   - @aws-amplify/backend-auth@0.5.0-beta.8
 
->>>>>>> 77862198
 ## 0.13.0-beta.12
 
 ### Patch Changes
