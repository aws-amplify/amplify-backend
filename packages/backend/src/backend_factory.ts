import { Construct } from 'constructs';
import { ConstructFactory } from '@aws-amplify/plugin-types';
import { Stack } from 'aws-cdk-lib';
import {
  NestedStackResolver,
  StackResolver,
} from './engine/nested_stack_resolver.js';
import { SingletonConstructContainer } from './engine/singleton_construct_container.js';
import { ToggleableImportPathVerifier } from './engine/toggleable_import_path_verifier.js';
import {
  AttributionMetadataStorage,
  StackMetadataBackendOutputStorageStrategy,
} from '@aws-amplify/backend-output-storage';
import { createDefaultStack } from './default_stack_factory.js';
import { getUniqueBackendIdentifier } from './backend_identifier.js';
import {
  BackendDeploymentType,
  BranchBackendIdentifier,
  SandboxBackendIdentifier,
} from '@aws-amplify/platform-core';
import { platformOutputKey } from '@aws-amplify/backend-output-schemas';
import { fileURLToPath } from 'url';
import { Backend } from './backend.js';
import { AmplifyBranchLinkerConstruct } from './engine/branch-linker/branch_linker_construct.js';

// Be very careful editing this value. It is the value used in the BI metrics to attribute stacks as Amplify root stacks
const rootStackTypeIdentifier = 'root';

/**
 * Factory that collects and instantiates all the Amplify backend constructs
 */
export class BackendFactory<
  T extends Record<string, ConstructFactory<Construct>>
> implements Backend<T>
{
  private readonly stackResolver: StackResolver;
  /**
   * These are the resolved CDK constructs that are created by the inputs to the constructor
   * Used for overriding properties of underlying CDK constructs or to reference in custom CDK code
   */
  readonly resources: {
    [K in keyof T]: ReturnType<T[K]['getInstance']>;
  };
  /**
   * Initialize an Amplify backend with the given construct factories and in the given CDK App.
   * If no CDK App is specified a new one is created
   */
  constructor(constructFactories: T, stack: Stack = createDefaultStack()) {
    new AttributionMetadataStorage().storeAttributionMetadata(
      stack,
      rootStackTypeIdentifier,
      fileURLToPath(new URL('../package.json', import.meta.url))
    );
    this.stackResolver = new NestedStackResolver(
      stack,
      new AttributionMetadataStorage()
    );

    const constructContainer = new SingletonConstructContainer(
      this.stackResolver
    );

    const outputStorageStrategy = new StackMetadataBackendOutputStorageStrategy(
      stack
    );

    const uniqueBackendIdentifier = getUniqueBackendIdentifier(stack);
    outputStorageStrategy.addBackendOutputEntry(platformOutputKey, {
      version: '1',
      payload: {
        deploymentType:
          uniqueBackendIdentifier instanceof SandboxBackendIdentifier
            ? BackendDeploymentType.SANDBOX
            : BackendDeploymentType.BRANCH,
        region: stack.region,
      },
    });

    if (uniqueBackendIdentifier instanceof BranchBackendIdentifier) {
      new AmplifyBranchLinkerConstruct(stack, uniqueBackendIdentifier);
    }

    const importPathVerifier = new ToggleableImportPathVerifier();

    // register providers but don't actually execute anything yet
    Object.values(constructFactories).forEach((factory) => {
      if (typeof factory.provides === 'string') {
        constructContainer.registerConstructFactory(factory.provides, factory);
      }
    });

    // now invoke all the factories and collect the constructs into this.resources
    // eslint-disable-next-line @typescript-eslint/no-explicit-any
    this.resources = {} as any;
    Object.entries(constructFactories).forEach(
      ([resourceName, constructFactory]) => {
        // The type inference on this.resources is not happy about this assignment because it doesn't know the exact type of .getInstance()
        // However, the assignment is okay because we are iterating over the entries of constructFactories and assigning the resource name to the corresponding instance
        this.resources[resourceName as keyof T] = constructFactory.getInstance(
          {
            constructContainer,
            outputStorageStrategy,
            importPathVerifier,
          }
          // eslint-disable-next-line @typescript-eslint/no-explicit-any
        ) as any;
      }
    );
  }

  /**
   * Returns a CDK stack within the Amplify project that can be used for creating custom resources.
   * @returns existing stack if provided name has been used or create new one with the provided name
   */
<<<<<<< HEAD
  getOrCreateStack = (name: string): Stack => {
    return this.stackResolver.getCustomStack(name);
=======
  getStack = (name: string): Stack => {
    return this.stackResolver.getStackFor(name);
>>>>>>> 5b1b2385
  };
}

/**
 * Creates a new Amplify backend instance and returns it
 * @param constructFactories - list of backend factories such as those created by `defineAuth` or `defineData`
 */
export const defineBackend = <
  T extends Record<string, ConstructFactory<Construct>>
>(
  constructFactories: T
): Backend<T> => new BackendFactory(constructFactories);<|MERGE_RESOLUTION|>--- conflicted
+++ resolved
@@ -112,13 +112,8 @@
    * Returns a CDK stack within the Amplify project that can be used for creating custom resources.
    * @returns existing stack if provided name has been used or create new one with the provided name
    */
-<<<<<<< HEAD
-  getOrCreateStack = (name: string): Stack => {
+  getStack = (name: string): Stack => {
     return this.stackResolver.getCustomStack(name);
-=======
-  getStack = (name: string): Stack => {
-    return this.stackResolver.getStackFor(name);
->>>>>>> 5b1b2385
   };
 }
 
