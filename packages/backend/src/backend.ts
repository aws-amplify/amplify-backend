--- conflicted
+++ resolved
@@ -2,11 +2,7 @@
 import { ConstructFactory } from '@aws-amplify/plugin-types';
 import { App, Stack } from 'aws-cdk-lib';
 import {
-<<<<<<< HEAD
-  AmplifyBackendCDKPlatform,
   AmplifyStack,
-=======
->>>>>>> 0782b29d
   NestedStackResolver,
   SingletonConstructCache,
   StackMetadataOutputStorageStrategy,
