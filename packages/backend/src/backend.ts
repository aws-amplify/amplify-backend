--- conflicted
+++ resolved
@@ -46,16 +46,6 @@
       }
     });
 
-<<<<<<< HEAD
-    // now invoke all the factories
-    Object.values(constructFactories).forEach((constructFactory) => {
-      constructFactory.getInstance(
-        constructContainer,
-        outputStorageStrategy,
-        importPathVerifier
-      );
-    });
-=======
     // now invoke all the factories and collect the constructs into this.resources
     // eslint-disable-next-line @typescript-eslint/no-explicit-any
     this.resources = {} as any;
@@ -65,12 +55,12 @@
         // However, the assignment is okay because we are iterating over the entries of constructFactories and assigning the resource name to the corresponding instance
         this.resources[resourceName as keyof T] = constructFactory.getInstance(
           constructContainer,
-          outputStorageStrategy
+          outputStorageStrategy,
+          importPathVerifier
           // eslint-disable-next-line @typescript-eslint/no-explicit-any
         ) as any;
       }
     );
->>>>>>> 31aa8bc9
 
     outputStorageStrategy.flush();
   }
