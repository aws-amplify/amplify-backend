import { ConstructFactory } from '@aws-amplify/plugin-types';
import { Construct } from 'constructs';
import { Stack } from 'aws-cdk-lib';
<<<<<<< HEAD
import {
  NestedStackResolver,
  StackResolver,
} from './engine/nested_stack_resolver.js';
import { SingletonConstructContainer } from './engine/singleton_construct_container.js';
import { ToggleableImportPathVerifier } from './engine/toggleable_import_path_verifier.js';
import {
  AttributionMetadataStorage,
  StackMetadataBackendOutputStorageStrategy,
} from '@aws-amplify/backend-output-storage';
import { createDefaultStack } from './default_stack_factory.js';
import { getUniqueBackendIdentifier } from './backend_identifier.js';
import {
  BackendDeploymentType,
  BranchBackendIdentifier,
  SandboxBackendIdentifier,
} from '@aws-amplify/platform-core';
import { stackOutputKey } from '@aws-amplify/backend-output-schemas';
import { fileURLToPath } from 'url';
import { AmplifyConsoleLinkerConstruct } from './engine/console-linker/amplify_console_linker_construct.js';

// Be very careful editing this value. It is the value used in the BI metrics to attribute stacks as Amplify root stacks
const rootStackTypeIdentifier = 'root';
=======
>>>>>>> d0119b25

/**
 * Top level type for instance returned from `defineBackend`. Contains property `resources` for overriding
 * Amplify generated resources and `getOrCreateStack()` for adding custom resources.
 */
export type Backend<T extends Record<string, ConstructFactory<Construct>>> = {
  getOrCreateStack: (name: string) => Stack;
  readonly resources: {
    [K in keyof T]: ReturnType<T[K]['getInstance']>;
  };
<<<<<<< HEAD
  /**
   * Initialize an Amplify backend with the given construct factories and in the given CDK App.
   * If no CDK App is specified a new one is created
   */
  constructor(constructFactories: T, stack: Stack = createDefaultStack()) {
    new AttributionMetadataStorage().storeAttributionMetadata(
      stack,
      rootStackTypeIdentifier,
      fileURLToPath(new URL('../package.json', import.meta.url))
    );
    this.stackResolver = new NestedStackResolver(stack);

    const constructContainer = new SingletonConstructContainer(
      this.stackResolver
    );

    const outputStorageStrategy = new StackMetadataBackendOutputStorageStrategy(
      stack
    );

    const uniqueBackendIdentifier = getUniqueBackendIdentifier(stack);
    outputStorageStrategy.addBackendOutputEntry(stackOutputKey, {
      version: '1',
      payload: {
        deploymentType:
          uniqueBackendIdentifier instanceof SandboxBackendIdentifier
            ? BackendDeploymentType.SANDBOX
            : BackendDeploymentType.BRANCH,
      },
    });

    if (uniqueBackendIdentifier instanceof BranchBackendIdentifier) {
      new AmplifyConsoleLinkerConstruct(stack, uniqueBackendIdentifier);
    }

    const importPathVerifier = new ToggleableImportPathVerifier();

    // register providers but don't actually execute anything yet
    Object.values(constructFactories).forEach((factory) => {
      if (typeof factory.provides === 'string') {
        constructContainer.registerConstructFactory(factory.provides, factory);
      }
    });

    // now invoke all the factories and collect the constructs into this.resources
    // eslint-disable-next-line @typescript-eslint/no-explicit-any
    this.resources = {} as any;
    Object.entries(constructFactories).forEach(
      ([resourceName, constructFactory]) => {
        // The type inference on this.resources is not happy about this assignment because it doesn't know the exact type of .getInstance()
        // However, the assignment is okay because we are iterating over the entries of constructFactories and assigning the resource name to the corresponding instance
        this.resources[resourceName as keyof T] = constructFactory.getInstance(
          {
            constructContainer,
            outputStorageStrategy,
            importPathVerifier,
          }
          // eslint-disable-next-line @typescript-eslint/no-explicit-any
        ) as any;
      }
    );
  }

  /**
   * Returns a CDK stack within the Amplify project that can be used for creating custom resources
   */
  getOrCreateStack = (name: string): Stack => {
    return this.stackResolver.getStackFor(name);
  };
}
=======
};
>>>>>>> d0119b25
<|MERGE_RESOLUTION|>--- conflicted
+++ resolved
@@ -1,32 +1,6 @@
 import { ConstructFactory } from '@aws-amplify/plugin-types';
 import { Construct } from 'constructs';
 import { Stack } from 'aws-cdk-lib';
-<<<<<<< HEAD
-import {
-  NestedStackResolver,
-  StackResolver,
-} from './engine/nested_stack_resolver.js';
-import { SingletonConstructContainer } from './engine/singleton_construct_container.js';
-import { ToggleableImportPathVerifier } from './engine/toggleable_import_path_verifier.js';
-import {
-  AttributionMetadataStorage,
-  StackMetadataBackendOutputStorageStrategy,
-} from '@aws-amplify/backend-output-storage';
-import { createDefaultStack } from './default_stack_factory.js';
-import { getUniqueBackendIdentifier } from './backend_identifier.js';
-import {
-  BackendDeploymentType,
-  BranchBackendIdentifier,
-  SandboxBackendIdentifier,
-} from '@aws-amplify/platform-core';
-import { stackOutputKey } from '@aws-amplify/backend-output-schemas';
-import { fileURLToPath } from 'url';
-import { AmplifyConsoleLinkerConstruct } from './engine/console-linker/amplify_console_linker_construct.js';
-
-// Be very careful editing this value. It is the value used in the BI metrics to attribute stacks as Amplify root stacks
-const rootStackTypeIdentifier = 'root';
-=======
->>>>>>> d0119b25
 
 /**
  * Top level type for instance returned from `defineBackend`. Contains property `resources` for overriding
@@ -37,77 +11,4 @@
   readonly resources: {
     [K in keyof T]: ReturnType<T[K]['getInstance']>;
   };
-<<<<<<< HEAD
-  /**
-   * Initialize an Amplify backend with the given construct factories and in the given CDK App.
-   * If no CDK App is specified a new one is created
-   */
-  constructor(constructFactories: T, stack: Stack = createDefaultStack()) {
-    new AttributionMetadataStorage().storeAttributionMetadata(
-      stack,
-      rootStackTypeIdentifier,
-      fileURLToPath(new URL('../package.json', import.meta.url))
-    );
-    this.stackResolver = new NestedStackResolver(stack);
-
-    const constructContainer = new SingletonConstructContainer(
-      this.stackResolver
-    );
-
-    const outputStorageStrategy = new StackMetadataBackendOutputStorageStrategy(
-      stack
-    );
-
-    const uniqueBackendIdentifier = getUniqueBackendIdentifier(stack);
-    outputStorageStrategy.addBackendOutputEntry(stackOutputKey, {
-      version: '1',
-      payload: {
-        deploymentType:
-          uniqueBackendIdentifier instanceof SandboxBackendIdentifier
-            ? BackendDeploymentType.SANDBOX
-            : BackendDeploymentType.BRANCH,
-      },
-    });
-
-    if (uniqueBackendIdentifier instanceof BranchBackendIdentifier) {
-      new AmplifyConsoleLinkerConstruct(stack, uniqueBackendIdentifier);
-    }
-
-    const importPathVerifier = new ToggleableImportPathVerifier();
-
-    // register providers but don't actually execute anything yet
-    Object.values(constructFactories).forEach((factory) => {
-      if (typeof factory.provides === 'string') {
-        constructContainer.registerConstructFactory(factory.provides, factory);
-      }
-    });
-
-    // now invoke all the factories and collect the constructs into this.resources
-    // eslint-disable-next-line @typescript-eslint/no-explicit-any
-    this.resources = {} as any;
-    Object.entries(constructFactories).forEach(
-      ([resourceName, constructFactory]) => {
-        // The type inference on this.resources is not happy about this assignment because it doesn't know the exact type of .getInstance()
-        // However, the assignment is okay because we are iterating over the entries of constructFactories and assigning the resource name to the corresponding instance
-        this.resources[resourceName as keyof T] = constructFactory.getInstance(
-          {
-            constructContainer,
-            outputStorageStrategy,
-            importPathVerifier,
-          }
-          // eslint-disable-next-line @typescript-eslint/no-explicit-any
-        ) as any;
-      }
-    );
-  }
-
-  /**
-   * Returns a CDK stack within the Amplify project that can be used for creating custom resources
-   */
-  getOrCreateStack = (name: string): Stack => {
-    return this.stackResolver.getStackFor(name);
-  };
-}
-=======
-};
->>>>>>> d0119b25
+};