{
  "name": "@aws-amplify/backend-secret",
  "version": "1.2.0",
  "type": "module",
  "publishConfig": {
    "access": "public"
  },
  "exports": {
    ".": {
      "types": "./lib/index.d.ts",
      "import": "./lib/index.js",
      "require": "./lib/index.js"
    }
  },
  "main": "lib/index.js",
  "types": "lib/index.d.ts",
  "scripts": {
    "update:api": "api-extractor run --local"
  },
  "license": "Apache-2.0",
  "dependencies": {
<<<<<<< HEAD
    "@aws-amplify/plugin-types": "^1.2.2",
    "@aws-amplify/platform-core": "^1.6.1",
    "@aws-sdk/client-ssm": "^3.750.0"
=======
    "@aws-amplify/plugin-types": "^1.8.1",
    "@aws-amplify/platform-core": "^1.6.5",
    "@aws-sdk/client-ssm": "^3.624.0"
>>>>>>> 5177bc53
  },
  "devDependencies": {
    "@aws-sdk/types": "^3.734.0"
  }
}<|MERGE_RESOLUTION|>--- conflicted
+++ resolved
@@ -19,15 +19,9 @@
   },
   "license": "Apache-2.0",
   "dependencies": {
-<<<<<<< HEAD
-    "@aws-amplify/plugin-types": "^1.2.2",
-    "@aws-amplify/platform-core": "^1.6.1",
-    "@aws-sdk/client-ssm": "^3.750.0"
-=======
     "@aws-amplify/plugin-types": "^1.8.1",
     "@aws-amplify/platform-core": "^1.6.5",
-    "@aws-sdk/client-ssm": "^3.624.0"
->>>>>>> 5177bc53
+    "@aws-sdk/client-ssm": "^3.750.0"
   },
   "devDependencies": {
     "@aws-sdk/types": "^3.734.0"
