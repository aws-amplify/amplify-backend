--- conflicted
+++ resolved
@@ -1,10 +1,7 @@
 {
   "name": "@aws-amplify/backend-output-schemas",
   "version": "0.2.0-alpha.6",
-<<<<<<< HEAD
-=======
   "type": "commonjs",
->>>>>>> 883d9da7
   "publishConfig": {
     "access": "public"
   },
@@ -13,6 +10,26 @@
       "types": "./lib/index.d.ts",
       "import": "./lib/index.js",
       "require": "./lib/index.js"
+    },
+    "./auth": {
+      "types": "./lib/auth/index.d.ts",
+      "import": "./lib/auth/index.js",
+      "require": "./lib/auth/index.js"
+    },
+    "./graphql": {
+      "types": "./lib/graphql/index.d.ts",
+      "import": "./lib/graphql/index.js",
+      "require": "./lib/graphql/index.js"
+    },
+    "./platform": {
+      "types": "./lib/platform/index.d.ts",
+      "import": "./lib/platform/index.js",
+      "require": "./lib/platform/index.js"
+    },
+    "./storage": {
+      "types": "./lib/storage/index.d.ts",
+      "import": "./lib/storage/index.js",
+      "require": "./lib/storage/index.js"
     }
   },
   "main": "lib/index.js",
