--- conflicted
+++ resolved
@@ -24,10 +24,6 @@
     "@aws-amplify/plugin-types": "^1.8.1"
   },
   "peerDependencies": {
-<<<<<<< HEAD
-    "aws-cdk-lib": "^2.179.0"
-=======
     "aws-cdk-lib": "^2.180.0"
->>>>>>> 5177bc53
   }
 }