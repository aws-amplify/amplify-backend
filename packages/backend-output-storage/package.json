{
  "name": "@aws-amplify/backend-output-storage",
  "version": "0.2.0-alpha.4",
  "type": "commonjs",
  "publishConfig": {
    "access": "public"
  },
  "exports": {
    ".": {
      "types": "./lib/index.d.ts",
      "import": "./lib/index.js",
      "require": "./lib/index.js"
    }
  },
  "main": "lib/index.js",
  "types": "lib/index.d.ts",
  "scripts": {
    "update:api": "api-extractor run --local"
  },
  "license": "Apache-2.0",
  "dependencies": {
<<<<<<< HEAD
    "@aws-amplify/backend-output-schemas": "^0.2.0-alpha.5",
    "@aws-amplify/platform-core": "^0.1.1-alpha.3"
=======
    "@aws-amplify/backend-output-schemas": "^0.2.0-alpha.7"
>>>>>>> f7b0fb6b
  },
  "peerDependencies": {
    "aws-cdk-lib": "^2.100.0"
  }
}<|MERGE_RESOLUTION|>--- conflicted
+++ resolved
@@ -19,12 +19,8 @@
   },
   "license": "Apache-2.0",
   "dependencies": {
-<<<<<<< HEAD
-    "@aws-amplify/backend-output-schemas": "^0.2.0-alpha.5",
+    "@aws-amplify/backend-output-schemas": "^0.2.0-alpha.7",
     "@aws-amplify/platform-core": "^0.1.1-alpha.3"
-=======
-    "@aws-amplify/backend-output-schemas": "^0.2.0-alpha.7"
->>>>>>> f7b0fb6b
   },
   "peerDependencies": {
     "aws-cdk-lib": "^2.100.0"
