--- conflicted
+++ resolved
@@ -1,14 +1,11 @@
 # @aws-amplify/integration-tests
 
-<<<<<<< HEAD
-=======
 ## 0.5.0-beta.7
 
 ### Minor Changes
 
 - f76e983: Use updated metadata fields in form and model generation
 
->>>>>>> 77862198
 ## 0.5.0-beta.6
 
 ### Minor Changes
