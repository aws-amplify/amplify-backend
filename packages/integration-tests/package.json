--- conflicted
+++ resolved
@@ -4,12 +4,8 @@
   "version": "0.2.0-alpha.6",
   "type": "module",
   "devDependencies": {
-<<<<<<< HEAD
     "@aws-amplify/amplify-api-next-alpha": "^0.3.2",
-    "@aws-amplify/backend": "0.2.0-alpha.7",
-=======
     "@aws-amplify/backend": "0.2.0-alpha.8",
->>>>>>> ed9b4278
     "@aws-amplify/backend-auth": "0.2.0-alpha.9",
     "@aws-amplify/backend-secret": "^0.2.0-alpha.5",
     "@aws-amplify/backend-storage": "0.2.0-alpha.7",
