--- conflicted
+++ resolved
@@ -4,15 +4,10 @@
   "version": "0.2.0-alpha.8",
   "type": "module",
   "devDependencies": {
-<<<<<<< HEAD
     "@aws-amplify/amplify-api-next-alpha": "^0.3.2",
-    "@aws-amplify/backend": "0.2.0-alpha.8",
-    "@aws-amplify/backend-auth": "0.2.0-alpha.9",
-    "@aws-amplify/backend-secret": "^0.2.0-alpha.5",
-=======
     "@aws-amplify/backend": "0.2.0-alpha.9",
     "@aws-amplify/backend-auth": "0.2.0-alpha.12",
->>>>>>> df25ec57
+    "@aws-amplify/backend-secret": "^0.2.0-alpha.5",
     "@aws-amplify/backend-storage": "0.2.0-alpha.7",
     "@aws-amplify/platform-core": "0.1.1-alpha.1",
     "@aws-sdk/client-cloudformation": "^3.421.0",
