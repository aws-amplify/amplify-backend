--- conflicted
+++ resolved
@@ -12,12 +12,9 @@
     "@aws-sdk/client-amplify": "^3.440.0",
     "@aws-sdk/client-cloudformation": "^3.421.0",
     "@aws-sdk/client-lambda": "^3.460.0",
-<<<<<<< HEAD
     "@aws-sdk/credential-providers": "^3.465.0",
-=======
     "aws-cdk-lib": "^2.112.0",
     "constructs": "^10.3.0",
->>>>>>> 6ddf37ef
     "execa": "^8.0.1",
     "fs-extra": "^11.1.1",
     "glob": "^10.2.7",
