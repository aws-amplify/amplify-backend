import { defineFunction, secret } from '@aws-amplify/backend';
import { amplifySharedSecretNameKey } from '../../../shared_secret.js';

export const defaultNodeFunc = defineFunction({
  name: 'defaultNodeFunction',
  entry: './func-src/handler.ts',
  environment: {
    TEST_SECRET: secret('amazonSecret'),
    TEST_SHARED_SECRET: secret(
      process.env[amplifySharedSecretNameKey] as string
    ),
  },
});

export const node16Func = defineFunction({
  name: 'node16Function',
  entry: './func-src/handler_node16.ts',
  environment: {
    TEST_SECRET: secret('amazonSecret'),
    TEST_SHARED_SECRET: secret(
      process.env[amplifySharedSecretNameKey] as string
    ),
  },
<<<<<<< HEAD
  runtime: 16,
});
=======
  runtime: 16
})

export const onDelete = defineFunction({ 'name': 'onDelete', entry: './func-src/handler.ts' });
export const onUpload = defineFunction({ 'name': 'onUpload', entry: './func-src/handler.ts' });
>>>>>>> 7cbe58b4
<|MERGE_RESOLUTION|>--- conflicted
+++ resolved
@@ -21,13 +21,14 @@
       process.env[amplifySharedSecretNameKey] as string
     ),
   },
-<<<<<<< HEAD
   runtime: 16,
 });
-=======
-  runtime: 16
-})
 
-export const onDelete = defineFunction({ 'name': 'onDelete', entry: './func-src/handler.ts' });
-export const onUpload = defineFunction({ 'name': 'onUpload', entry: './func-src/handler.ts' });
->>>>>>> 7cbe58b4
+export const onDelete = defineFunction({
+  name: 'onDelete',
+  entry: './func-src/handler.ts',
+});
+export const onUpload = defineFunction({
+  name: 'onUpload',
+  entry: './func-src/handler.ts',
+});