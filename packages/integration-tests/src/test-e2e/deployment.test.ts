--- conflicted
+++ resolved
@@ -84,16 +84,11 @@
           );
 
           // test generating all client formats
-<<<<<<< HEAD
-          for (const format of Object.values(ClientConfigFormat)) {
-            await backendCli(
-=======
           for (const format of [
             ClientConfigFormat.DART,
             ClientConfigFormat.JSON,
           ]) {
-            await amplifyCli(
->>>>>>> 255cc2c5
+            await backendCli(
               [
                 'generate',
                 'outputs',
