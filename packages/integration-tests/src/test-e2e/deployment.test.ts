import { after, afterEach, before, beforeEach, describe, it } from 'node:test';
import {
  createTestDirectory,
  deleteTestDirectory,
  rootTestDir,
} from '../setup_test_directory.js';
import fs from 'fs/promises';
import { shortUuid } from '../short_uuid.js';
import { getTestProjectCreators } from '../test-project-setup/test_project_creator.js';
import { TestProjectBase } from '../test-project-setup/test_project_base.js';
import { userInfo } from 'os';
import { PredicatedActionBuilder } from '../process-controller/predicated_action_queue_builder.js';
import { amplifyCli } from '../process-controller/process_controller.js';
import path from 'path';
import {
  ensureDeploymentTimeLessThan,
  interruptSandbox,
  rejectCleanupSandbox,
  replaceFiles,
  waitForConfigUpdateAfterDeployment,
} from '../process-controller/predicated_action_macros.js';
import assert from 'node:assert';
import { TestBranch, amplifyAppPool } from '../amplify_app_pool.js';
import { BackendIdentifier } from '@aws-amplify/plugin-types';
import { ClientConfigFormat } from '@aws-amplify/client-config';
import { testConcurrencyLevel } from './test_concurrency.js';
import { TestCdkProjectBase } from '../test-project-setup/cdk/test_cdk_project_base.js';
import { getTestCdkProjectCreators } from '../test-project-setup/cdk/test_cdk_project_creator.js';
import {
  amplifySharedSecretNameKey,
  createAmplifySharedSecretName,
} from '../shared_secret.js';

const testProjectCreators = getTestProjectCreators();
const testCdkProjectCreators = getTestCdkProjectCreators();
void describe('deployment tests', { concurrency: testConcurrencyLevel }, () => {
  before(async () => {
    await createTestDirectory(rootTestDir);
  });
  after(async () => {
    //await deleteTestDirectory(rootTestDir);
  });

  void describe('amplify deploys', async () => {
    testProjectCreators.forEach((testProjectCreator) => {
      void describe(`branch deploys ${testProjectCreator.name}`, {skip: true},() => {
        let branchBackendIdentifier: BackendIdentifier;
        let testBranch: TestBranch;
        let testProject: TestProjectBase;

        beforeEach(async () => {
          testProject = await testProjectCreator.createProject(rootTestDir);
          testBranch = await amplifyAppPool.createTestBranch();
          branchBackendIdentifier = {
            namespace: testBranch.appId,
            name: testBranch.branchName,
            type: 'branch',
          };
        });

        afterEach(async () => {
          await testProject.tearDown(branchBackendIdentifier);
        });

        void it(`[${testProjectCreator.name}] deploys fully`, async () => {
          await testProject.deploy(branchBackendIdentifier);
          await testProject.assertPostDeployment(branchBackendIdentifier);
          const testBranchDetails = await amplifyAppPool.fetchTestBranchDetails(
            testBranch
          );
          assert.ok(
            testBranchDetails.backend?.stackArn,
            'branch should have stack associated'
          );
          assert.ok(
            testBranchDetails.backend?.stackArn?.includes(
              branchBackendIdentifier.namespace
            )
          );
          assert.ok(
            testBranchDetails.backend?.stackArn?.includes(
              branchBackendIdentifier.name
            )
          );

          // test generating all client formats
          for (const format of Object.values(ClientConfigFormat)) {
            await amplifyCli(
              [
                'generate',
                'config',
                '--branch',
                testBranch.branchName,
                '--app-id',
                testBranch.appId,
                '--format',
                format,
              ],
              testProject.projectDirPath
            ).run();

            await testProject.assertClientConfigExists(
              testProject.projectDirPath,
              format
            );
          }
        });
      });
    });

    testProjectCreators.forEach((testProjectCreator) => {
      void describe(`sandbox deploys ${testProjectCreator.name}`, () => {
        let testProject: TestProjectBase;
        let sandboxBackendIdentifier: BackendIdentifier;

        before(async () => {
          testProject = await testProjectCreator.createProject(rootTestDir);
          sandboxBackendIdentifier = {
            type: 'sandbox',
            namespace: testProject.name,
            name: userInfo().username,
          };
        });

        after(async () => {
          // await testProject.tearDown(sandboxBackendIdentifier);
        });

        void describe('in sequence', { concurrency: false }, () => {
          const sharedSecretsEnv = {
            [amplifySharedSecretNameKey]: createAmplifySharedSecretName(),
          };
          void it(`[${testProjectCreator.name}] deploys fully`, async () => {
            await testProject.deploy(
              sandboxBackendIdentifier,
              sharedSecretsEnv
            );
            await testProject.assertPostDeployment(sandboxBackendIdentifier);
          });

<<<<<<< HEAD
          void it(`[${testProjectCreator.name}] hot-swaps a change`, {skip: false }, async () => {
=======
          void it('generates config after sandbox --once deployment', async () => {
            const processController = amplifyCli(
              ['sandbox', '--once'],
              testProject.projectDirPath,
              {
                env: sharedSecretsEnv,
              }
            );
            await processController
              .do(waitForConfigUpdateAfterDeployment())
              .run();

            await testProject.assertPostDeployment(sandboxBackendIdentifier);
          });

          void it(`[${testProjectCreator.name}] hot-swaps a change`, async () => {
>>>>>>> 7ac310c1
            const processController = amplifyCli(
              ['sandbox', '--dirToWatch', 'amplify'],
              testProject.projectDirPath,
              {
                env: sharedSecretsEnv,
              }
            );

            const updates = await testProject.getUpdates();
            for (const update of updates) {
              processController
                .do(replaceFiles(update.replacements))
                .do(ensureDeploymentTimeLessThan(update.deployThresholdSec));
            }

            // Execute the process.
            await processController
              .do(interruptSandbox())
              .do(rejectCleanupSandbox())
              .run();

            await testProject.assertPostDeployment(sandboxBackendIdentifier);
          });
        });
      });
    });

    void describe('fails on compilation error', {skip: true}, async () => {
      let testProject: TestProjectBase;
      before(async () => {
        // any project is fine
        testProject = await testProjectCreators[0].createProject(rootTestDir);
        await fs.cp(
          testProject.sourceProjectAmplifyDirPath,
          testProject.projectAmplifyDirPath,
          {
            recursive: true,
          }
        );

        // inject failure
        await fs.appendFile(
          path.join(testProject.projectAmplifyDirPath, 'backend.ts'),
          "this won't compile"
        );
      });

      void describe('in sequence', { concurrency: false }, () => {
        void it('in sandbox deploy', async () => {
          await amplifyCli(
            ['sandbox', '--dirToWatch', 'amplify'],
            testProject.projectDirPath
          )
            .do(
              new PredicatedActionBuilder().waitForLineIncludes(
                'TypeScript validation check failed'
              )
            )
            .do(interruptSandbox())
            .do(rejectCleanupSandbox())
            .run();
        });

        void it('in pipeline deploy', async () => {
          await assert.rejects(() =>
            amplifyCli(
              [
                'pipeline-deploy',
                '--branch',
                'test-branch',
                '--app-id',
                `test-${shortUuid()}`,
              ],
              testProject.projectDirPath,
              {
                env: { CI: 'true' },
              }
            )
              .do(
                new PredicatedActionBuilder().waitForLineIncludes(
                  'TypeScript validation check failed'
                )
              )
              .run()
          );
        });
      });
    });
  });

  void describe('cdk deploys', {skip: true}, () => {
    testCdkProjectCreators.forEach((testCdkProjectCreator) => {
      void describe(`${testCdkProjectCreator.name}`, () => {
        let testCdkProject: TestCdkProjectBase;

        beforeEach(async () => {
          testCdkProject = await testCdkProjectCreator.createProject(
            rootTestDir
          );
        });

        afterEach(async () => {
          await testCdkProject.tearDown();
        });

        void it(`deploys`, async () => {
          await testCdkProject.deploy();
          await testCdkProject.assertPostDeployment();
        });
      });
    });
  });
});<|MERGE_RESOLUTION|>--- conflicted
+++ resolved
@@ -138,9 +138,6 @@
             await testProject.assertPostDeployment(sandboxBackendIdentifier);
           });
 
-<<<<<<< HEAD
-          void it(`[${testProjectCreator.name}] hot-swaps a change`, {skip: false }, async () => {
-=======
           void it('generates config after sandbox --once deployment', async () => {
             const processController = amplifyCli(
               ['sandbox', '--once'],
@@ -156,8 +153,7 @@
             await testProject.assertPostDeployment(sandboxBackendIdentifier);
           });
 
-          void it(`[${testProjectCreator.name}] hot-swaps a change`, async () => {
->>>>>>> 7ac310c1
+          void it(`[${testProjectCreator.name}] hot-swaps a change`, {skip: false }, async () => {
             const processController = amplifyCli(
               ['sandbox', '--dirToWatch', 'amplify'],
               testProject.projectDirPath,
