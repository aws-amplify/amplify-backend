--- conflicted
+++ resolved
@@ -113,14 +113,6 @@
 
       assert.deepStrictEqual(
         files.sort(),
-<<<<<<< HEAD
-        expectedAmplifyFiles.map((suffix) =>
-          path.join(amplifyPathPrefix, suffix)
-        )
-      );
-
-      // assert that project compiles successfully using the tsc settings defined in the tsconfig file
-=======
         [
           path.join('auth', 'resource.ts'),
           'backend.ts',
@@ -130,18 +122,12 @@
       );
 
       // assert that project compiles successfully
->>>>>>> 76418777
       await execa(
         'npx',
         [
           'tsc',
           '--noEmit',
           '--skipLibCheck',
-<<<<<<< HEAD
-          // pointing the project arg to the amplify backend directory will use the tsconfig present in that directory
-          '--project',
-          amplifyPathPrefix,
-=======
           '--module',
           'node16',
           '--moduleResolution',
@@ -149,7 +135,6 @@
           '--target',
           'es2022',
           'amplify/backend.ts',
->>>>>>> 76418777
         ],
         {
           cwd: tempDir,
