import { execa } from 'execa';
import * as fs from 'fs/promises';
import { existsSync } from 'fs';
import * as path from 'path';
import * as os from 'os';
import { after, afterEach, before, beforeEach, describe, it } from 'node:test';
import assert from 'assert';
import { glob } from 'glob';

void describe('create-amplify script', () => {
  before(async () => {
    // start a local npm proxy and publish the current codebase to the proxy
    await execa('npm', ['run', 'clean:npm-proxy'], { stdio: 'inherit' });
    await execa('npm', ['run', 'vend'], { stdio: 'inherit' });

    // nuke the npx cache to ensure we are installing packages from the npm proxy
    const { stdout } = await execa('npm', ['config', 'get', 'cache']);
    const npxCacheLocation = path.join(stdout.toString().trim(), '_npx');

    if (existsSync(npxCacheLocation)) {
      await fs.rm(npxCacheLocation, { recursive: true });
    }
  });

  after(async () => {
    // stop the npm proxy
    await execa('npm', ['run', 'stop:npm-proxy'], { stdio: 'inherit' });
  });

  let tempDir: string;
  beforeEach(async () => {
    tempDir = await fs.mkdtemp(path.join(os.tmpdir(), 'test-create-amplify'));
  });

  afterEach(async () => {
    await fs.rm(tempDir, { recursive: true });
  });

  const initialStates = ['empty', 'module', 'commonjs'] as const;

  initialStates.forEach((initialState) => {
    void it(`installs expected packages and scaffolds expected files starting from ${initialState} project`, async () => {
      if (initialState != 'empty') {
        await fs.writeFile(
          path.join(tempDir, 'package.json'),
          JSON.stringify(
            {
              name: 'test_name',
              version: '0.0.1',
              type: initialState,
            },
            null,
            2
          )
        );
      }

<<<<<<< HEAD
    // Read tsconfig.json content, remove all comments, and assert resolveJsonModule flag
    const tsConfigPath = path.resolve(tempDir, 'tsconfig.json');
    const tsConfigFileContent = (
      await fs.readFile(tsConfigPath, 'utf-8')
    ).replace(/\/\*[\s\S]*?\*\/|([^:]|^)\/\/.*$/gm, '');
    const tsConfigObject = JSON.parse(tsConfigFileContent);
    assert.equal(tsConfigObject.compilerOptions.resolveJsonModule, true);

    const pathPrefix = path.join(tempDir, 'amplify');
=======
      // TODO remove alpha tag from command once we are publishing to latest
      // https://github.com/aws-amplify/samsara-cli/issues/144
      await execa('npm', ['create', 'amplify@alpha', '--yes'], {
        cwd: tempDir,
        stdio: 'inherit',
      });
      const packageJsonPath = path.resolve(tempDir, 'package.json');
      const packageJsonObject = JSON.parse(
        await fs.readFile(packageJsonPath, 'utf-8')
      );
>>>>>>> 8df061e1

      const expectedProjectType =
        initialState === 'commonjs' ? 'commonjs' : 'module';
      assert.strictEqual(packageJsonObject.type, expectedProjectType);

      assert.deepStrictEqual(
        Object.keys(packageJsonObject.devDependencies).sort(),
        [
          '@aws-amplify/amplify-api-next-alpha',
          '@aws-amplify/backend',
          '@aws-amplify/backend-auth',
          '@aws-amplify/backend-cli',
          '@aws-amplify/backend-graphql',
          'typescript',
        ]
      );

      assert.deepStrictEqual(
        Object.keys(packageJsonObject.dependencies).sort(),
        ['aws-amplify']
      );

      const tsConfigPath = path.resolve(tempDir, 'tsconfig.json');
      // Generated tsconfig has comments which makes JSON.parse unhappy.
      const tsConfigContent = await fs.readFile(tsConfigPath, 'utf-8');

      const expectedModuleType =
        initialState === 'commonjs'
          ? '"module": "commonjs"'
          : '"module": "node16"';
      assert.ok(tsConfigContent.includes(expectedModuleType));

      const pathPrefix = path.join(tempDir, 'amplify');

      const files = await glob(path.join(pathPrefix, '**', '*'), {
        // eslint-disable-next-line spellcheck/spell-checker
        nodir: true,
        windowsPathsNoEscape: true,
      });

      assert.deepStrictEqual(
        files.sort(),
        [
          path.join('auth', 'resource.ts'),
          'backend.ts',
          path.join('data', 'resource.ts'),
        ].map((suffix) => path.join(pathPrefix, suffix))
      );

      // assert that project compiles successfully
      await execa('npx', ['tsc', '--noEmit'], {
        cwd: tempDir,
        stdio: 'inherit',
      });

      // assert that project synthesizes successfully
      await execa(
        'npx',
        [
          'cdk',
          'synth',
          '--context',
          'backend-id=123',
          '--context',
          'deployment-type=SANDBOX',
          '--app',
          "'npx tsx amplify/backend.ts'",
          '--quiet',
        ],
        {
          cwd: tempDir,
          stdio: 'inherit',
        }
      );
    });
  });

  void it('fails fast if amplify path already exists', async () => {
    const amplifyDirPath = path.join(tempDir, 'amplify');
    await fs.mkdir(amplifyDirPath, { recursive: true });

    // TODO remove alpha tag from command once we are publishing to latest
    // https://github.com/aws-amplify/samsara-cli/issues/144
    const result = await execa('npm', ['create', 'amplify@alpha', '--yes'], {
      cwd: tempDir,
      stdio: 'pipe',
      reject: false,
    });
    assert.equal(result.exitCode, 1);
    assert.ok(
      result.stderr
        .toLocaleString()
        .includes(
          'Either delete this file/directory or initialize the project in a different location'
        )
    );
  });
});<|MERGE_RESOLUTION|>--- conflicted
+++ resolved
@@ -55,17 +55,6 @@
         );
       }
 
-<<<<<<< HEAD
-    // Read tsconfig.json content, remove all comments, and assert resolveJsonModule flag
-    const tsConfigPath = path.resolve(tempDir, 'tsconfig.json');
-    const tsConfigFileContent = (
-      await fs.readFile(tsConfigPath, 'utf-8')
-    ).replace(/\/\*[\s\S]*?\*\/|([^:]|^)\/\/.*$/gm, '');
-    const tsConfigObject = JSON.parse(tsConfigFileContent);
-    assert.equal(tsConfigObject.compilerOptions.resolveJsonModule, true);
-
-    const pathPrefix = path.join(tempDir, 'amplify');
-=======
       // TODO remove alpha tag from command once we are publishing to latest
       // https://github.com/aws-amplify/samsara-cli/issues/144
       await execa('npm', ['create', 'amplify@alpha', '--yes'], {
@@ -76,7 +65,6 @@
       const packageJsonObject = JSON.parse(
         await fs.readFile(packageJsonPath, 'utf-8')
       );
->>>>>>> 8df061e1
 
       const expectedProjectType =
         initialState === 'commonjs' ? 'commonjs' : 'module';
@@ -99,15 +87,18 @@
         ['aws-amplify']
       );
 
+      // Read tsconfig.json content, remove all comments, and make assertions
       const tsConfigPath = path.resolve(tempDir, 'tsconfig.json');
-      // Generated tsconfig has comments which makes JSON.parse unhappy.
-      const tsConfigContent = await fs.readFile(tsConfigPath, 'utf-8');
+      const tsConfigContent = (
+        await fs.readFile(tsConfigPath, 'utf-8')
+      ).replace(/\/\*[\s\S]*?\*\/|([^:]|^)\/\/.*$/gm, '');
+      const tsConfigObject = JSON.parse(tsConfigContent);
 
       const expectedModuleType =
-        initialState === 'commonjs'
-          ? '"module": "commonjs"'
-          : '"module": "node16"';
-      assert.ok(tsConfigContent.includes(expectedModuleType));
+        initialState === 'commonjs' ? 'commonjs' : 'node16';
+
+      assert.equal(tsConfigObject.compilerOptions.module, expectedModuleType);
+      assert.equal(tsConfigObject.compilerOptions.resolveJsonModule, true);
 
       const pathPrefix = path.join(tempDir, 'amplify');
 
