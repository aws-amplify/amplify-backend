--- conflicted
+++ resolved
@@ -33,7 +33,6 @@
         cwd: os.homedir(),
         stdio: 'inherit',
       });
-<<<<<<< HEAD
     });
 
     after(async () => {
@@ -81,10 +80,6 @@
             await fs.readFile(packageJsonPath, 'utf-8')
           );
 
-          const expectedProjectType =
-            initialState === 'commonjs' ? 'commonjs' : 'module';
-          assert.strictEqual(packageJsonObject.type, expectedProjectType);
-
           assert.deepStrictEqual(
             Object.keys(packageJsonObject.devDependencies).sort(),
             ['@aws-amplify/backend', '@aws-amplify/backend-cli', 'typescript']
@@ -106,38 +101,37 @@
             'node_modules',
           ]);
 
+          const amplifyPathPrefix = path.join(tempDir, 'amplify');
+
           // Read tsconfig.json content, remove all comments, and make assertions
-          const tsConfigPath = path.resolve(tempDir, 'tsconfig.json');
+          const tsConfigPath = path.resolve(amplifyPathPrefix, 'tsconfig.json');
           const tsConfigContent = (
             await fs.readFile(tsConfigPath, 'utf-8')
           ).replace(/\/\*[\s\S]*?\*\/|([^:]|^)\/\/.*$/gm, '');
           const tsConfigObject = JSON.parse(tsConfigContent);
 
-          const expectedModuleType =
-            initialState === 'commonjs' ? 'commonjs' : 'node16';
-
-          assert.equal(
-            tsConfigObject.compilerOptions.module,
-            expectedModuleType
-          );
+          assert.equal(tsConfigObject.compilerOptions.module, 'node16');
           assert.equal(tsConfigObject.compilerOptions.resolveJsonModule, true);
 
           const pathPrefix = path.join(tempDir, 'amplify');
 
-          const files = await glob(path.join(pathPrefix, '**', '*'), {
+          const files = await glob(path.join(amplifyPathPrefix, '**', '*'), {
             // eslint-disable-next-line spellcheck/spell-checker
             nodir: true,
             windowsPathsNoEscape: true,
           });
 
+          const expectedAmplifyFiles = [
+            path.join('auth', 'resource.ts'),
+            'backend.ts',
+            path.join('data', 'resource.ts'),
+            'package.json',
+            'tsconfig.json',
+          ];
+
           assert.deepStrictEqual(
             files.sort(),
-            [
-              path.join('auth', 'resource.ts'),
-              'backend.ts',
-              path.join('data', 'resource.ts'),
-              'package.json',
-            ].map((suffix) => path.join(pathPrefix, suffix))
+            expectedAmplifyFiles.map((suffix) => path.join(pathPrefix, suffix))
           );
 
           // assert that project compiles successfully
@@ -147,13 +141,9 @@
               'tsc',
               '--noEmit',
               '--skipLibCheck',
-              '--module',
-              'node16',
-              '--moduleResolution',
-              'node16',
-              '--target',
-              'es2022',
-              'amplify/backend.ts',
+              // pointing the project arg to the amplify backend directory will use the tsconfig present in that directory
+              '--project',
+              amplifyPathPrefix,
             ],
             {
               cwd: tempDir,
@@ -184,105 +174,6 @@
           );
         });
       });
-=======
-      const packageJsonPath = path.resolve(tempDir, 'package.json');
-      const packageJsonObject = JSON.parse(
-        await fs.readFile(packageJsonPath, 'utf-8')
-      );
-
-      assert.deepStrictEqual(
-        Object.keys(packageJsonObject.devDependencies).sort(),
-        ['@aws-amplify/backend', '@aws-amplify/backend-cli', 'typescript']
-      );
-
-      assert.deepStrictEqual(
-        Object.keys(packageJsonObject.dependencies).sort(),
-        ['aws-amplify']
-      );
-
-      const gitIgnorePath = path.resolve(tempDir, '.gitignore');
-      const gitIgnoreContent = (await fs.readFile(gitIgnorePath, 'utf-8'))
-        .split(os.EOL)
-        .filter((s) => s.trim());
-      assert.deepStrictEqual(gitIgnoreContent.sort(), [
-        '# amplify',
-        '.amplify',
-        'amplifyconfiguration*',
-        'node_modules',
-      ]);
-
-      const amplifyPathPrefix = path.join(tempDir, 'amplify');
-
-      // Read tsconfig.json content, remove all comments, and make assertions
-      const tsConfigPath = path.resolve(amplifyPathPrefix, 'tsconfig.json');
-      const tsConfigContent = (
-        await fs.readFile(tsConfigPath, 'utf-8')
-      ).replace(/\/\*[\s\S]*?\*\/|([^:]|^)\/\/.*$/gm, '');
-      const tsConfigObject = JSON.parse(tsConfigContent);
-
-      assert.equal(tsConfigObject.compilerOptions.module, 'node16');
-      assert.equal(tsConfigObject.compilerOptions.resolveJsonModule, true);
-
-      const pathPrefix = path.join(tempDir, 'amplify');
-
-      const files = await glob(path.join(amplifyPathPrefix, '**', '*'), {
-        // eslint-disable-next-line spellcheck/spell-checker
-        nodir: true,
-        windowsPathsNoEscape: true,
-      });
-
-      const expectedAmplifyFiles = [
-        path.join('auth', 'resource.ts'),
-        'backend.ts',
-        path.join('data', 'resource.ts'),
-        'package.json',
-        'tsconfig.json',
-      ];
-
-      assert.deepStrictEqual(
-        files.sort(),
-        expectedAmplifyFiles.map((suffix) => path.join(pathPrefix, suffix))
-      );
-
-      // assert that project compiles successfully
-      await execa(
-        'npx',
-        [
-          'tsc',
-          '--noEmit',
-          '--skipLibCheck',
-          // pointing the project arg to the amplify backend directory will use the tsconfig present in that directory
-          '--project',
-          amplifyPathPrefix,
-        ],
-        {
-          cwd: tempDir,
-          stdio: 'inherit',
-        }
-      );
-
-      // assert that project synthesizes successfully
-      await execa(
-        'npx',
-        [
-          'cdk',
-          'synth',
-          '--context',
-          `amplify-backend-namespace=123`,
-          '--context',
-          `amplify-backend-name=sandboxName`,
-          '--context',
-          `amplify-backend-type=sandbox`,
-          '--app',
-          "'npx tsx amplify/backend.ts'",
-          '--quiet',
-        ],
-        {
-          cwd: tempDir,
-          stdio: 'inherit',
-        }
-      );
->>>>>>> 00295437
     });
 
     void describe('fails fast', () => {
