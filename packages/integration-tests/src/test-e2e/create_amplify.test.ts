--- conflicted
+++ resolved
@@ -13,11 +13,8 @@
   'create-amplify script',
   { concurrency: testConcurrencyLevel },
   () => {
-<<<<<<< HEAD
-=======
     let baselineCdkVersion: string;
 
->>>>>>> dc91ae03
     before(async () => {
       // start a local npm proxy and publish the current codebase to the proxy
       await execa('npm', ['run', 'clean:npm-proxy'], { stdio: 'inherit' });
@@ -39,17 +36,6 @@
         cwd: os.homedir(),
         stdio: 'inherit',
       });
-<<<<<<< HEAD
-    });
-
-    after(async () => {
-      // stop the npm proxy
-      await execa('npm', ['run', 'stop:npm-proxy'], { stdio: 'inherit' });
-    });
-
-    const initialStates = ['empty', 'module', 'commonjs'] as const;
-
-=======
 
       // Prefixing with ~. Otherwise, npm is going to install desired version but
       // declare dependency with ^ in package json. So just in case removing that
@@ -65,7 +51,6 @@
 
     const initialStates = ['empty', 'module', 'commonjs'] as const;
 
->>>>>>> dc91ae03
     initialStates.forEach((initialState) => {
       void describe('installs expected packages and scaffolds expected files', () => {
         let tempDir: string;
@@ -99,7 +84,22 @@
             cwd: tempDir,
             stdio: 'inherit',
           });
-<<<<<<< HEAD
+
+          // Override CDK installation with baseline version
+          await execa(
+            'npm',
+            [
+              'install',
+              '--save-dev',
+              `aws-cdk@${baselineCdkVersion}`,
+              `aws-cdk-lib@${baselineCdkVersion}`,
+            ],
+            {
+              cwd: tempDir,
+              stdio: 'inherit',
+            }
+          );
+
           const packageJsonPath = path.resolve(tempDir, 'package.json');
           const packageJsonObject = JSON.parse(
             await fs.readFile(packageJsonPath, 'utf-8')
@@ -107,7 +107,23 @@
 
           assert.deepStrictEqual(
             Object.keys(packageJsonObject.devDependencies).sort(),
-            ['@aws-amplify/backend', '@aws-amplify/backend-cli', 'typescript']
+            [
+              '@aws-amplify/backend',
+              '@aws-amplify/backend-cli',
+              'aws-cdk',
+              'aws-cdk-lib',
+              'constructs',
+              'typescript',
+            ]
+          );
+
+          assert.strictEqual(
+            packageJsonObject.devDependencies['aws-cdk'],
+            baselineCdkVersion
+          );
+          assert.strictEqual(
+            packageJsonObject.devDependencies['aws-cdk-lib'],
+            baselineCdkVersion
           );
 
           assert.deepStrictEqual(
@@ -163,103 +179,6 @@
             expectedAmplifyFiles.map((suffix) => path.join(pathPrefix, suffix))
           );
 
-=======
-
-          // Override CDK installation with baseline version
-          await execa(
-            'npm',
-            [
-              'install',
-              '--save-dev',
-              `aws-cdk@${baselineCdkVersion}`,
-              `aws-cdk-lib@${baselineCdkVersion}`,
-            ],
-            {
-              cwd: tempDir,
-              stdio: 'inherit',
-            }
-          );
-
-          const packageJsonPath = path.resolve(tempDir, 'package.json');
-          const packageJsonObject = JSON.parse(
-            await fs.readFile(packageJsonPath, 'utf-8')
-          );
-
-          assert.deepStrictEqual(
-            Object.keys(packageJsonObject.devDependencies).sort(),
-            [
-              '@aws-amplify/backend',
-              '@aws-amplify/backend-cli',
-              'aws-cdk',
-              'aws-cdk-lib',
-              'constructs',
-              'typescript',
-            ]
-          );
-
-          assert.strictEqual(
-            packageJsonObject.devDependencies['aws-cdk'],
-            baselineCdkVersion
-          );
-          assert.strictEqual(
-            packageJsonObject.devDependencies['aws-cdk-lib'],
-            baselineCdkVersion
-          );
-
-          assert.deepStrictEqual(
-            Object.keys(packageJsonObject.dependencies).sort(),
-            ['aws-amplify']
-          );
-
-          const gitIgnorePath = path.resolve(tempDir, '.gitignore');
-          const gitIgnoreContent = (await fs.readFile(gitIgnorePath, 'utf-8'))
-            .split(os.EOL)
-            .filter((s) => s.trim());
-          assert.deepStrictEqual(gitIgnoreContent.sort(), [
-            '# amplify',
-            '.amplify',
-            'amplifyconfiguration*',
-            'node_modules',
-          ]);
-
-          const amplifyPathPrefix = path.join(tempDir, 'amplify');
-
-          // Read tsconfig.json content, remove all comments, and make assertions
-          const tsConfigPath = path.resolve(amplifyPathPrefix, 'tsconfig.json');
-          const tsConfigContent = (
-            await fs.readFile(tsConfigPath, 'utf-8')
-          ).replace(/\/\*[\s\S]*?\*\/|([^:]|^)\/\/.*$/gm, '');
-          const tsConfigObject = JSON.parse(tsConfigContent);
-
-          assert.equal(tsConfigObject.compilerOptions.module, 'es2022');
-          assert.equal(
-            tsConfigObject.compilerOptions.moduleResolution,
-            'bundler'
-          );
-          assert.equal(tsConfigObject.compilerOptions.resolveJsonModule, true);
-
-          const pathPrefix = path.join(tempDir, 'amplify');
-
-          const files = await glob(path.join(amplifyPathPrefix, '**', '*'), {
-            // eslint-disable-next-line spellcheck/spell-checker
-            nodir: true,
-            windowsPathsNoEscape: true,
-          });
-
-          const expectedAmplifyFiles = [
-            path.join('auth', 'resource.ts'),
-            'backend.ts',
-            path.join('data', 'resource.ts'),
-            'package.json',
-            'tsconfig.json',
-          ];
-
-          assert.deepStrictEqual(
-            files.sort(),
-            expectedAmplifyFiles.map((suffix) => path.join(pathPrefix, suffix))
-          );
-
->>>>>>> dc91ae03
           // assert that project compiles successfully
           await execa(
             'npx',
