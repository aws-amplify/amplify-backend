import { TestProjectBase } from './test_project_base.js';
import fs from 'fs/promises';
import { createEmptyAmplifyProject } from './create_empty_amplify_project.js';
import { CloudFormationClient } from '@aws-sdk/client-cloudformation';
import { TestProjectCreator } from './test_project_creator.js';
import { AmplifyClient } from '@aws-sdk/client-amplify';
import { BackendIdentifier } from '@aws-amplify/plugin-types';
import { InvokeCommand, LambdaClient } from '@aws-sdk/client-lambda';
import { DeployedResourcesFinder } from '../find_deployed_resource.js';
import { ConversationTurnEvent } from '@aws-amplify/ai-constructs/conversation/runtime';
import { randomUUID } from 'crypto';
import { generateClientConfig } from '@aws-amplify/client-config';
import { AmplifyAuthCredentialsFactory } from '../amplify_auth_credentials_factory.js';
import { CognitoIdentityProviderClient } from '@aws-sdk/client-cognito-identity-provider';
import { SemVer } from 'semver';
import crypto from 'node:crypto';
import {
  ApolloClient,
  ApolloLink,
  HttpLink,
  InMemoryCache,
} from '@apollo/client/core';
import { AUTH_TYPE, createAuthLink } from 'aws-appsync-auth-link';
import { gql } from 'graphql-tag';
import assert from 'assert';
import { NormalizedCacheObject } from '@apollo/client';
import {
  bedrockModelId,
  expectedTemperatureInDataToolScenario,
  expectedTemperaturesInProgrammaticToolScenario,
} from '../test-projects/conversation-handler/amplify/constants.js';
import { resolve } from 'path';
import { fileURLToPath } from 'url';
import * as bedrock from '@aws-sdk/client-bedrock-runtime';

// TODO: this is a work around
// it seems like as of amplify v6 , some of the code only runs in the browser ...
// see https://github.com/aws-amplify/amplify-js/issues/12751
if (process.versions.node) {
  // node >= 20 now exposes crypto by default. This workaround is not needed: https://github.com/nodejs/node/pull/42083
  if (new SemVer(process.versions.node).major < 20) {
    // @ts-expect-error altering typing for global to make compiler happy is not worth the effort assuming this is temporary workaround
    globalThis.crypto = crypto;
  }
}

type ConversationTurnAppSyncResponse = {
  associatedUserMessageId: string;
  content: string;
};

type ConversationMessage = {
  role: 'user' | 'assistant';
  content: Array<ConversationMessageContentBlock>;
};

type ConversationMessageContentBlock =
  | bedrock.ContentBlock
  | {
      image: Omit<bedrock.ImageBlock, 'source'> & {
        // Upstream (Appsync) may send images in a form of Base64 encoded strings
        source: { bytes: string };
      };
      // These are needed so that union with other content block types works.
      // See https://docs.aws.amazon.com/AWSJavaScriptSDK/v3/latest/Package/-aws-sdk-client-bedrock-runtime/TypeAlias/ContentBlock/.
      text?: never;
      document?: never;
      toolUse?: never;
      toolResult?: never;
      guardContent?: never;
      $unknown?: never;
    };

type CreateConversationMessageChatInput = ConversationMessage & {
  conversationId: string;
  id: string;
  associatedUserMessageId?: string;
};

type ConversationTurnAppSyncResponseChunk = {
  conversationId: string;
  associatedUserMessageId: string;
  contentBlockIndex: number;
  contentBlockText?: string;
  contentBlockDeltaIndex?: number;
  contentBlockDoneAtIndex?: number;
  contentBlockToolUse?: string;
  stopReason?: string;
};

/**
 * Creates conversation handler test project.
 */
export class ConversationHandlerTestProjectCreator
  implements TestProjectCreator
{
  readonly name = 'conversation-handler';

  /**
   * Creates project creator.
   */
  constructor(
    private readonly cfnClient: CloudFormationClient,
    private readonly amplifyClient: AmplifyClient,
    private readonly lambdaClient: LambdaClient,
    private readonly cognitoIdentityProviderClient: CognitoIdentityProviderClient,
    private readonly resourceFinder: DeployedResourcesFinder
  ) {}

  createProject = async (e2eProjectDir: string): Promise<TestProjectBase> => {
    const { projectName, projectRoot, projectAmplifyDir } =
      await createEmptyAmplifyProject(this.name, e2eProjectDir);

    const project = new ConversationHandlerTestProject(
      projectName,
      projectRoot,
      projectAmplifyDir,
      this.cfnClient,
      this.amplifyClient,
      this.lambdaClient,
      this.cognitoIdentityProviderClient,
      this.resourceFinder
    );
    await fs.cp(
      project.sourceProjectAmplifyDirURL,
      project.projectAmplifyDirPath,
      {
        recursive: true,
      }
    );
    return project;
  };
}

/**
 * The conversation handler test project.
 */
class ConversationHandlerTestProject extends TestProjectBase {
  readonly sourceProjectDirPath =
    '../../src/test-projects/conversation-handler';

  readonly sourceProjectAmplifyDirSuffix = `${this.sourceProjectDirPath}/amplify`;

  readonly sourceProjectAmplifyDirURL: URL = new URL(
    this.sourceProjectAmplifyDirSuffix,
    import.meta.url
  );

  /**
   * Create a test project instance.
   */
  constructor(
    name: string,
    projectDirPath: string,
    projectAmplifyDirPath: string,
    cfnClient: CloudFormationClient,
    amplifyClient: AmplifyClient,
    private readonly lambdaClient: LambdaClient,
    private readonly cognitoIdentityProviderClient: CognitoIdentityProviderClient,
    private readonly resourceFinder: DeployedResourcesFinder
  ) {
    super(
      name,
      projectDirPath,
      projectAmplifyDirPath,
      cfnClient,
      amplifyClient
    );
  }

  override async assertPostDeployment(
    backendId: BackendIdentifier
  ): Promise<void> {
    await super.assertPostDeployment(backendId);

    const clientConfig = await generateClientConfig(backendId, '1.1');
    if (!clientConfig.data?.url) {
      throw new Error('Conversation handler project must include data');
    }
    if (!clientConfig.auth) {
      throw new Error('Conversation handler project must include auth');
    }

    const authenticatedUserCredentials =
      await new AmplifyAuthCredentialsFactory(
        this.cognitoIdentityProviderClient,
        clientConfig.auth
      ).getNewAuthenticatedUserCredentials();

    const httpLink = new HttpLink({ uri: clientConfig.data.url });
    const link = ApolloLink.from([
      createAuthLink({
        url: clientConfig.data.url,
        region: clientConfig.data.aws_region,
        auth: {
          type: AUTH_TYPE.AMAZON_COGNITO_USER_POOLS,
          jwtToken: authenticatedUserCredentials.accessToken,
        },
      }),
      // see https://github.com/awslabs/aws-mobile-appsync-sdk-js/issues/473#issuecomment-543029072
      httpLink,
    ]);
    const apolloClient = new ApolloClient({
      link,
      cache: new InMemoryCache(),
    });

    await this.assertDefaultConversationHandlerCanExecuteTurn(
      backendId,
      authenticatedUserCredentials.accessToken,
      clientConfig.data.url,
<<<<<<< HEAD
      apolloClient,
      // Does not use message history lookup.
      // This case should be removed when event.messages field is removed.
      false,
      false
    );

    await this.assertDefaultConversationHandlerCanExecuteTurn(
      backendId,
      authenticatedUserCredentials.accessToken,
      clientConfig.data.url,
      apolloClient,
      true,
      false
    );

    await this.assertDefaultConversationHandlerCanExecuteTurn(
      backendId,
      authenticatedUserCredentials.accessToken,
      clientConfig.data.url,
      apolloClient,
      true,
      true
=======
      apolloClient
>>>>>>> 39ea5a0a
    );

    await this.assertDefaultConversationHandlerCanExecuteTurn(
      backendId,
      authenticatedUserCredentials.accessToken,
      clientConfig.data.url,
      apolloClient,
      // Simulate eventual consistency
      false,
      true
    );

    await this.assertCustomConversationHandlerCanExecuteTurn(
      backendId,
      authenticatedUserCredentials.accessToken,
      clientConfig.data.url,
      apolloClient,
      false
    );

    await this.assertCustomConversationHandlerCanExecuteTurn(
      backendId,
      authenticatedUserCredentials.accessToken,
      clientConfig.data.url,
      apolloClient,
      true
    );

    await this.assertDefaultConversationHandlerCanExecuteTurnWithDataTool(
      backendId,
      authenticatedUserCredentials.accessToken,
      clientConfig.data.url,
      apolloClient,
      false
    );

    await this.assertDefaultConversationHandlerCanExecuteTurnWithDataTool(
      backendId,
      authenticatedUserCredentials.accessToken,
      clientConfig.data.url,
      apolloClient,
      true
    );

    await this.assertDefaultConversationHandlerCanExecuteTurnWithClientTool(
      backendId,
      authenticatedUserCredentials.accessToken,
      clientConfig.data.url,
      apolloClient,
      false
    );

    await this.assertDefaultConversationHandlerCanExecuteTurnWithClientTool(
      backendId,
      authenticatedUserCredentials.accessToken,
      clientConfig.data.url,
      apolloClient,
      true
    );

    await this.assertDefaultConversationHandlerCanExecuteTurnWithImage(
      backendId,
      authenticatedUserCredentials.accessToken,
      clientConfig.data.url,
      apolloClient,
      false,
      false
    );

    await this.assertDefaultConversationHandlerCanExecuteTurnWithImage(
      backendId,
      authenticatedUserCredentials.accessToken,
      clientConfig.data.url,
<<<<<<< HEAD
      apolloClient,
      true,
      false
    );

    await this.assertDefaultConversationHandlerCanExecuteTurnWithImage(
      backendId,
      authenticatedUserCredentials.accessToken,
      clientConfig.data.url,
      apolloClient,
      true,
      true
=======
      apolloClient
>>>>>>> 39ea5a0a
    );
  }

  private assertDefaultConversationHandlerCanExecuteTurn = async (
    backendId: BackendIdentifier,
    accessToken: string,
    graphqlApiEndpoint: string,
    apolloClient: ApolloClient<NormalizedCacheObject>,
<<<<<<< HEAD
    useMessageHistory: boolean,
    streamResponse: boolean,
=======
>>>>>>> 39ea5a0a
    withoutMessageAvailableInTheMessageList = false
  ): Promise<void> => {
    const defaultConversationHandlerFunction = (
      await this.resourceFinder.findByBackendIdentifier(
        backendId,
        'AWS::Lambda::Function',
        (name) => name.includes('default')
      )
    )[0];

    const message: CreateConversationMessageChatInput = {
      id: randomUUID().toString(),
      conversationId: randomUUID().toString(),
      role: 'user',
      content: [
        {
          text: 'What is the value of PI?',
        },
      ],
    };

    // send event
    const event: ConversationTurnEvent = {
      conversationId: message.conversationId,
      currentMessageId: message.id,
      graphqlApiEndpoint: graphqlApiEndpoint,
      request: {
        headers: { authorization: accessToken },
      },
      ...this.getCommonEventProperties(streamResponse),
    };

    if (withoutMessageAvailableInTheMessageList) {
      // This tricks conversation handler to think that message is not available in the list.
      // I.e. it simulates eventually consistency read at list operation where item is not yet visible.
      // In this case handler should fall back to lookup by current message id.
      message.conversationId = randomUUID().toString();
    }
    await this.insertMessage(apolloClient, message);

    const responseContent = await this.executeConversationTurn(
      event,
      defaultConversationHandlerFunction,
      apolloClient
    );
    assert.match(responseContent, /3\.14/);
  };

  private assertDefaultConversationHandlerCanExecuteTurnWithImage = async (
    backendId: BackendIdentifier,
    accessToken: string,
    graphqlApiEndpoint: string,
<<<<<<< HEAD
    apolloClient: ApolloClient<NormalizedCacheObject>,
    useMessageHistory: boolean,
    streamResponse: boolean
=======
    apolloClient: ApolloClient<NormalizedCacheObject>
>>>>>>> 39ea5a0a
  ): Promise<void> => {
    const defaultConversationHandlerFunction = (
      await this.resourceFinder.findByBackendIdentifier(
        backendId,
        'AWS::Lambda::Function',
        (name) => name.includes('default')
      )
    )[0];

    const imagePath = resolve(
      fileURLToPath(import.meta.url),
      '..',
      '..',
      '..',
      'src',
      'test-projects',
      'conversation-handler',
      'resources',
      'sample-image.png'
    );

    const imageSource = await fs.readFile(imagePath, 'base64');

    const message: CreateConversationMessageChatInput = {
      id: randomUUID().toString(),
      conversationId: randomUUID().toString(),
      role: 'user',
      content: [
        {
          text: 'What is on the attached image?',
        },
        {
          image: {
            format: 'png',
            source: { bytes: imageSource },
          },
        },
      ],
    };

    // send event
    const event: ConversationTurnEvent = {
      conversationId: message.conversationId,
      currentMessageId: message.id,
      graphqlApiEndpoint: graphqlApiEndpoint,
      request: {
        headers: { authorization: accessToken },
      },
      ...this.getCommonEventProperties(streamResponse),
    };
<<<<<<< HEAD
    if (useMessageHistory) {
      await this.insertMessage(apolloClient, message);
    } else {
      event.messageHistoryQuery = {
        getQueryName: '',
        getQueryInputTypeName: '',
        listQueryName: '',
        listQueryInputTypeName: '',
      };
      event.messages = [
        {
          role: message.role,
          content: message.content,
        },
      ];
    }
    const responseContent = await this.executeConversationTurn(
=======

    await this.insertMessage(apolloClient, message);
    const response = await this.executeConversationTurn(
>>>>>>> 39ea5a0a
      event,
      defaultConversationHandlerFunction,
      apolloClient
    );
    // The image contains a logo of AWS. Responses may vary, but they should always contain statements below.
    assert.match(responseContent, /logo/);
    assert.match(responseContent, /(aws)|(AWS)|(Amazon Web Services)/);
  };

  private assertDefaultConversationHandlerCanExecuteTurnWithDataTool = async (
    backendId: BackendIdentifier,
    accessToken: string,
    graphqlApiEndpoint: string,
    apolloClient: ApolloClient<NormalizedCacheObject>,
    streamResponse: boolean
  ): Promise<void> => {
    const defaultConversationHandlerFunction = (
      await this.resourceFinder.findByBackendIdentifier(
        backendId,
        'AWS::Lambda::Function',
        (name) => name.includes('default')
      )
    )[0];

    const message: CreateConversationMessageChatInput = {
      conversationId: randomUUID().toString(),
      id: randomUUID().toString(),
      role: 'user',
      content: [
        {
          text: 'What is the temperature in Seattle?',
        },
      ],
    };
    await this.insertMessage(apolloClient, message);

    // send event
    const event: ConversationTurnEvent = {
      conversationId: message.conversationId,
      currentMessageId: message.id,
      graphqlApiEndpoint: graphqlApiEndpoint,
      request: {
        headers: { authorization: accessToken },
      },
      toolsConfiguration: {
        dataTools: [
          {
            name: 'thermometer',
            description: 'Provides the current temperature for a given city.',
            inputSchema: {
              json: {
                type: 'object',
                properties: {
                  city: {
                    type: 'string',
                    description: 'string',
                  },
                },
                required: [],
              },
            },
            graphqlRequestInputDescriptor: {
              queryName: 'getTemperature',
              selectionSet: 'value unit',
              propertyTypes: {
                city: 'String',
              },
            },
          },
        ],
      },
      ...this.getCommonEventProperties(streamResponse),
    };
    const responseContent = await this.executeConversationTurn(
      event,
      defaultConversationHandlerFunction,
      apolloClient
    );
    // Assert that tool was used. I.e. that LLM used value returned by the tool.
    assert.match(
      responseContent,
      new RegExp(expectedTemperatureInDataToolScenario.toString())
    );
  };

  private assertDefaultConversationHandlerCanExecuteTurnWithClientTool = async (
    backendId: BackendIdentifier,
    accessToken: string,
    graphqlApiEndpoint: string,
    apolloClient: ApolloClient<NormalizedCacheObject>,
    streamResponse: boolean
  ): Promise<void> => {
    const defaultConversationHandlerFunction = (
      await this.resourceFinder.findByBackendIdentifier(
        backendId,
        'AWS::Lambda::Function',
        (name) => name.includes('default')
      )
    )[0];

    const message: CreateConversationMessageChatInput = {
      conversationId: randomUUID().toString(),
      id: randomUUID().toString(),
      role: 'user',
      content: [
        {
          text: 'What is the temperature in Seattle?',
        },
      ],
    };
    await this.insertMessage(apolloClient, message);

    // send event
    const event: ConversationTurnEvent = {
      conversationId: message.conversationId,
      currentMessageId: message.id,
      graphqlApiEndpoint: graphqlApiEndpoint,
      request: {
        headers: { authorization: accessToken },
      },
      toolsConfiguration: {
        clientTools: [
          {
            name: 'thermometer',
            description: 'Provides the current temperature for a given city.',
            inputSchema: {
              json: {
                type: 'object',
                properties: {
                  city: {
                    type: 'string',
                    description: 'string',
                  },
                },
                required: [],
              },
            },
          },
        ],
      },
      ...this.getCommonEventProperties(streamResponse),
    };
    const responseContent = await this.executeConversationTurn(
      event,
      defaultConversationHandlerFunction,
      apolloClient
    );
    // Assert that tool use content blocks are emitted in case LLM selects client tool.
    // The content blocks are string serialized, but not as a proper JSON,
    // hence string matching is employed below to detect some signals that tool use blocks kinds were emitted.
    assert.match(responseContent, /toolUse/);
    assert.match(responseContent, /toolUseId/);
    // Assert that LLM attempts to pass parameter when asking for tool use.
    assert.match(responseContent, /"city":"Seattle"/);
  };

  private executeConversationTurn = async (
    event: ConversationTurnEvent,
    functionName: string,
    apolloClient: ApolloClient<NormalizedCacheObject>
  ): Promise<string> => {
    await this.lambdaClient.send(
      new InvokeCommand({
        FunctionName: functionName,
        Payload: Buffer.from(JSON.stringify(event)),
      })
    );

    // assert that response came back
    if (event.streamResponse) {
      let nextToken: string | undefined;
      const chunks: Array<ConversationTurnAppSyncResponseChunk> = [];
      do {
        const queryResult = await apolloClient.query<{
          listConversationMessageAssistantStreamingResponses: {
            items: Array<ConversationTurnAppSyncResponseChunk>;
            nextToken: string | undefined;
          };
        }>({
          query: gql`
            query ListMessageChunks(
              $conversationId: ID
              $associatedUserMessageId: ID
              $nextToken: String
            ) {
              listConversationMessageAssistantStreamingResponses(
                limit: 1000
                nextToken: $nextToken
                filter: {
                  conversationId: { eq: $conversationId }
                  associatedUserMessageId: { eq: $associatedUserMessageId }
                }
              ) {
                items {
                  associatedUserMessageId
                  contentBlockDeltaIndex
                  contentBlockDoneAtIndex
                  contentBlockIndex
                  contentBlockText
                  contentBlockToolUse
                  conversationId
                  createdAt
                  id
                  owner
                  stopReason
                  updatedAt
                }
                nextToken
              }
            }
          `,
          variables: {
            conversationId: event.conversationId,
            associatedUserMessageId: event.currentMessageId,
            nextToken,
          },
          fetchPolicy: 'no-cache',
        });
        nextToken =
          queryResult.data.listConversationMessageAssistantStreamingResponses
            .nextToken;
        chunks.push(
          ...queryResult.data.listConversationMessageAssistantStreamingResponses
            .items
        );
      } while (nextToken);

      assert.ok(chunks);

      chunks.sort((a, b) => {
        // This is very simplified sort by message,block and delta indexes;
        let aValue = 1000 * 1000 * a.contentBlockIndex;
        if (a.contentBlockDeltaIndex) {
          aValue += a.contentBlockDeltaIndex;
        }
        let bValue = 1000 * 1000 * b.contentBlockIndex;
        if (b.contentBlockDeltaIndex) {
          bValue += b.contentBlockDeltaIndex;
        }
        return aValue - bValue;
      });

      const content = chunks.reduce((accumulated, current) => {
        if (current.contentBlockText) {
          accumulated += current.contentBlockText;
        }
        if (current.contentBlockToolUse) {
          accumulated += current.contentBlockToolUse;
        }
        return accumulated;
      }, '');
      console.log('##################');
      console.log(
        `conversationId ${event.conversationId}, currentMessageId ${event.currentMessageId}`
      );
      console.log(content);
      console.log('##################');

      return content;
    }
    const queryResult = await apolloClient.query<{
      listConversationMessageAssistantResponses: {
        items: Array<ConversationTurnAppSyncResponse>;
      };
    }>({
      query: gql`
        query ListMessage($conversationId: ID, $associatedUserMessageId: ID) {
          listConversationMessageAssistantResponses(
            filter: {
              conversationId: { eq: $conversationId }
              associatedUserMessageId: { eq: $associatedUserMessageId }
            }
          ) {
            items {
              conversationId
              id
              updatedAt
              createdAt
              content
              associatedUserMessageId
            }
            nextToken
          }
        }
      `,
      variables: {
        conversationId: event.conversationId,
        associatedUserMessageId: event.currentMessageId,
      },
      fetchPolicy: 'no-cache',
    });
    assert.strictEqual(
      1,
      queryResult.data.listConversationMessageAssistantResponses.items.length
    );
    const response =
      queryResult.data.listConversationMessageAssistantResponses.items[0];
    assert.ok(response.content);
    return response.content;
  };

  private assertCustomConversationHandlerCanExecuteTurn = async (
    backendId: BackendIdentifier,
    accessToken: string,
    graphqlApiEndpoint: string,
    apolloClient: ApolloClient<NormalizedCacheObject>,
    streamResponse: boolean
  ): Promise<void> => {
    const customConversationHandlerFunction = (
      await this.resourceFinder.findByBackendIdentifier(
        backendId,
        'AWS::Lambda::Function',
        (name) => name.includes('custom')
      )
    )[0];

    const message: CreateConversationMessageChatInput = {
      conversationId: randomUUID().toString(),
      id: randomUUID().toString(),
      role: 'user',
      content: [
        {
          text: 'What is the temperature in Seattle and Boston?',
        },
      ],
    };
    await this.insertMessage(apolloClient, message);

    // send event
    const event: ConversationTurnEvent = {
      conversationId: message.conversationId,
      currentMessageId: message.id,
      graphqlApiEndpoint: graphqlApiEndpoint,
      request: {
        headers: { authorization: accessToken },
      },
      ...this.getCommonEventProperties(streamResponse),
    };
    const responseContent = await this.executeConversationTurn(
      event,
      customConversationHandlerFunction,
      apolloClient
    );
    // Assert that tool was used. I.e. LLM used value provided by the tool.
    assert.match(
      responseContent,
      new RegExp(
        expectedTemperaturesInProgrammaticToolScenario.Seattle.toString()
      )
    );
    assert.match(
      responseContent,
      new RegExp(
        expectedTemperaturesInProgrammaticToolScenario.Boston.toString()
      )
    );
  };

  private insertMessage = async (
    apolloClient: ApolloClient<NormalizedCacheObject>,
    message: CreateConversationMessageChatInput
  ): Promise<void> => {
    await apolloClient.mutate({
      mutation: gql`
        mutation InsertMessage($input: CreateConversationMessageChatInput!) {
          createConversationMessageChat(input: $input) {
            id
          }
        }
      `,
      variables: {
        input: message,
      },
    });
  };

  private getCommonEventProperties = (streamResponse: boolean) => {
    const responseMutation = streamResponse
      ? {
          name: 'createConversationMessageAssistantStreamingResponse',
          inputTypeName:
            'CreateConversationMessageAssistantStreamingResponseInput',
          selectionSet: ['id', 'conversationId', 'createdAt', 'updatedAt'].join(
            '\n'
          ),
        }
      : {
          name: 'createConversationMessageAssistantResponse',
          inputTypeName: 'CreateConversationMessageAssistantResponseInput',
          selectionSet: [
            'id',
            'conversationId',
            'content',
            'owner',
            'createdAt',
            'updatedAt',
          ].join('\n'),
        };
    return {
      streamResponse,
      responseMutation,
      messageHistoryQuery: {
        getQueryName: 'getConversationMessageChat',
        getQueryInputTypeName: 'ID',
        listQueryName: 'listConversationMessageChats',
        listQueryInputTypeName: 'ModelConversationMessageChatFilterInput',
      },
      modelConfiguration: {
        modelId: bedrockModelId,
        systemPrompt: 'You are helpful bot.',
      },
    };
  };
}<|MERGE_RESOLUTION|>--- conflicted
+++ resolved
@@ -209,46 +209,77 @@
       backendId,
       authenticatedUserCredentials.accessToken,
       clientConfig.data.url,
-<<<<<<< HEAD
-      apolloClient,
-      // Does not use message history lookup.
-      // This case should be removed when event.messages field is removed.
+      apolloClient,
+      false
+    );
+
+    await this.assertDefaultConversationHandlerCanExecuteTurn(
+      backendId,
+      authenticatedUserCredentials.accessToken,
+      clientConfig.data.url,
+      apolloClient,
+      true
+    );
+
+    await this.assertDefaultConversationHandlerCanExecuteTurn(
+      backendId,
+      authenticatedUserCredentials.accessToken,
+      clientConfig.data.url,
+      apolloClient,
       false,
+      // Simulate eventual consistency
+      true
+    );
+
+    await this.assertCustomConversationHandlerCanExecuteTurn(
+      backendId,
+      authenticatedUserCredentials.accessToken,
+      clientConfig.data.url,
+      apolloClient,
       false
     );
 
-    await this.assertDefaultConversationHandlerCanExecuteTurn(
-      backendId,
-      authenticatedUserCredentials.accessToken,
-      clientConfig.data.url,
-      apolloClient,
-      true,
+    await this.assertCustomConversationHandlerCanExecuteTurn(
+      backendId,
+      authenticatedUserCredentials.accessToken,
+      clientConfig.data.url,
+      apolloClient,
+      true
+    );
+
+    await this.assertDefaultConversationHandlerCanExecuteTurnWithDataTool(
+      backendId,
+      authenticatedUserCredentials.accessToken,
+      clientConfig.data.url,
+      apolloClient,
       false
     );
 
-    await this.assertDefaultConversationHandlerCanExecuteTurn(
-      backendId,
-      authenticatedUserCredentials.accessToken,
-      clientConfig.data.url,
-      apolloClient,
-      true,
+    await this.assertDefaultConversationHandlerCanExecuteTurnWithDataTool(
+      backendId,
+      authenticatedUserCredentials.accessToken,
+      clientConfig.data.url,
+      apolloClient,
       true
-=======
-      apolloClient
->>>>>>> 39ea5a0a
-    );
-
-    await this.assertDefaultConversationHandlerCanExecuteTurn(
-      backendId,
-      authenticatedUserCredentials.accessToken,
-      clientConfig.data.url,
-      apolloClient,
-      // Simulate eventual consistency
-      false,
+    );
+
+    await this.assertDefaultConversationHandlerCanExecuteTurnWithClientTool(
+      backendId,
+      authenticatedUserCredentials.accessToken,
+      clientConfig.data.url,
+      apolloClient,
+      false
+    );
+
+    await this.assertDefaultConversationHandlerCanExecuteTurnWithClientTool(
+      backendId,
+      authenticatedUserCredentials.accessToken,
+      clientConfig.data.url,
+      apolloClient,
       true
     );
 
-    await this.assertCustomConversationHandlerCanExecuteTurn(
+    await this.assertDefaultConversationHandlerCanExecuteTurnWithImage(
       backendId,
       authenticatedUserCredentials.accessToken,
       clientConfig.data.url,
@@ -256,75 +287,12 @@
       false
     );
 
-    await this.assertCustomConversationHandlerCanExecuteTurn(
+    await this.assertDefaultConversationHandlerCanExecuteTurnWithImage(
       backendId,
       authenticatedUserCredentials.accessToken,
       clientConfig.data.url,
       apolloClient,
       true
-    );
-
-    await this.assertDefaultConversationHandlerCanExecuteTurnWithDataTool(
-      backendId,
-      authenticatedUserCredentials.accessToken,
-      clientConfig.data.url,
-      apolloClient,
-      false
-    );
-
-    await this.assertDefaultConversationHandlerCanExecuteTurnWithDataTool(
-      backendId,
-      authenticatedUserCredentials.accessToken,
-      clientConfig.data.url,
-      apolloClient,
-      true
-    );
-
-    await this.assertDefaultConversationHandlerCanExecuteTurnWithClientTool(
-      backendId,
-      authenticatedUserCredentials.accessToken,
-      clientConfig.data.url,
-      apolloClient,
-      false
-    );
-
-    await this.assertDefaultConversationHandlerCanExecuteTurnWithClientTool(
-      backendId,
-      authenticatedUserCredentials.accessToken,
-      clientConfig.data.url,
-      apolloClient,
-      true
-    );
-
-    await this.assertDefaultConversationHandlerCanExecuteTurnWithImage(
-      backendId,
-      authenticatedUserCredentials.accessToken,
-      clientConfig.data.url,
-      apolloClient,
-      false,
-      false
-    );
-
-    await this.assertDefaultConversationHandlerCanExecuteTurnWithImage(
-      backendId,
-      authenticatedUserCredentials.accessToken,
-      clientConfig.data.url,
-<<<<<<< HEAD
-      apolloClient,
-      true,
-      false
-    );
-
-    await this.assertDefaultConversationHandlerCanExecuteTurnWithImage(
-      backendId,
-      authenticatedUserCredentials.accessToken,
-      clientConfig.data.url,
-      apolloClient,
-      true,
-      true
-=======
-      apolloClient
->>>>>>> 39ea5a0a
     );
   }
 
@@ -333,11 +301,7 @@
     accessToken: string,
     graphqlApiEndpoint: string,
     apolloClient: ApolloClient<NormalizedCacheObject>,
-<<<<<<< HEAD
-    useMessageHistory: boolean,
     streamResponse: boolean,
-=======
->>>>>>> 39ea5a0a
     withoutMessageAvailableInTheMessageList = false
   ): Promise<void> => {
     const defaultConversationHandlerFunction = (
@@ -390,13 +354,8 @@
     backendId: BackendIdentifier,
     accessToken: string,
     graphqlApiEndpoint: string,
-<<<<<<< HEAD
     apolloClient: ApolloClient<NormalizedCacheObject>,
-    useMessageHistory: boolean,
     streamResponse: boolean
-=======
-    apolloClient: ApolloClient<NormalizedCacheObject>
->>>>>>> 39ea5a0a
   ): Promise<void> => {
     const defaultConversationHandlerFunction = (
       await this.resourceFinder.findByBackendIdentifier(
@@ -447,29 +406,8 @@
       },
       ...this.getCommonEventProperties(streamResponse),
     };
-<<<<<<< HEAD
-    if (useMessageHistory) {
-      await this.insertMessage(apolloClient, message);
-    } else {
-      event.messageHistoryQuery = {
-        getQueryName: '',
-        getQueryInputTypeName: '',
-        listQueryName: '',
-        listQueryInputTypeName: '',
-      };
-      event.messages = [
-        {
-          role: message.role,
-          content: message.content,
-        },
-      ];
-    }
+    await this.insertMessage(apolloClient, message);
     const responseContent = await this.executeConversationTurn(
-=======
-
-    await this.insertMessage(apolloClient, message);
-    const response = await this.executeConversationTurn(
->>>>>>> 39ea5a0a
       event,
       defaultConversationHandlerFunction,
       apolloClient
