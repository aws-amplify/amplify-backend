import { TestProjectBase } from './test_project_base.js';
<<<<<<< HEAD
import { CloudFormationClient } from '@aws-sdk/client-cloudformation';
import { getSecretClient } from '@aws-amplify/backend-secret';
import { DataStorageAuthWithTriggerTestProjectCreator } from './data_storage_auth_with_triggers.js';
import { MinimalWithTypescriptIdiomTestProjectCreator } from './minimal_with_typescript_idioms.js';
import { ConversationHandlerTestProjectCreator } from './conversation_handler_project.js';
import { LambdaClient } from '@aws-sdk/client-lambda';
import { DeployedResourcesFinder } from '../find_deployed_resource.js';
import { e2eToolingClientConfig } from '../e2e_tooling_client_config.js';
import { CustomOutputsTestProjectCreator } from './custom_outputs.js';
import { S3Client } from '@aws-sdk/client-s3';
import { IAMClient } from '@aws-sdk/client-iam';
import { AccessTestingProjectTestProjectCreator } from './access_testing_project.js';
import { CognitoIdentityProviderClient } from '@aws-sdk/client-cognito-identity-provider';
import { CognitoIdentityClient } from '@aws-sdk/client-cognito-identity';
import { STSClient } from '@aws-sdk/client-sts';
import { AmplifyClient } from '@aws-sdk/client-amplify';
import { ReferenceAuthTestProjectCreator } from './reference_auth_project.js';
import { SQSClient } from '@aws-sdk/client-sqs';
import { CloudTrailClient } from '@aws-sdk/client-cloudtrail';
=======
>>>>>>> f54ebc16

export type TestProjectCreator = {
  readonly name: string;
  createProject: (e2eProjectDir: string) => Promise<TestProjectBase>;
<<<<<<< HEAD
};

/**
 * Generates a list of test projects.
 */
export const getTestProjectCreators = (): TestProjectCreator[] => {
  const testProjectCreators: TestProjectCreator[] = [];

  const cfnClient = new CloudFormationClient(e2eToolingClientConfig);
  const cloudTrailClient = new CloudTrailClient(e2eToolingClientConfig);
  const amplifyClient = new AmplifyClient(e2eToolingClientConfig);
  const cognitoIdentityClient = new CognitoIdentityClient(
    e2eToolingClientConfig
  );
  const cognitoIdentityProviderClient = new CognitoIdentityProviderClient(
    e2eToolingClientConfig
  );
  const lambdaClient = new LambdaClient(e2eToolingClientConfig);
  const s3Client = new S3Client(e2eToolingClientConfig);
  const iamClient = new IAMClient(e2eToolingClientConfig);
  const sqsClient = new SQSClient(e2eToolingClientConfig);
  const resourceFinder = new DeployedResourcesFinder(cfnClient);
  const stsClient = new STSClient(e2eToolingClientConfig);
  const secretClient = getSecretClient(e2eToolingClientConfig);
  testProjectCreators.push(
    new ReferenceAuthTestProjectCreator(
      cfnClient,
      amplifyClient,
      cognitoIdentityProviderClient,
      cognitoIdentityClient,
      iamClient
    ),
    new DataStorageAuthWithTriggerTestProjectCreator(
      cfnClient,
      amplifyClient,
      secretClient,
      lambdaClient,
      s3Client,
      iamClient,
      sqsClient,
      cloudTrailClient,
      resourceFinder
    ),
    new MinimalWithTypescriptIdiomTestProjectCreator(cfnClient, amplifyClient),
    new CustomOutputsTestProjectCreator(cfnClient, amplifyClient),
    new AccessTestingProjectTestProjectCreator(
      cfnClient,
      amplifyClient,
      cognitoIdentityClient,
      cognitoIdentityProviderClient,
      stsClient
    ),
    new ConversationHandlerTestProjectCreator(
      cfnClient,
      amplifyClient,
      lambdaClient,
      cognitoIdentityProviderClient,
      resourceFinder
    )
  );
  return testProjectCreators;
=======
>>>>>>> f54ebc16
};<|MERGE_RESOLUTION|>--- conflicted
+++ resolved
@@ -1,92 +1,6 @@
 import { TestProjectBase } from './test_project_base.js';
-<<<<<<< HEAD
-import { CloudFormationClient } from '@aws-sdk/client-cloudformation';
-import { getSecretClient } from '@aws-amplify/backend-secret';
-import { DataStorageAuthWithTriggerTestProjectCreator } from './data_storage_auth_with_triggers.js';
-import { MinimalWithTypescriptIdiomTestProjectCreator } from './minimal_with_typescript_idioms.js';
-import { ConversationHandlerTestProjectCreator } from './conversation_handler_project.js';
-import { LambdaClient } from '@aws-sdk/client-lambda';
-import { DeployedResourcesFinder } from '../find_deployed_resource.js';
-import { e2eToolingClientConfig } from '../e2e_tooling_client_config.js';
-import { CustomOutputsTestProjectCreator } from './custom_outputs.js';
-import { S3Client } from '@aws-sdk/client-s3';
-import { IAMClient } from '@aws-sdk/client-iam';
-import { AccessTestingProjectTestProjectCreator } from './access_testing_project.js';
-import { CognitoIdentityProviderClient } from '@aws-sdk/client-cognito-identity-provider';
-import { CognitoIdentityClient } from '@aws-sdk/client-cognito-identity';
-import { STSClient } from '@aws-sdk/client-sts';
-import { AmplifyClient } from '@aws-sdk/client-amplify';
-import { ReferenceAuthTestProjectCreator } from './reference_auth_project.js';
-import { SQSClient } from '@aws-sdk/client-sqs';
-import { CloudTrailClient } from '@aws-sdk/client-cloudtrail';
-=======
->>>>>>> f54ebc16
 
 export type TestProjectCreator = {
   readonly name: string;
   createProject: (e2eProjectDir: string) => Promise<TestProjectBase>;
-<<<<<<< HEAD
-};
-
-/**
- * Generates a list of test projects.
- */
-export const getTestProjectCreators = (): TestProjectCreator[] => {
-  const testProjectCreators: TestProjectCreator[] = [];
-
-  const cfnClient = new CloudFormationClient(e2eToolingClientConfig);
-  const cloudTrailClient = new CloudTrailClient(e2eToolingClientConfig);
-  const amplifyClient = new AmplifyClient(e2eToolingClientConfig);
-  const cognitoIdentityClient = new CognitoIdentityClient(
-    e2eToolingClientConfig
-  );
-  const cognitoIdentityProviderClient = new CognitoIdentityProviderClient(
-    e2eToolingClientConfig
-  );
-  const lambdaClient = new LambdaClient(e2eToolingClientConfig);
-  const s3Client = new S3Client(e2eToolingClientConfig);
-  const iamClient = new IAMClient(e2eToolingClientConfig);
-  const sqsClient = new SQSClient(e2eToolingClientConfig);
-  const resourceFinder = new DeployedResourcesFinder(cfnClient);
-  const stsClient = new STSClient(e2eToolingClientConfig);
-  const secretClient = getSecretClient(e2eToolingClientConfig);
-  testProjectCreators.push(
-    new ReferenceAuthTestProjectCreator(
-      cfnClient,
-      amplifyClient,
-      cognitoIdentityProviderClient,
-      cognitoIdentityClient,
-      iamClient
-    ),
-    new DataStorageAuthWithTriggerTestProjectCreator(
-      cfnClient,
-      amplifyClient,
-      secretClient,
-      lambdaClient,
-      s3Client,
-      iamClient,
-      sqsClient,
-      cloudTrailClient,
-      resourceFinder
-    ),
-    new MinimalWithTypescriptIdiomTestProjectCreator(cfnClient, amplifyClient),
-    new CustomOutputsTestProjectCreator(cfnClient, amplifyClient),
-    new AccessTestingProjectTestProjectCreator(
-      cfnClient,
-      amplifyClient,
-      cognitoIdentityClient,
-      cognitoIdentityProviderClient,
-      stsClient
-    ),
-    new ConversationHandlerTestProjectCreator(
-      cfnClient,
-      amplifyClient,
-      lambdaClient,
-      cognitoIdentityProviderClient,
-      resourceFinder
-    )
-  );
-  return testProjectCreators;
-=======
->>>>>>> f54ebc16
 };