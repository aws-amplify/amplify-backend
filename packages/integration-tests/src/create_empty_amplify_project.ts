--- conflicted
+++ resolved
@@ -19,17 +19,12 @@
   const projectRoot = await fs.mkdtemp(path.join(parentDir, projectDirName));
   const projectName = `${TEST_PROJECT_PREFIX}-${projectDirName}-${shortUuid()}`;
   await fs.writeFile(
-<<<<<<< HEAD
     path.join(projectRoot, 'package.json'),
-    JSON.stringify({ name: projectName }, null, 2)
-=======
-    path.join(testProjectRoot, 'package.json'),
     JSON.stringify(
-      { name: `${namePrefix}-${shortUuid()}`, type: 'module' },
+      { name: projectName, type: 'module' },
       null,
       2
     )
->>>>>>> 0d9adfb2
   );
 
   const projectAmplifyDir = path.join(projectRoot, 'amplify');
