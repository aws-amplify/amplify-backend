{
 "Metadata": {
  "AWS::Amplify::Output": {
   "authOutput": {
    "version": "1",
    "stackOutputs": [
     "userPoolId",
     "webClientId",
     "identityPoolId",
     "authRegion"
    ]
   },
   "storageOutput": {
    "version": "1",
    "stackOutputs": [
     "storageRegion",
     "bucketName"
    ]
   },
   "graphqlOutput": {
    "version": "1",
    "stackOutputs": [
     "awsAppsyncApiId",
     "awsAppsyncApiEndpoint",
     "awsAppsyncAuthenticationType",
     "awsAppsyncRegion",
     "amplifyApiModelSchemaS3Uri"
    ]
   }
  }
 },
 "Resources": {
  "auth179371D7": {
   "Type": "AWS::CloudFormation::Stack",
   "Properties": {
    "TemplateURL": {
     "Fn::Join": [
      "",
      [
       "https://s3.",
       {
        "Ref": "AWS::Region"
       },
       ".",
       {
        "Ref": "AWS::URLSuffix"
       },
       "/",
       {
        "Fn::Sub": "cdk-hnb659fds-assets-${AWS::AccountId}-${AWS::Region}"
       },
<<<<<<< HEAD
       "/de49b1849468bbf51227059baf5e76f100d1614abe58d1e04239eb12921584f8.json"
=======
       "/3df038e7b7651fdc14c0416a0be0bf17a1a92d4e342120d8b0bd6d7f7a9ea091.json"
>>>>>>> 395c8f0d
      ]
     ]
    }
   },
   "UpdateReplacePolicy": "Delete",
   "DeletionPolicy": "Delete"
  },
  "storage0EC3F24A": {
   "Type": "AWS::CloudFormation::Stack",
   "Properties": {
    "TemplateURL": {
     "Fn::Join": [
      "",
      [
       "https://s3.",
       {
        "Ref": "AWS::Region"
       },
       ".",
       {
        "Ref": "AWS::URLSuffix"
       },
       "/",
       {
        "Fn::Sub": "cdk-hnb659fds-assets-${AWS::AccountId}-${AWS::Region}"
       },
       "/13ff9c2f3099c7132cd0fa666748654fb1ab433d6203f987474934ed0514839c.json"
      ]
     ]
    }
   },
   "UpdateReplacePolicy": "Delete",
   "DeletionPolicy": "Delete"
  },
  "function1351588B": {
   "Type": "AWS::CloudFormation::Stack",
   "Properties": {
    "TemplateURL": {
     "Fn::Join": [
      "",
      [
       "https://s3.",
       {
        "Ref": "AWS::Region"
       },
       ".",
       {
        "Ref": "AWS::URLSuffix"
       },
       "/",
       {
        "Fn::Sub": "cdk-hnb659fds-assets-${AWS::AccountId}-${AWS::Region}"
       },
       "/6bd12547173aeacd987da819a8c8b0e6651f6e6094150a6327e95708bdf251bc.json"
      ]
     ]
    }
   },
   "UpdateReplacePolicy": "Delete",
   "DeletionPolicy": "Delete"
  },
  "data7552DF31": {
   "Type": "AWS::CloudFormation::Stack",
   "Properties": {
    "TemplateURL": {
     "Fn::Join": [
      "",
      [
       "https://s3.",
       {
        "Ref": "AWS::Region"
       },
       ".",
       {
        "Ref": "AWS::URLSuffix"
       },
       "/",
       {
        "Fn::Sub": "cdk-hnb659fds-assets-${AWS::AccountId}-${AWS::Region}"
       },
       "/8a2c13eae283e975a3122cfb2725259d98d1d5add02a0181fc6d275e60024c0e.json"
      ]
     ]
    },
    "Parameters": {
     "referencetoamplifytestAppIdtestBranchNameauthNestedStackauthNestedStackResource367DE29FOutputsamplifytestAppIdtestBranchNameauthamplifyAuthUserPoolC1B04074Ref": {
      "Fn::GetAtt": [
       "auth179371D7",
       "Outputs.amplifytestAppIdtestBranchNameauthamplifyAuthUserPoolC1B04074Ref"
      ]
     },
     "referencetoamplifytestAppIdtestBranchNameauthNestedStackauthNestedStackResource367DE29FOutputsamplifytestAppIdtestBranchNameauthamplifyAuthauthenticatedUserRole1D3D95F1Ref": {
      "Fn::GetAtt": [
       "auth179371D7",
       "Outputs.amplifytestAppIdtestBranchNameauthamplifyAuthauthenticatedUserRole1D3D95F1Ref"
      ]
     },
     "referencetoamplifytestAppIdtestBranchNameauthNestedStackauthNestedStackResource367DE29FOutputsamplifytestAppIdtestBranchNameauthamplifyAuthunauthenticatedUserRoleF8166590Ref": {
      "Fn::GetAtt": [
       "auth179371D7",
       "Outputs.amplifytestAppIdtestBranchNameauthamplifyAuthunauthenticatedUserRoleF8166590Ref"
      ]
     }
    }
   },
   "UpdateReplacePolicy": "Delete",
   "DeletionPolicy": "Delete"
  }
 },
 "Outputs": {
  "userPoolId": {
   "Value": {
    "Fn::GetAtt": [
     "auth179371D7",
     "Outputs.amplifytestAppIdtestBranchNameauthamplifyAuthUserPoolC1B04074Ref"
    ]
   }
  },
  "webClientId": {
   "Value": {
    "Fn::GetAtt": [
     "auth179371D7",
     "Outputs.amplifytestAppIdtestBranchNameauthamplifyAuthUserPoolWebClientEFCFE2AFRef"
    ]
   }
  },
  "identityPoolId": {
   "Value": {
    "Fn::GetAtt": [
     "auth179371D7",
     "Outputs.amplifytestAppIdtestBranchNameauthamplifyAuthIdentityPool40350D66Ref"
    ]
   }
  },
  "authRegion": {
   "Value": {
    "Ref": "AWS::Region"
   }
  },
  "storageRegion": {
   "Value": {
    "Ref": "AWS::Region"
   }
  },
  "bucketName": {
   "Value": {
    "Fn::GetAtt": [
     "storage0EC3F24A",
     "Outputs.amplifytestAppIdtestBranchNamestorageamplifyStorageamplifyStorageBucket881B9781Ref"
    ]
   }
  },
  "awsAppsyncApiId": {
   "Value": {
    "Fn::GetAtt": [
     "data7552DF31",
     "Outputs.amplifytestAppIdtestBranchNamedataamplifyDataGraphQLAPI93E95D03ApiId"
    ]
   }
  },
  "awsAppsyncApiEndpoint": {
   "Value": {
    "Fn::GetAtt": [
     "data7552DF31",
     "Outputs.amplifytestAppIdtestBranchNamedataamplifyDataGraphQLAPI93E95D03GraphQLUrl"
    ]
   }
  },
  "awsAppsyncAuthenticationType": {
   "Value": "AMAZON_COGNITO_USER_POOLS"
  },
  "awsAppsyncRegion": {
   "Value": {
    "Ref": "AWS::Region"
   }
  },
  "amplifyApiModelSchemaS3Uri": {
   "Value": {
    "Fn::Join": [
     "",
     [
      "s3://",
      {
       "Fn::GetAtt": [
        "data7552DF31",
        "Outputs.amplifytestAppIdtestBranchNamedataamplifyDataCodegenAssetsCodegenAssetsBucketC42FF1E2Ref"
       ]
      },
      "/model-schema.graphql"
     ]
    ]
   }
  }
 },
 "Parameters": {
  "BootstrapVersion": {
   "Type": "AWS::SSM::Parameter::Value<String>",
   "Default": "/cdk-bootstrap/hnb659fds/version",
   "Description": "Version of the CDK Bootstrap resources in this environment, automatically retrieved from SSM Parameter Store. [cdk:skip]"
  }
 },
 "Rules": {
  "CheckBootstrapVersion": {
   "Assertions": [
    {
     "Assert": {
      "Fn::Not": [
       {
        "Fn::Contains": [
         [
          "1",
          "2",
          "3",
          "4",
          "5"
         ],
         {
          "Ref": "BootstrapVersion"
         }
        ]
       }
      ]
     },
     "AssertDescription": "CDK bootstrap stack version 6 required. Please run 'cdk bootstrap' with a recent version of the CDK CLI."
    }
   ]
  }
 }
}<|MERGE_RESOLUTION|>--- conflicted
+++ resolved
@@ -49,11 +49,7 @@
        {
         "Fn::Sub": "cdk-hnb659fds-assets-${AWS::AccountId}-${AWS::Region}"
        },
-<<<<<<< HEAD
        "/de49b1849468bbf51227059baf5e76f100d1614abe58d1e04239eb12921584f8.json"
-=======
-       "/3df038e7b7651fdc14c0416a0be0bf17a1a92d4e342120d8b0bd6d7f7a9ea091.json"
->>>>>>> 395c8f0d
       ]
      ]
     }
