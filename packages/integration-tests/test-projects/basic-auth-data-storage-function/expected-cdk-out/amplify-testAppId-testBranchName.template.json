{
 "Metadata": {
  "AWS::Amplify::Output": {
   "authOutput": {
    "version": "1",
    "stackOutputs": [
     "userPoolId",
     "webClientId",
     "identityPoolId",
     "authRegion"
    ]
   },
   "storageOutput": {
    "version": "1",
    "stackOutputs": [
     "storageRegion",
     "bucketName"
    ]
   },
   "graphqlOutput": {
    "version": "1",
    "stackOutputs": [
     "awsAppsyncApiId",
     "awsAppsyncApiEndpoint",
     "awsAppsyncAuthenticationType",
     "awsAppsyncRegion",
     "amplifyApiModelSchemaS3Uri"
    ]
   }
  }
 },
 "Resources": {
  "auth179371D7": {
   "Type": "AWS::CloudFormation::Stack",
   "Properties": {
    "TemplateURL": {
     "Fn::Join": [
      "",
      [
       "https://s3.",
       {
        "Ref": "AWS::Region"
       },
       ".",
       {
        "Ref": "AWS::URLSuffix"
       },
       "/",
       {
        "Fn::Sub": "cdk-hnb659fds-assets-${AWS::AccountId}-${AWS::Region}"
       },
       "/3df038e7b7651fdc14c0416a0be0bf17a1a92d4e342120d8b0bd6d7f7a9ea091.json"
      ]
     ]
    }
   },
   "UpdateReplacePolicy": "Delete",
   "DeletionPolicy": "Delete"
  },
  "storage0EC3F24A": {
   "Type": "AWS::CloudFormation::Stack",
   "Properties": {
    "TemplateURL": {
     "Fn::Join": [
      "",
      [
       "https://s3.",
       {
        "Ref": "AWS::Region"
       },
       ".",
       {
        "Ref": "AWS::URLSuffix"
       },
       "/",
       {
        "Fn::Sub": "cdk-hnb659fds-assets-${AWS::AccountId}-${AWS::Region}"
       },
       "/13ff9c2f3099c7132cd0fa666748654fb1ab433d6203f987474934ed0514839c.json"
      ]
     ]
    }
   },
   "UpdateReplacePolicy": "Delete",
   "DeletionPolicy": "Delete"
  },
  "function1351588B": {
   "Type": "AWS::CloudFormation::Stack",
   "Properties": {
    "TemplateURL": {
     "Fn::Join": [
      "",
      [
       "https://s3.",
       {
        "Ref": "AWS::Region"
       },
       ".",
       {
        "Ref": "AWS::URLSuffix"
       },
       "/",
       {
        "Fn::Sub": "cdk-hnb659fds-assets-${AWS::AccountId}-${AWS::Region}"
       },
       "/6bd12547173aeacd987da819a8c8b0e6651f6e6094150a6327e95708bdf251bc.json"
      ]
     ]
    }
   },
   "UpdateReplacePolicy": "Delete",
   "DeletionPolicy": "Delete"
  },
  "data7552DF31": {
   "Type": "AWS::CloudFormation::Stack",
   "Properties": {
    "TemplateURL": {
     "Fn::Join": [
      "",
      [
       "https://s3.",
       {
        "Ref": "AWS::Region"
       },
       ".",
       {
        "Ref": "AWS::URLSuffix"
       },
       "/",
       {
        "Fn::Sub": "cdk-hnb659fds-assets-${AWS::AccountId}-${AWS::Region}"
       },
<<<<<<< HEAD
       "/daf4a7cebc7fffba6f53cb0be9ec6e8d7a40d2083e8320e09c46ee5a3766530b.json"
=======
       "/8a2c13eae283e975a3122cfb2725259d98d1d5add02a0181fc6d275e60024c0e.json"
>>>>>>> 395c8f0d
      ]
     ]
    },
    "Parameters": {
     "referencetoamplifytestAppIdtestBranchNameauthNestedStackauthNestedStackResource367DE29FOutputsamplifytestAppIdtestBranchNameauthamplifyAuthUserPoolC1B04074Ref": {
      "Fn::GetAtt": [
       "auth179371D7",
       "Outputs.amplifytestAppIdtestBranchNameauthamplifyAuthUserPoolC1B04074Ref"
      ]
     },
     "referencetoamplifytestAppIdtestBranchNameauthNestedStackauthNestedStackResource367DE29FOutputsamplifytestAppIdtestBranchNameauthamplifyAuthauthenticatedUserRole1D3D95F1Ref": {
      "Fn::GetAtt": [
       "auth179371D7",
       "Outputs.amplifytestAppIdtestBranchNameauthamplifyAuthauthenticatedUserRole1D3D95F1Ref"
      ]
     },
     "referencetoamplifytestAppIdtestBranchNameauthNestedStackauthNestedStackResource367DE29FOutputsamplifytestAppIdtestBranchNameauthamplifyAuthunauthenticatedUserRoleF8166590Ref": {
      "Fn::GetAtt": [
       "auth179371D7",
       "Outputs.amplifytestAppIdtestBranchNameauthamplifyAuthunauthenticatedUserRoleF8166590Ref"
      ]
     }
    }
   },
   "UpdateReplacePolicy": "Delete",
   "DeletionPolicy": "Delete"
  }
 },
 "Outputs": {
  "userPoolId": {
   "Value": {
    "Fn::GetAtt": [
     "auth179371D7",
     "Outputs.amplifytestAppIdtestBranchNameauthamplifyAuthUserPoolC1B04074Ref"
    ]
   }
  },
  "webClientId": {
   "Value": {
    "Fn::GetAtt": [
     "auth179371D7",
     "Outputs.amplifytestAppIdtestBranchNameauthamplifyAuthUserPoolWebClientEFCFE2AFRef"
    ]
   }
  },
  "identityPoolId": {
   "Value": {
    "Fn::GetAtt": [
     "auth179371D7",
     "Outputs.amplifytestAppIdtestBranchNameauthamplifyAuthIdentityPool40350D66Ref"
    ]
   }
  },
  "authRegion": {
   "Value": {
    "Ref": "AWS::Region"
   }
  },
  "storageRegion": {
   "Value": {
    "Ref": "AWS::Region"
   }
  },
  "bucketName": {
   "Value": {
    "Fn::GetAtt": [
     "storage0EC3F24A",
     "Outputs.amplifytestAppIdtestBranchNamestorageamplifyStorageamplifyStorageBucket881B9781Ref"
    ]
   }
  },
  "awsAppsyncApiId": {
   "Value": {
    "Fn::GetAtt": [
     "data7552DF31",
     "Outputs.amplifytestAppIdtestBranchNamedataamplifyDataGraphQLAPI93E95D03ApiId"
    ]
   }
  },
  "awsAppsyncApiEndpoint": {
   "Value": {
    "Fn::GetAtt": [
     "data7552DF31",
     "Outputs.amplifytestAppIdtestBranchNamedataamplifyDataGraphQLAPI93E95D03GraphQLUrl"
    ]
   }
  },
  "awsAppsyncAuthenticationType": {
   "Value": "AMAZON_COGNITO_USER_POOLS"
  },
  "awsAppsyncRegion": {
   "Value": {
    "Ref": "AWS::Region"
   }
  },
  "amplifyApiModelSchemaS3Uri": {
   "Value": {
    "Fn::Join": [
     "",
     [
      "s3://",
      {
       "Fn::GetAtt": [
        "data7552DF31",
<<<<<<< HEAD
        "Outputs.amplifytestAppIdtestBranchNamedataamplifyDataAmplifyCodegenAssetsAmplifyCodegenAssetsBucket25324612Ref"
=======
        "Outputs.amplifytestAppIdtestBranchNamedataamplifyDataCodegenAssetsCodegenAssetsBucketC42FF1E2Ref"
>>>>>>> 395c8f0d
       ]
      },
      "/model-schema.graphql"
     ]
    ]
   }
  }
 },
 "Parameters": {
  "BootstrapVersion": {
   "Type": "AWS::SSM::Parameter::Value<String>",
   "Default": "/cdk-bootstrap/hnb659fds/version",
   "Description": "Version of the CDK Bootstrap resources in this environment, automatically retrieved from SSM Parameter Store. [cdk:skip]"
  }
 },
 "Rules": {
  "CheckBootstrapVersion": {
   "Assertions": [
    {
     "Assert": {
      "Fn::Not": [
       {
        "Fn::Contains": [
         [
          "1",
          "2",
          "3",
          "4",
          "5"
         ],
         {
          "Ref": "BootstrapVersion"
         }
        ]
       }
      ]
     },
     "AssertDescription": "CDK bootstrap stack version 6 required. Please run 'cdk bootstrap' with a recent version of the CDK CLI."
    }
   ]
  }
 }
}<|MERGE_RESOLUTION|>--- conflicted
+++ resolved
@@ -130,11 +130,7 @@
        {
         "Fn::Sub": "cdk-hnb659fds-assets-${AWS::AccountId}-${AWS::Region}"
        },
-<<<<<<< HEAD
        "/daf4a7cebc7fffba6f53cb0be9ec6e8d7a40d2083e8320e09c46ee5a3766530b.json"
-=======
-       "/8a2c13eae283e975a3122cfb2725259d98d1d5add02a0181fc6d275e60024c0e.json"
->>>>>>> 395c8f0d
       ]
      ]
     },
@@ -239,11 +235,7 @@
       {
        "Fn::GetAtt": [
         "data7552DF31",
-<<<<<<< HEAD
         "Outputs.amplifytestAppIdtestBranchNamedataamplifyDataAmplifyCodegenAssetsAmplifyCodegenAssetsBucket25324612Ref"
-=======
-        "Outputs.amplifytestAppIdtestBranchNamedataamplifyDataCodegenAssetsCodegenAssetsBucketC42FF1E2Ref"
->>>>>>> 395c8f0d
        ]
       },
       "/model-schema.graphql"
