--- conflicted
+++ resolved
@@ -183,19 +183,6 @@
         }
       }
     },
-    "350185a1069fa20a23a583e20c77f6844218bd73097902362dc94f1a108f5d89": {
-      "source": {
-        "path": "asset.350185a1069fa20a23a583e20c77f6844218bd73097902362dc94f1a108f5d89",
-        "packaging": "zip"
-      },
-      "destinations": {
-        "current_account-current_region": {
-          "bucketName": "cdk-hnb659fds-assets-${AWS::AccountId}-${AWS::Region}",
-          "objectKey": "350185a1069fa20a23a583e20c77f6844218bd73097902362dc94f1a108f5d89.zip",
-          "assumeRoleArn": "arn:${AWS::Partition}:iam::${AWS::AccountId}:role/cdk-hnb659fds-file-publishing-role-${AWS::AccountId}-${AWS::Region}"
-        }
-      }
-    },
     "e2277687077a2abf9ae1af1cc9565e6715e2ebb62f79ec53aa75a1af9298f642": {
       "source": {
         "path": "asset.e2277687077a2abf9ae1af1cc9565e6715e2ebb62f79ec53aa75a1af9298f642.zip",
@@ -248,7 +235,7 @@
         }
       }
     },
-    "3df038e7b7651fdc14c0416a0be0bf17a1a92d4e342120d8b0bd6d7f7a9ea091": {
+    "40083de42d466c8de623e08c20b8776eab9925dbeee1ef382050bbab998e98b9": {
       "source": {
         "path": "amplifytestAppIdtestBranchNameauth8722F3FC.nested.template.json",
         "packaging": "file"
@@ -256,7 +243,7 @@
       "destinations": {
         "current_account-current_region": {
           "bucketName": "cdk-hnb659fds-assets-${AWS::AccountId}-${AWS::Region}",
-          "objectKey": "3df038e7b7651fdc14c0416a0be0bf17a1a92d4e342120d8b0bd6d7f7a9ea091.json",
+          "objectKey": "40083de42d466c8de623e08c20b8776eab9925dbeee1ef382050bbab998e98b9.json",
           "assumeRoleArn": "arn:${AWS::Partition}:iam::${AWS::AccountId}:role/cdk-hnb659fds-file-publishing-role-${AWS::AccountId}-${AWS::Region}"
         }
       }
@@ -300,7 +287,7 @@
         }
       }
     },
-    "daf4a7cebc7fffba6f53cb0be9ec6e8d7a40d2083e8320e09c46ee5a3766530b": {
+    "8a2c13eae283e975a3122cfb2725259d98d1d5add02a0181fc6d275e60024c0e": {
       "source": {
         "path": "amplifytestAppIdtestBranchNamedata9EF5D4B6.nested.template.json",
         "packaging": "file"
@@ -308,16 +295,12 @@
       "destinations": {
         "current_account-current_region": {
           "bucketName": "cdk-hnb659fds-assets-${AWS::AccountId}-${AWS::Region}",
-          "objectKey": "daf4a7cebc7fffba6f53cb0be9ec6e8d7a40d2083e8320e09c46ee5a3766530b.json",
-          "assumeRoleArn": "arn:${AWS::Partition}:iam::${AWS::AccountId}:role/cdk-hnb659fds-file-publishing-role-${AWS::AccountId}-${AWS::Region}"
-        }
-      }
-    },
-<<<<<<< HEAD
-    "e7b8f4f968042d0914f7fdd6c7f0baa9821f9a96ee9cfd96609d14c48c2d192d": {
-=======
-    "e51248b102dc1792e89c8849fa038b7dbe9accea2385a2b1f6c2edadf48972ad": {
->>>>>>> 395c8f0d
+          "objectKey": "8a2c13eae283e975a3122cfb2725259d98d1d5add02a0181fc6d275e60024c0e.json",
+          "assumeRoleArn": "arn:${AWS::Partition}:iam::${AWS::AccountId}:role/cdk-hnb659fds-file-publishing-role-${AWS::AccountId}-${AWS::Region}"
+        }
+      }
+    },
+    "7b2a4395ef2dd607b3b9de7a0c83f5b94656d7653dafb7546bb62c9bc2a20192": {
       "source": {
         "path": "amplify-testAppId-testBranchName.template.json",
         "packaging": "file"
@@ -325,11 +308,7 @@
       "destinations": {
         "current_account-current_region": {
           "bucketName": "cdk-hnb659fds-assets-${AWS::AccountId}-${AWS::Region}",
-<<<<<<< HEAD
-          "objectKey": "e7b8f4f968042d0914f7fdd6c7f0baa9821f9a96ee9cfd96609d14c48c2d192d.json",
-=======
-          "objectKey": "e51248b102dc1792e89c8849fa038b7dbe9accea2385a2b1f6c2edadf48972ad.json",
->>>>>>> 395c8f0d
+          "objectKey": "7b2a4395ef2dd607b3b9de7a0c83f5b94656d7653dafb7546bb62c9bc2a20192.json",
           "assumeRoleArn": "arn:${AWS::Partition}:iam::${AWS::AccountId}:role/cdk-hnb659fds-file-publishing-role-${AWS::AccountId}-${AWS::Region}"
         }
       }
