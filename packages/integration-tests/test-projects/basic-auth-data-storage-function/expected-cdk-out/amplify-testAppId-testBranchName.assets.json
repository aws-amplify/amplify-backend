{
  "version": "31.0.0",
  "files": {
    "efe12e580179d925ecc56ede6195533f23db3a8e887169b63ecb5cc644193f2b": {
      "source": {
        "path": "asset.efe12e580179d925ecc56ede6195533f23db3a8e887169b63ecb5cc644193f2b",
        "packaging": "zip"
      },
      "destinations": {
        "current_account-current_region": {
          "bucketName": "cdk-hnb659fds-assets-${AWS::AccountId}-${AWS::Region}",
          "objectKey": "efe12e580179d925ecc56ede6195533f23db3a8e887169b63ecb5cc644193f2b.zip",
          "assumeRoleArn": "arn:${AWS::Partition}:iam::${AWS::AccountId}:role/cdk-hnb659fds-file-publishing-role-${AWS::AccountId}-${AWS::Region}"
        }
      }
    },
    "3a607c80c325a3edcae10503ccceaaad8e73d3447432eceba2dab95a3a1c4665": {
      "source": {
        "path": "asset.3a607c80c325a3edcae10503ccceaaad8e73d3447432eceba2dab95a3a1c4665.vtl",
        "packaging": "file"
      },
      "destinations": {
        "current_account-current_region": {
          "bucketName": "cdk-hnb659fds-assets-${AWS::AccountId}-${AWS::Region}",
          "objectKey": "3a607c80c325a3edcae10503ccceaaad8e73d3447432eceba2dab95a3a1c4665.vtl",
          "assumeRoleArn": "arn:${AWS::Partition}:iam::${AWS::AccountId}:role/cdk-hnb659fds-file-publishing-role-${AWS::AccountId}-${AWS::Region}"
        }
      }
    },
    "08f4d557693d96c1a4efba0f9dc91330e4b19772fd5477c156468843e3d9cb5e": {
      "source": {
        "path": "asset.08f4d557693d96c1a4efba0f9dc91330e4b19772fd5477c156468843e3d9cb5e.vtl",
        "packaging": "file"
      },
      "destinations": {
        "current_account-current_region": {
          "bucketName": "cdk-hnb659fds-assets-${AWS::AccountId}-${AWS::Region}",
          "objectKey": "08f4d557693d96c1a4efba0f9dc91330e4b19772fd5477c156468843e3d9cb5e.vtl",
          "assumeRoleArn": "arn:${AWS::Partition}:iam::${AWS::AccountId}:role/cdk-hnb659fds-file-publishing-role-${AWS::AccountId}-${AWS::Region}"
        }
      }
    },
    "4c6a2d29f01c6091bd1d9afe16e5849d456c96f17c3b215938c8067399532719": {
      "source": {
        "path": "asset.4c6a2d29f01c6091bd1d9afe16e5849d456c96f17c3b215938c8067399532719.vtl",
        "packaging": "file"
      },
      "destinations": {
        "current_account-current_region": {
          "bucketName": "cdk-hnb659fds-assets-${AWS::AccountId}-${AWS::Region}",
          "objectKey": "4c6a2d29f01c6091bd1d9afe16e5849d456c96f17c3b215938c8067399532719.vtl",
          "assumeRoleArn": "arn:${AWS::Partition}:iam::${AWS::AccountId}:role/cdk-hnb659fds-file-publishing-role-${AWS::AccountId}-${AWS::Region}"
        }
      }
    },
    "3665466abf40cc747bff935f1cf2f49edd920e2cd12d45d502d3857488b3ff3e": {
      "source": {
        "path": "asset.3665466abf40cc747bff935f1cf2f49edd920e2cd12d45d502d3857488b3ff3e.vtl",
        "packaging": "file"
      },
      "destinations": {
        "current_account-current_region": {
          "bucketName": "cdk-hnb659fds-assets-${AWS::AccountId}-${AWS::Region}",
          "objectKey": "3665466abf40cc747bff935f1cf2f49edd920e2cd12d45d502d3857488b3ff3e.vtl",
          "assumeRoleArn": "arn:${AWS::Partition}:iam::${AWS::AccountId}:role/cdk-hnb659fds-file-publishing-role-${AWS::AccountId}-${AWS::Region}"
        }
      }
    },
    "cc01911d0269d4080ea57505dc445dfc315ef7ad85d3d9d4ea1357858bff451d": {
      "source": {
        "path": "asset.cc01911d0269d4080ea57505dc445dfc315ef7ad85d3d9d4ea1357858bff451d.vtl",
        "packaging": "file"
      },
      "destinations": {
        "current_account-current_region": {
          "bucketName": "cdk-hnb659fds-assets-${AWS::AccountId}-${AWS::Region}",
          "objectKey": "cc01911d0269d4080ea57505dc445dfc315ef7ad85d3d9d4ea1357858bff451d.vtl",
          "assumeRoleArn": "arn:${AWS::Partition}:iam::${AWS::AccountId}:role/cdk-hnb659fds-file-publishing-role-${AWS::AccountId}-${AWS::Region}"
        }
      }
    },
    "01dd50f40481ed4d3b0fb1a5f22dbe631b252847144e59c565ad3874813dc77c": {
      "source": {
        "path": "asset.01dd50f40481ed4d3b0fb1a5f22dbe631b252847144e59c565ad3874813dc77c.vtl",
        "packaging": "file"
      },
      "destinations": {
        "current_account-current_region": {
          "bucketName": "cdk-hnb659fds-assets-${AWS::AccountId}-${AWS::Region}",
          "objectKey": "01dd50f40481ed4d3b0fb1a5f22dbe631b252847144e59c565ad3874813dc77c.vtl",
          "assumeRoleArn": "arn:${AWS::Partition}:iam::${AWS::AccountId}:role/cdk-hnb659fds-file-publishing-role-${AWS::AccountId}-${AWS::Region}"
        }
      }
    },
    "2bf64327ca5682da4be84d0d16440204e25abc3a221195b41f2d21dfa432e5ab": {
      "source": {
        "path": "asset.2bf64327ca5682da4be84d0d16440204e25abc3a221195b41f2d21dfa432e5ab.vtl",
        "packaging": "file"
      },
      "destinations": {
        "current_account-current_region": {
          "bucketName": "cdk-hnb659fds-assets-${AWS::AccountId}-${AWS::Region}",
          "objectKey": "2bf64327ca5682da4be84d0d16440204e25abc3a221195b41f2d21dfa432e5ab.vtl",
          "assumeRoleArn": "arn:${AWS::Partition}:iam::${AWS::AccountId}:role/cdk-hnb659fds-file-publishing-role-${AWS::AccountId}-${AWS::Region}"
        }
      }
    },
    "f4a52b72209a9dfa197b5e7367a5c378c5bb86de6e29ddd9e48b49a3fe54b249": {
      "source": {
        "path": "asset.f4a52b72209a9dfa197b5e7367a5c378c5bb86de6e29ddd9e48b49a3fe54b249.vtl",
        "packaging": "file"
      },
      "destinations": {
        "current_account-current_region": {
          "bucketName": "cdk-hnb659fds-assets-${AWS::AccountId}-${AWS::Region}",
          "objectKey": "f4a52b72209a9dfa197b5e7367a5c378c5bb86de6e29ddd9e48b49a3fe54b249.vtl",
          "assumeRoleArn": "arn:${AWS::Partition}:iam::${AWS::AccountId}:role/cdk-hnb659fds-file-publishing-role-${AWS::AccountId}-${AWS::Region}"
        }
      }
    },
    "06db846fd14e6fc371f22b12b5545ba8e2dbfeda85d8c8d586c71c282166657b": {
      "source": {
        "path": "asset.06db846fd14e6fc371f22b12b5545ba8e2dbfeda85d8c8d586c71c282166657b.vtl",
        "packaging": "file"
      },
      "destinations": {
        "current_account-current_region": {
          "bucketName": "cdk-hnb659fds-assets-${AWS::AccountId}-${AWS::Region}",
          "objectKey": "06db846fd14e6fc371f22b12b5545ba8e2dbfeda85d8c8d586c71c282166657b.vtl",
          "assumeRoleArn": "arn:${AWS::Partition}:iam::${AWS::AccountId}:role/cdk-hnb659fds-file-publishing-role-${AWS::AccountId}-${AWS::Region}"
        }
      }
    },
    "474bf0776ec2164a13191d1a0a9e057154931e4918fea5086f49850d02a5371b": {
      "source": {
        "path": "asset.474bf0776ec2164a13191d1a0a9e057154931e4918fea5086f49850d02a5371b.vtl",
        "packaging": "file"
      },
      "destinations": {
        "current_account-current_region": {
          "bucketName": "cdk-hnb659fds-assets-${AWS::AccountId}-${AWS::Region}",
          "objectKey": "474bf0776ec2164a13191d1a0a9e057154931e4918fea5086f49850d02a5371b.vtl",
          "assumeRoleArn": "arn:${AWS::Partition}:iam::${AWS::AccountId}:role/cdk-hnb659fds-file-publishing-role-${AWS::AccountId}-${AWS::Region}"
        }
      }
    },
    "4f7907d1209a2c9953a0c053df402c634e359546d70c7cc5c2e8e21ea734880f": {
      "source": {
        "path": "asset.4f7907d1209a2c9953a0c053df402c634e359546d70c7cc5c2e8e21ea734880f.vtl",
        "packaging": "file"
      },
      "destinations": {
        "current_account-current_region": {
          "bucketName": "cdk-hnb659fds-assets-${AWS::AccountId}-${AWS::Region}",
          "objectKey": "4f7907d1209a2c9953a0c053df402c634e359546d70c7cc5c2e8e21ea734880f.vtl",
          "assumeRoleArn": "arn:${AWS::Partition}:iam::${AWS::AccountId}:role/cdk-hnb659fds-file-publishing-role-${AWS::AccountId}-${AWS::Region}"
        }
      }
    },
    "fe3c43ada4b9d681a5e2312663ef7a73386424d73b73e51f8e2e9d4b50f7c502": {
      "source": {
        "path": "asset.fe3c43ada4b9d681a5e2312663ef7a73386424d73b73e51f8e2e9d4b50f7c502.vtl",
        "packaging": "file"
      },
      "destinations": {
        "current_account-current_region": {
          "bucketName": "cdk-hnb659fds-assets-${AWS::AccountId}-${AWS::Region}",
          "objectKey": "fe3c43ada4b9d681a5e2312663ef7a73386424d73b73e51f8e2e9d4b50f7c502.vtl",
          "assumeRoleArn": "arn:${AWS::Partition}:iam::${AWS::AccountId}:role/cdk-hnb659fds-file-publishing-role-${AWS::AccountId}-${AWS::Region}"
        }
      }
    },
    "e0cff47fb007f0bbf2a4e43ca256d6aa7ec109821769fd79fa7c5e83f0e7f9fc": {
      "source": {
        "path": "asset.e0cff47fb007f0bbf2a4e43ca256d6aa7ec109821769fd79fa7c5e83f0e7f9fc.vtl",
        "packaging": "file"
      },
      "destinations": {
        "current_account-current_region": {
          "bucketName": "cdk-hnb659fds-assets-${AWS::AccountId}-${AWS::Region}",
          "objectKey": "e0cff47fb007f0bbf2a4e43ca256d6aa7ec109821769fd79fa7c5e83f0e7f9fc.vtl",
          "assumeRoleArn": "arn:${AWS::Partition}:iam::${AWS::AccountId}:role/cdk-hnb659fds-file-publishing-role-${AWS::AccountId}-${AWS::Region}"
        }
      }
    },
    "e2277687077a2abf9ae1af1cc9565e6715e2ebb62f79ec53aa75a1af9298f642": {
      "source": {
        "path": "asset.e2277687077a2abf9ae1af1cc9565e6715e2ebb62f79ec53aa75a1af9298f642.zip",
        "packaging": "file"
      },
      "destinations": {
        "current_account-current_region": {
          "bucketName": "cdk-hnb659fds-assets-${AWS::AccountId}-${AWS::Region}",
          "objectKey": "e2277687077a2abf9ae1af1cc9565e6715e2ebb62f79ec53aa75a1af9298f642.zip",
          "assumeRoleArn": "arn:${AWS::Partition}:iam::${AWS::AccountId}:role/cdk-hnb659fds-file-publishing-role-${AWS::AccountId}-${AWS::Region}"
        }
      }
    },
    "9eb41a5505d37607ac419321497a4f8c21cf0ee1f9b4a6b29aa04301aea5c7fd": {
      "source": {
        "path": "asset.9eb41a5505d37607ac419321497a4f8c21cf0ee1f9b4a6b29aa04301aea5c7fd",
        "packaging": "zip"
      },
      "destinations": {
        "current_account-current_region": {
          "bucketName": "cdk-hnb659fds-assets-${AWS::AccountId}-${AWS::Region}",
          "objectKey": "9eb41a5505d37607ac419321497a4f8c21cf0ee1f9b4a6b29aa04301aea5c7fd.zip",
          "assumeRoleArn": "arn:${AWS::Partition}:iam::${AWS::AccountId}:role/cdk-hnb659fds-file-publishing-role-${AWS::AccountId}-${AWS::Region}"
        }
      }
    },
    "a15f89274b38ac4503ad4eb981769e1b8ddc84f7b0c2ffa55220cc2961d68da0": {
      "source": {
        "path": "asset.a15f89274b38ac4503ad4eb981769e1b8ddc84f7b0c2ffa55220cc2961d68da0",
        "packaging": "zip"
      },
      "destinations": {
        "current_account-current_region": {
          "bucketName": "cdk-hnb659fds-assets-${AWS::AccountId}-${AWS::Region}",
          "objectKey": "a15f89274b38ac4503ad4eb981769e1b8ddc84f7b0c2ffa55220cc2961d68da0.zip",
          "assumeRoleArn": "arn:${AWS::Partition}:iam::${AWS::AccountId}:role/cdk-hnb659fds-file-publishing-role-${AWS::AccountId}-${AWS::Region}"
        }
      }
    },
    "6449656554023e0ec45392816430f2a15cc7bd3f61ece8e5597df8547f64e766": {
      "source": {
        "path": "asset.6449656554023e0ec45392816430f2a15cc7bd3f61ece8e5597df8547f64e766.graphql",
        "packaging": "file"
      },
      "destinations": {
        "current_account-current_region": {
          "bucketName": "cdk-hnb659fds-assets-${AWS::AccountId}-${AWS::Region}",
          "objectKey": "6449656554023e0ec45392816430f2a15cc7bd3f61ece8e5597df8547f64e766.graphql",
          "assumeRoleArn": "arn:${AWS::Partition}:iam::${AWS::AccountId}:role/cdk-hnb659fds-file-publishing-role-${AWS::AccountId}-${AWS::Region}"
        }
      }
    },
<<<<<<< HEAD
    "de49b1849468bbf51227059baf5e76f100d1614abe58d1e04239eb12921584f8": {
=======
    "3df038e7b7651fdc14c0416a0be0bf17a1a92d4e342120d8b0bd6d7f7a9ea091": {
>>>>>>> 395c8f0d
      "source": {
        "path": "amplifytestAppIdtestBranchNameauth8722F3FC.nested.template.json",
        "packaging": "file"
      },
      "destinations": {
        "current_account-current_region": {
          "bucketName": "cdk-hnb659fds-assets-${AWS::AccountId}-${AWS::Region}",
<<<<<<< HEAD
          "objectKey": "de49b1849468bbf51227059baf5e76f100d1614abe58d1e04239eb12921584f8.json",
=======
          "objectKey": "3df038e7b7651fdc14c0416a0be0bf17a1a92d4e342120d8b0bd6d7f7a9ea091.json",
>>>>>>> 395c8f0d
          "assumeRoleArn": "arn:${AWS::Partition}:iam::${AWS::AccountId}:role/cdk-hnb659fds-file-publishing-role-${AWS::AccountId}-${AWS::Region}"
        }
      }
    },
    "13ff9c2f3099c7132cd0fa666748654fb1ab433d6203f987474934ed0514839c": {
      "source": {
        "path": "amplifytestAppIdtestBranchNamestorage6E3922AE.nested.template.json",
        "packaging": "file"
      },
      "destinations": {
        "current_account-current_region": {
          "bucketName": "cdk-hnb659fds-assets-${AWS::AccountId}-${AWS::Region}",
          "objectKey": "13ff9c2f3099c7132cd0fa666748654fb1ab433d6203f987474934ed0514839c.json",
          "assumeRoleArn": "arn:${AWS::Partition}:iam::${AWS::AccountId}:role/cdk-hnb659fds-file-publishing-role-${AWS::AccountId}-${AWS::Region}"
        }
      }
    },
    "6bd12547173aeacd987da819a8c8b0e6651f6e6094150a6327e95708bdf251bc": {
      "source": {
        "path": "amplifytestAppIdtestBranchNamefunctionC684A635.nested.template.json",
        "packaging": "file"
      },
      "destinations": {
        "current_account-current_region": {
          "bucketName": "cdk-hnb659fds-assets-${AWS::AccountId}-${AWS::Region}",
          "objectKey": "6bd12547173aeacd987da819a8c8b0e6651f6e6094150a6327e95708bdf251bc.json",
          "assumeRoleArn": "arn:${AWS::Partition}:iam::${AWS::AccountId}:role/cdk-hnb659fds-file-publishing-role-${AWS::AccountId}-${AWS::Region}"
        }
      }
    },
    "d45aaafd2fd464046e23216c9bdd5e5391cc17dc61e4dc0d87342cdd58261f00": {
      "source": {
        "path": "amplifytestAppIdtestBranchNamedataamplifyDataTodo6F69754A.nested.template.json",
        "packaging": "file"
      },
      "destinations": {
        "current_account-current_region": {
          "bucketName": "cdk-hnb659fds-assets-${AWS::AccountId}-${AWS::Region}",
          "objectKey": "d45aaafd2fd464046e23216c9bdd5e5391cc17dc61e4dc0d87342cdd58261f00.json",
          "assumeRoleArn": "arn:${AWS::Partition}:iam::${AWS::AccountId}:role/cdk-hnb659fds-file-publishing-role-${AWS::AccountId}-${AWS::Region}"
        }
      }
    },
    "8a2c13eae283e975a3122cfb2725259d98d1d5add02a0181fc6d275e60024c0e": {
      "source": {
        "path": "amplifytestAppIdtestBranchNamedata9EF5D4B6.nested.template.json",
        "packaging": "file"
      },
      "destinations": {
        "current_account-current_region": {
          "bucketName": "cdk-hnb659fds-assets-${AWS::AccountId}-${AWS::Region}",
          "objectKey": "8a2c13eae283e975a3122cfb2725259d98d1d5add02a0181fc6d275e60024c0e.json",
          "assumeRoleArn": "arn:${AWS::Partition}:iam::${AWS::AccountId}:role/cdk-hnb659fds-file-publishing-role-${AWS::AccountId}-${AWS::Region}"
        }
      }
    },
<<<<<<< HEAD
    "d5612daeff79ecc31c1794dcd5d631d775189a56d8e6993bda911348f0c5a98d": {
=======
    "e51248b102dc1792e89c8849fa038b7dbe9accea2385a2b1f6c2edadf48972ad": {
>>>>>>> 395c8f0d
      "source": {
        "path": "amplify-testAppId-testBranchName.template.json",
        "packaging": "file"
      },
      "destinations": {
        "current_account-current_region": {
          "bucketName": "cdk-hnb659fds-assets-${AWS::AccountId}-${AWS::Region}",
<<<<<<< HEAD
          "objectKey": "d5612daeff79ecc31c1794dcd5d631d775189a56d8e6993bda911348f0c5a98d.json",
=======
          "objectKey": "e51248b102dc1792e89c8849fa038b7dbe9accea2385a2b1f6c2edadf48972ad.json",
>>>>>>> 395c8f0d
          "assumeRoleArn": "arn:${AWS::Partition}:iam::${AWS::AccountId}:role/cdk-hnb659fds-file-publishing-role-${AWS::AccountId}-${AWS::Region}"
        }
      }
    }
  },
  "dockerImages": {}
}<|MERGE_RESOLUTION|>--- conflicted
+++ resolved
@@ -235,11 +235,7 @@
         }
       }
     },
-<<<<<<< HEAD
     "de49b1849468bbf51227059baf5e76f100d1614abe58d1e04239eb12921584f8": {
-=======
-    "3df038e7b7651fdc14c0416a0be0bf17a1a92d4e342120d8b0bd6d7f7a9ea091": {
->>>>>>> 395c8f0d
       "source": {
         "path": "amplifytestAppIdtestBranchNameauth8722F3FC.nested.template.json",
         "packaging": "file"
@@ -247,11 +243,7 @@
       "destinations": {
         "current_account-current_region": {
           "bucketName": "cdk-hnb659fds-assets-${AWS::AccountId}-${AWS::Region}",
-<<<<<<< HEAD
           "objectKey": "de49b1849468bbf51227059baf5e76f100d1614abe58d1e04239eb12921584f8.json",
-=======
-          "objectKey": "3df038e7b7651fdc14c0416a0be0bf17a1a92d4e342120d8b0bd6d7f7a9ea091.json",
->>>>>>> 395c8f0d
           "assumeRoleArn": "arn:${AWS::Partition}:iam::${AWS::AccountId}:role/cdk-hnb659fds-file-publishing-role-${AWS::AccountId}-${AWS::Region}"
         }
       }
@@ -308,11 +300,7 @@
         }
       }
     },
-<<<<<<< HEAD
-    "d5612daeff79ecc31c1794dcd5d631d775189a56d8e6993bda911348f0c5a98d": {
-=======
-    "e51248b102dc1792e89c8849fa038b7dbe9accea2385a2b1f6c2edadf48972ad": {
->>>>>>> 395c8f0d
+    "0c9fe260a76f9acbf98c389024ea117165801aa45df024351ebd5c3e59084610": {
       "source": {
         "path": "amplify-testAppId-testBranchName.template.json",
         "packaging": "file"
@@ -320,11 +308,7 @@
       "destinations": {
         "current_account-current_region": {
           "bucketName": "cdk-hnb659fds-assets-${AWS::AccountId}-${AWS::Region}",
-<<<<<<< HEAD
-          "objectKey": "d5612daeff79ecc31c1794dcd5d631d775189a56d8e6993bda911348f0c5a98d.json",
-=======
-          "objectKey": "e51248b102dc1792e89c8849fa038b7dbe9accea2385a2b1f6c2edadf48972ad.json",
->>>>>>> 395c8f0d
+          "objectKey": "0c9fe260a76f9acbf98c389024ea117165801aa45df024351ebd5c3e59084610.json",
           "assumeRoleArn": "arn:${AWS::Partition}:iam::${AWS::AccountId}:role/cdk-hnb659fds-file-publishing-role-${AWS::AccountId}-${AWS::Region}"
         }
       }
