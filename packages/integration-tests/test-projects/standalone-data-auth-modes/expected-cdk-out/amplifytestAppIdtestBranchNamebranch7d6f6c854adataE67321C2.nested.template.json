--- conflicted
+++ resolved
@@ -51,11 +51,7 @@
       "ApiId"
      ]
     },
-<<<<<<< HEAD
-    "Expires": 1702673165
-=======
-    "Expires": 1702675654
->>>>>>> 688db7bf
+    "Expires": 1702683856
    }
   },
   "amplifyDataGraphQLAPINONEDS684BF699": {
@@ -72,14 +68,35 @@
     "Type": "NONE"
    }
   },
-  "amplifyDataAmplifyTableManagerNestedStackAmplifyTableManagerNestedStackResource86290833": {
+  "amplifyDataTodoNestedStackTodoNestedStackResource551CEA56": {
    "Type": "AWS::CloudFormation::Stack",
    "Properties": {
     "Parameters": {
+     "DynamoDBModelTableReadIOPS": {
+      "Ref": "DynamoDBModelTableReadIOPS"
+     },
+     "DynamoDBModelTableWriteIOPS": {
+      "Ref": "DynamoDBModelTableWriteIOPS"
+     },
+     "DynamoDBBillingMode": {
+      "Ref": "DynamoDBBillingMode"
+     },
+     "DynamoDBEnablePointInTimeRecovery": {
+      "Ref": "DynamoDBEnablePointInTimeRecovery"
+     },
+     "DynamoDBEnableServerSideEncryption": {
+      "Ref": "DynamoDBEnableServerSideEncryption"
+     },
      "referencetoamplifytestAppIdtestBranchNamebranch7d6f6c854adataamplifyDataGraphQLAPI8E80FACEApiId": {
       "Fn::GetAtt": [
        "amplifyDataGraphQLAPI42A6FA33",
        "ApiId"
+      ]
+     },
+     "referencetoamplifytestAppIdtestBranchNamebranch7d6f6c854adataamplifyDataGraphQLAPINONEDS1C56C895Name": {
+      "Fn::GetAtt": [
+       "amplifyDataGraphQLAPINONEDS684BF699",
+       "Name"
       ]
      }
     },
@@ -99,69 +116,7 @@
        {
         "Fn::Sub": "cdk-hnb659fds-assets-${AWS::AccountId}-${AWS::Region}"
        },
-       "/35e06ca29c28793a345d0a1e4ed0a16bf7bad8a644c30c06a02b4218f7be6aa6.json"
-      ]
-     ]
-    }
-   },
-   "UpdateReplacePolicy": "Delete",
-   "DeletionPolicy": "Delete"
-  },
-  "amplifyDataTodoNestedStackTodoNestedStackResource551CEA56": {
-   "Type": "AWS::CloudFormation::Stack",
-   "Properties": {
-    "Parameters": {
-     "DynamoDBModelTableReadIOPS": {
-      "Ref": "DynamoDBModelTableReadIOPS"
-     },
-     "DynamoDBModelTableWriteIOPS": {
-      "Ref": "DynamoDBModelTableWriteIOPS"
-     },
-     "DynamoDBBillingMode": {
-      "Ref": "DynamoDBBillingMode"
-     },
-     "DynamoDBEnablePointInTimeRecovery": {
-      "Ref": "DynamoDBEnablePointInTimeRecovery"
-     },
-     "DynamoDBEnableServerSideEncryption": {
-      "Ref": "DynamoDBEnableServerSideEncryption"
-     },
-     "referencetoamplifytestAppIdtestBranchNamebranch7d6f6c854adataamplifyDataAmplifyTableManagerNestedStackAmplifyTableManagerNestedStackResource8C0952BCOutputsamplifytestAppIdtestBranchNamebranch7d6f6c854adataamplifyDataAmplifyTableManagerTableD81D951E": {
-      "Fn::GetAtt": [
-       "amplifyDataAmplifyTableManagerNestedStackAmplifyTableManagerNestedStackResource86290833",
-       "Outputs.amplifytestAppIdtestBranchNamebranch7d6f6c854adataamplifyDataAmplifyTableManagerTableManagerCustomProviderframeworkonEventE4FBF539Arn"
-      ]
-     },
-     "referencetoamplifytestAppIdtestBranchNamebranch7d6f6c854adataamplifyDataGraphQLAPI8E80FACEApiId": {
-      "Fn::GetAtt": [
-       "amplifyDataGraphQLAPI42A6FA33",
-       "ApiId"
-      ]
-     },
-     "referencetoamplifytestAppIdtestBranchNamebranch7d6f6c854adataamplifyDataGraphQLAPINONEDS1C56C895Name": {
-      "Fn::GetAtt": [
-       "amplifyDataGraphQLAPINONEDS684BF699",
-       "Name"
-      ]
-     }
-    },
-    "TemplateURL": {
-     "Fn::Join": [
-      "",
-      [
-       "https://s3.",
-       {
-        "Ref": "AWS::Region"
-       },
-       ".",
-       {
-        "Ref": "AWS::URLSuffix"
-       },
-       "/",
-       {
-        "Fn::Sub": "cdk-hnb659fds-assets-${AWS::AccountId}-${AWS::Region}"
-       },
-       "/580228053b6e026b7f9389b9ec80f5dd0ffe66538d18ae535134bd77335db21d.json"
+       "/65902aeee9119f4103aaefb36ae5d93c0cf18bdfa10863d85db129134ca3052d.json"
       ]
      ]
     }
