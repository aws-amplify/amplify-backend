--- conflicted
+++ resolved
@@ -51,11 +51,7 @@
       "ApiId"
      ]
     },
-<<<<<<< HEAD
-    "Expires": 1702651572
-=======
     "Expires": 1702671881
->>>>>>> 85bbab43
    }
   },
   "amplifyDataGraphQLAPINONEDS684BF699": {
