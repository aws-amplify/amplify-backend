--- conflicted
+++ resolved
@@ -318,11 +318,7 @@
        {
         "Fn::Sub": "cdk-hnb659fds-assets-${AWS::AccountId}-${AWS::Region}"
        },
-<<<<<<< HEAD
-       "/e779d8ad6a2790bd09dc5a2c62b682be6c0caeb75252e33b7a06e0ecccbc69a6.json"
-=======
-       "/f58b47c50199310f978733cf5985f6b4a3b09fa0df2e8cfd4814172fcd337753.json"
->>>>>>> bd8b5d1a
+       "/8d71a7814b6e610543065343fa3519654aefdfbc82b9bef1d09c44cdda79d51f.json"
       ]
      ]
     }
