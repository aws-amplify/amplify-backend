--- conflicted
+++ resolved
@@ -318,11 +318,7 @@
        {
         "Fn::Sub": "cdk-hnb659fds-assets-${AWS::AccountId}-${AWS::Region}"
        },
-<<<<<<< HEAD
-       "/da2f545dab17d46bfae61da58a9191f0e0e5b7b6e01edad6b3520f4c127bc026.json"
-=======
-       "/bfcc14bff757c5d4f0a464a8852ec51ea2cd694ffc32e815b3a77474c95627fe.json"
->>>>>>> 76418777
+       "/849801c6c67308afaec6aad1a592c73e31742fbefdc0b7d2bffd5672d5794652.json"
       ]
      ]
     }
