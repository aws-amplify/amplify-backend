{
 "Description": "{\"createdOn\":\"Mac\",\"createdBy\":\"AmplifyPipelineDeploy\",\"createdWith\":\"0.5.1\",\"stackType\":\"root\",\"metadata\":{}}",
 "Metadata": {
  "AWS::Amplify::Platform": {
   "version": "1",
   "stackOutputs": [
    "deploymentType",
    "region"
   ]
  },
  "AWS::Amplify::GraphQL": {
   "version": "1",
   "stackOutputs": [
    "awsAppsyncApiId",
    "awsAppsyncApiEndpoint",
    "awsAppsyncAuthenticationType",
    "awsAppsyncRegion",
    "amplifyApiModelSchemaS3Uri",
    "awsAppsyncApiKey",
    "awsAppsyncAdditionalAuthenticationTypes"
   ]
  }
 },
 "Outputs": {
  "deploymentType": {
   "Value": "branch"
  },
  "region": {
   "Value": {
    "Ref": "AWS::Region"
   }
  },
  "awsAppsyncApiId": {
   "Value": {
    "Fn::GetAtt": [
     "data7552DF31",
     "Outputs.amplifytestAppIdtestBranchNamebranch7d6f6c854adataamplifyDataGraphQLAPI8E80FACEApiId"
    ]
   }
  },
  "awsAppsyncApiEndpoint": {
   "Value": {
    "Fn::GetAtt": [
     "data7552DF31",
     "Outputs.amplifytestAppIdtestBranchNamebranch7d6f6c854adataamplifyDataGraphQLAPI8E80FACEGraphQLUrl"
    ]
   }
  },
  "awsAppsyncAuthenticationType": {
   "Value": "AWS_LAMBDA"
  },
  "awsAppsyncRegion": {
   "Value": {
    "Ref": "AWS::Region"
   }
  },
  "amplifyApiModelSchemaS3Uri": {
   "Value": {
    "Fn::Join": [
     "",
     [
      "s3://",
      {
       "Fn::GetAtt": [
        "data7552DF31",
        "Outputs.amplifytestAppIdtestBranchNamebranch7d6f6c854adataamplifyDataAmplifyCodegenAssetsAmplifyCodegenAssetsBucket01B64A21Ref"
       ]
      },
      "/model-schema.graphql"
     ]
    ]
   }
  },
  "awsAppsyncApiKey": {
   "Value": {
    "Fn::GetAtt": [
     "data7552DF31",
     "Outputs.amplifytestAppIdtestBranchNamebranch7d6f6c854adataamplifyDataGraphQLAPIDefaultApiKey346D40FDApiKey"
    ]
   }
  },
  "awsAppsyncAdditionalAuthenticationTypes": {
   "Value": "API_KEY,OPENID_CONNECT"
  }
 },
 "Resources": {
  "AmplifyBranchLinkerCustomResourceLambdaServiceRole3DDCBC03": {
   "Type": "AWS::IAM::Role",
   "Properties": {
    "AssumeRolePolicyDocument": {
     "Statement": [
      {
       "Action": "sts:AssumeRole",
       "Effect": "Allow",
       "Principal": {
        "Service": "lambda.amazonaws.com"
       }
      }
     ],
     "Version": "2012-10-17"
    },
    "ManagedPolicyArns": [
     {
      "Fn::Join": [
       "",
       [
        "arn:",
        {
         "Ref": "AWS::Partition"
        },
        ":iam::aws:policy/service-role/AWSLambdaBasicExecutionRole"
       ]
      ]
     }
    ]
   }
  },
  "AmplifyBranchLinkerCustomResourceLambdaServiceRoleDefaultPolicy86099CA1": {
   "Type": "AWS::IAM::Policy",
   "Properties": {
    "PolicyDocument": {
     "Statement": [
      {
       "Action": [
        "amplify:GetBranch",
        "amplify:UpdateBranch"
       ],
       "Effect": "Allow",
       "Resource": "arn:aws:amplify:*:*:apps/testAppId/branches/testBranchName"
      }
     ],
     "Version": "2012-10-17"
    },
    "PolicyName": "AmplifyBranchLinkerCustomResourceLambdaServiceRoleDefaultPolicy86099CA1",
    "Roles": [
     {
      "Ref": "AmplifyBranchLinkerCustomResourceLambdaServiceRole3DDCBC03"
     }
    ]
   }
  },
  "AmplifyBranchLinkerCustomResourceLambda582AC093": {
   "Type": "AWS::Lambda::Function",
   "Properties": {
    "Code": {
     "S3Bucket": {
      "Fn::Sub": "cdk-hnb659fds-assets-${AWS::AccountId}-${AWS::Region}"
     },
     "S3Key": "ef558b566d58035318b9153367697fecb478e9359fd27e8ac5bc11cf87eb2ea6.zip"
    },
    "Environment": {
     "Variables": {
      "AWS_NODEJS_CONNECTION_REUSE_ENABLED": "1"
     }
    },
    "Handler": "index.handler",
    "Role": {
     "Fn::GetAtt": [
      "AmplifyBranchLinkerCustomResourceLambdaServiceRole3DDCBC03",
      "Arn"
     ]
    },
    "Runtime": "nodejs18.x",
    "Timeout": 10
   },
   "DependsOn": [
    "AmplifyBranchLinkerCustomResourceLambdaServiceRoleDefaultPolicy86099CA1",
    "AmplifyBranchLinkerCustomResourceLambdaServiceRole3DDCBC03"
   ]
  },
  "AmplifyBranchLinkerCustomResourceProviderframeworkonEventServiceRole92A035EB": {
   "Type": "AWS::IAM::Role",
   "Properties": {
    "AssumeRolePolicyDocument": {
     "Statement": [
      {
       "Action": "sts:AssumeRole",
       "Effect": "Allow",
       "Principal": {
        "Service": "lambda.amazonaws.com"
       }
      }
     ],
     "Version": "2012-10-17"
    },
    "ManagedPolicyArns": [
     {
      "Fn::Join": [
       "",
       [
        "arn:",
        {
         "Ref": "AWS::Partition"
        },
        ":iam::aws:policy/service-role/AWSLambdaBasicExecutionRole"
       ]
      ]
     }
    ]
   }
  },
  "AmplifyBranchLinkerCustomResourceProviderframeworkonEventServiceRoleDefaultPolicy38AAE412": {
   "Type": "AWS::IAM::Policy",
   "Properties": {
    "PolicyDocument": {
     "Statement": [
      {
       "Action": "lambda:InvokeFunction",
       "Effect": "Allow",
       "Resource": [
        {
         "Fn::GetAtt": [
          "AmplifyBranchLinkerCustomResourceLambda582AC093",
          "Arn"
         ]
        },
        {
         "Fn::Join": [
          "",
          [
           {
            "Fn::GetAtt": [
             "AmplifyBranchLinkerCustomResourceLambda582AC093",
             "Arn"
            ]
           },
           ":*"
          ]
         ]
        }
       ]
      }
     ],
     "Version": "2012-10-17"
    },
    "PolicyName": "AmplifyBranchLinkerCustomResourceProviderframeworkonEventServiceRoleDefaultPolicy38AAE412",
    "Roles": [
     {
      "Ref": "AmplifyBranchLinkerCustomResourceProviderframeworkonEventServiceRole92A035EB"
     }
    ]
   }
  },
  "AmplifyBranchLinkerCustomResourceProviderframeworkonEvent3B23F900": {
   "Type": "AWS::Lambda::Function",
   "Properties": {
    "Code": {
     "S3Bucket": {
      "Fn::Sub": "cdk-hnb659fds-assets-${AWS::AccountId}-${AWS::Region}"
     },
     "S3Key": "7382a0addb9f34974a1ea6c6c9b063882af874828f366f5c93b2b7b64db15c94.zip"
    },
    "Description": "AWS CDK resource provider framework - onEvent (amplify-testAppId-testBranchName-branch-7d6f6c854a/AmplifyBranchLinker/CustomResourceProvider)",
    "Environment": {
     "Variables": {
      "USER_ON_EVENT_FUNCTION_ARN": {
       "Fn::GetAtt": [
        "AmplifyBranchLinkerCustomResourceLambda582AC093",
        "Arn"
       ]
      }
     }
    },
    "Handler": "framework.onEvent",
    "Role": {
     "Fn::GetAtt": [
      "AmplifyBranchLinkerCustomResourceProviderframeworkonEventServiceRole92A035EB",
      "Arn"
     ]
    },
    "Runtime": "nodejs18.x",
    "Timeout": 900
   },
   "DependsOn": [
    "AmplifyBranchLinkerCustomResourceProviderframeworkonEventServiceRoleDefaultPolicy38AAE412",
    "AmplifyBranchLinkerCustomResourceProviderframeworkonEventServiceRole92A035EB"
   ]
  },
  "AmplifyBranchLinkerCustomResource96E36FC1": {
   "Type": "Custom::AmplifyBranchLinkerResource",
   "Properties": {
    "ServiceToken": {
     "Fn::GetAtt": [
      "AmplifyBranchLinkerCustomResourceProviderframeworkonEvent3B23F900",
      "Arn"
     ]
    },
    "appId": "testAppId",
    "branchName": "testBranchName"
   },
   "UpdateReplacePolicy": "Delete",
   "DeletionPolicy": "Delete"
  },
  "data7552DF31": {
   "Type": "AWS::CloudFormation::Stack",
   "Properties": {
    "Parameters": {
     "referencetoamplifytestAppIdtestBranchNamebranch7d6f6c854afunctionNestedStackfunctionNestedStackResource482C479FOutputsamplifytestAppIdtestBranchNamebranch7d6f6c854afunctionApiAuthApiAuthLambdaFunctionCFF4ED65Arn": {
      "Fn::GetAtt": [
       "function1351588B",
       "Outputs.amplifytestAppIdtestBranchNamebranch7d6f6c854afunctionApiAuthApiAuthLambdaFunctionCFF4ED65Arn"
      ]
     }
    },
    "TemplateURL": {
     "Fn::Join": [
      "",
      [
       "https://s3.",
       {
        "Ref": "AWS::Region"
       },
       ".",
       {
        "Ref": "AWS::URLSuffix"
       },
       "/",
       {
        "Fn::Sub": "cdk-hnb659fds-assets-${AWS::AccountId}-${AWS::Region}"
       },
<<<<<<< HEAD
       "/842fedf6881a1c488f5209588fcaaaedb325b198acb2b1838dd9ada7c97ce62c.json"
=======
       "/320100a8f2629a69415798db5a5cb2e03e5a8d219f35a1c9aa0c96677cc3f63e.json"
>>>>>>> 70685f36
      ]
     ]
    }
   },
   "UpdateReplacePolicy": "Delete",
   "DeletionPolicy": "Delete"
  },
  "function1351588B": {
   "Type": "AWS::CloudFormation::Stack",
   "Properties": {
    "TemplateURL": {
     "Fn::Join": [
      "",
      [
       "https://s3.",
       {
        "Ref": "AWS::Region"
       },
       ".",
       {
        "Ref": "AWS::URLSuffix"
       },
       "/",
       {
        "Fn::Sub": "cdk-hnb659fds-assets-${AWS::AccountId}-${AWS::Region}"
       },
       "/1d9ba3324a466e898f90197e6412b5464de952663cd0619bbafedc38be06132d.json"
      ]
     ]
    }
   },
   "UpdateReplacePolicy": "Delete",
   "DeletionPolicy": "Delete"
  }
 },
 "Parameters": {
  "BootstrapVersion": {
   "Type": "AWS::SSM::Parameter::Value<String>",
   "Default": "/cdk-bootstrap/hnb659fds/version",
   "Description": "Version of the CDK Bootstrap resources in this environment, automatically retrieved from SSM Parameter Store. [cdk:skip]"
  }
 },
 "Rules": {
  "CheckBootstrapVersion": {
   "Assertions": [
    {
     "Assert": {
      "Fn::Not": [
       {
        "Fn::Contains": [
         [
          "1",
          "2",
          "3",
          "4",
          "5"
         ],
         {
          "Ref": "BootstrapVersion"
         }
        ]
       }
      ]
     },
     "AssertDescription": "CDK bootstrap stack version 6 required. Please run 'cdk bootstrap' with a recent version of the CDK CLI."
    }
   ]
  }
 }
}<|MERGE_RESOLUTION|>--- conflicted
+++ resolved
@@ -318,11 +318,7 @@
        {
         "Fn::Sub": "cdk-hnb659fds-assets-${AWS::AccountId}-${AWS::Region}"
        },
-<<<<<<< HEAD
-       "/842fedf6881a1c488f5209588fcaaaedb325b198acb2b1838dd9ada7c97ce62c.json"
-=======
        "/320100a8f2629a69415798db5a5cb2e03e5a8d219f35a1c9aa0c96677cc3f63e.json"
->>>>>>> 70685f36
       ]
      ]
     }
