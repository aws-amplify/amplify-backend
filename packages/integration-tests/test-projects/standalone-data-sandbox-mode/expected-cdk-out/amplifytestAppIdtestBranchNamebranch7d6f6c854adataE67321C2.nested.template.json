{
 "Description": "{\"createdOn\":\"Mac\",\"createdBy\":\"AmplifyCDK\",\"createdWith\":\"1.4.0\",\"stackType\":\"api-AppSync\",\"metadata\":{}}",
 "Resources": {
  "amplifyDataGraphQLAPI42A6FA33": {
   "Type": "AWS::AppSync::GraphQLApi",
   "Properties": {
    "AuthenticationType": "API_KEY",
    "Name": "amplifyData"
   }
  },
  "amplifyDataGraphQLAPITransformerSchemaFF50A789": {
   "Type": "AWS::AppSync::GraphQLSchema",
   "Properties": {
    "ApiId": {
     "Fn::GetAtt": [
      "amplifyDataGraphQLAPI42A6FA33",
      "ApiId"
     ]
    },
    "DefinitionS3Location": {
     "Fn::Sub": "s3://cdk-hnb659fds-assets-${AWS::AccountId}-${AWS::Region}/f6c1ed42cda791da480da1f92b6aa1089d2648364201187fb99fbbf3a7d1419b.graphql"
    }
   }
  },
  "amplifyDataGraphQLAPIDefaultApiKey1C8ED374": {
   "Type": "AWS::AppSync::ApiKey",
   "Properties": {
    "ApiId": {
     "Fn::GetAtt": [
      "amplifyDataGraphQLAPI42A6FA33",
      "ApiId"
     ]
    },
<<<<<<< HEAD
    "Expires": 1700673257
=======
    "Expires": 1700671968
>>>>>>> 79ac1399
   }
  },
  "amplifyDataGraphQLAPINONEDS684BF699": {
   "Type": "AWS::AppSync::DataSource",
   "Properties": {
    "ApiId": {
     "Fn::GetAtt": [
      "amplifyDataGraphQLAPI42A6FA33",
      "ApiId"
     ]
    },
    "Description": "None Data Source for Pipeline functions",
    "Name": "NONE_DS",
    "Type": "NONE"
   }
  },
  "amplifyDataAmplifyTableManagerNestedStackAmplifyTableManagerNestedStackResource86290833": {
   "Type": "AWS::CloudFormation::Stack",
   "Properties": {
    "Parameters": {
     "referencetoamplifytestAppIdtestBranchNamebranch7d6f6c854adataamplifyDataGraphQLAPI8E80FACEApiId": {
      "Fn::GetAtt": [
       "amplifyDataGraphQLAPI42A6FA33",
       "ApiId"
      ]
     }
    },
    "TemplateURL": {
     "Fn::Join": [
      "",
      [
       "https://s3.",
       {
        "Ref": "AWS::Region"
       },
       ".",
       {
        "Ref": "AWS::URLSuffix"
       },
       "/",
       {
        "Fn::Sub": "cdk-hnb659fds-assets-${AWS::AccountId}-${AWS::Region}"
       },
       "/35e06ca29c28793a345d0a1e4ed0a16bf7bad8a644c30c06a02b4218f7be6aa6.json"
      ]
     ]
    }
   },
   "UpdateReplacePolicy": "Delete",
   "DeletionPolicy": "Delete"
  },
  "amplifyDataTodoNestedStackTodoNestedStackResource551CEA56": {
   "Type": "AWS::CloudFormation::Stack",
   "Properties": {
    "Parameters": {
     "DynamoDBModelTableReadIOPS": {
      "Ref": "DynamoDBModelTableReadIOPS"
     },
     "DynamoDBModelTableWriteIOPS": {
      "Ref": "DynamoDBModelTableWriteIOPS"
     },
     "DynamoDBBillingMode": {
      "Ref": "DynamoDBBillingMode"
     },
     "DynamoDBEnablePointInTimeRecovery": {
      "Ref": "DynamoDBEnablePointInTimeRecovery"
     },
     "DynamoDBEnableServerSideEncryption": {
      "Ref": "DynamoDBEnableServerSideEncryption"
     },
     "referencetoamplifytestAppIdtestBranchNamebranch7d6f6c854adataamplifyDataAmplifyTableManagerNestedStackAmplifyTableManagerNestedStackResource8C0952BCOutputsamplifytestAppIdtestBranchNamebranch7d6f6c854adataamplifyDataAmplifyTableManagerTableD81D951E": {
      "Fn::GetAtt": [
       "amplifyDataAmplifyTableManagerNestedStackAmplifyTableManagerNestedStackResource86290833",
       "Outputs.amplifytestAppIdtestBranchNamebranch7d6f6c854adataamplifyDataAmplifyTableManagerTableManagerCustomProviderframeworkonEventE4FBF539Arn"
      ]
     },
     "referencetoamplifytestAppIdtestBranchNamebranch7d6f6c854adataamplifyDataGraphQLAPI8E80FACEApiId": {
      "Fn::GetAtt": [
       "amplifyDataGraphQLAPI42A6FA33",
       "ApiId"
      ]
     },
     "referencetoamplifytestAppIdtestBranchNamebranch7d6f6c854adataamplifyDataGraphQLAPINONEDS1C56C895Name": {
      "Fn::GetAtt": [
       "amplifyDataGraphQLAPINONEDS684BF699",
       "Name"
      ]
     }
    },
    "TemplateURL": {
     "Fn::Join": [
      "",
      [
       "https://s3.",
       {
        "Ref": "AWS::Region"
       },
       ".",
       {
        "Ref": "AWS::URLSuffix"
       },
       "/",
       {
        "Fn::Sub": "cdk-hnb659fds-assets-${AWS::AccountId}-${AWS::Region}"
       },
       "/b2592dc0925350164d369b9756628f4e37c379d41cabf3012d22754ae7b343f8.json"
      ]
     ]
    }
   },
   "DependsOn": [
    "amplifyDataGraphQLAPITransformerSchemaFF50A789"
   ],
   "UpdateReplacePolicy": "Delete",
   "DeletionPolicy": "Delete"
  },
  "amplifyDataAmplifyCodegenAssetsAmplifyCodegenAssetsBucket9CCB4ACA": {
   "Type": "AWS::S3::Bucket",
   "Properties": {
    "Tags": [
     {
      "Key": "aws-cdk:auto-delete-objects",
      "Value": "true"
     },
     {
      "Key": "aws-cdk:cr-owned:6d332485",
      "Value": "true"
     }
    ]
   },
   "UpdateReplacePolicy": "Delete",
   "DeletionPolicy": "Delete"
  },
  "amplifyDataAmplifyCodegenAssetsAmplifyCodegenAssetsBucketPolicyF1C1C548": {
   "Type": "AWS::S3::BucketPolicy",
   "Properties": {
    "Bucket": {
     "Ref": "amplifyDataAmplifyCodegenAssetsAmplifyCodegenAssetsBucket9CCB4ACA"
    },
    "PolicyDocument": {
     "Statement": [
      {
       "Action": [
        "s3:PutBucketPolicy",
        "s3:GetBucket*",
        "s3:List*",
        "s3:DeleteObject*"
       ],
       "Effect": "Allow",
       "Principal": {
        "AWS": {
         "Fn::GetAtt": [
          "CustomS3AutoDeleteObjectsCustomResourceProviderRole3B1BD092",
          "Arn"
         ]
        }
       },
       "Resource": [
        {
         "Fn::GetAtt": [
          "amplifyDataAmplifyCodegenAssetsAmplifyCodegenAssetsBucket9CCB4ACA",
          "Arn"
         ]
        },
        {
         "Fn::Join": [
          "",
          [
           {
            "Fn::GetAtt": [
             "amplifyDataAmplifyCodegenAssetsAmplifyCodegenAssetsBucket9CCB4ACA",
             "Arn"
            ]
           },
           "/*"
          ]
         ]
        }
       ]
      }
     ],
     "Version": "2012-10-17"
    }
   }
  },
  "amplifyDataAmplifyCodegenAssetsAmplifyCodegenAssetsBucketAutoDeleteObjectsCustomResource437F26F5": {
   "Type": "Custom::S3AutoDeleteObjects",
   "Properties": {
    "ServiceToken": {
     "Fn::GetAtt": [
      "CustomS3AutoDeleteObjectsCustomResourceProviderHandler9D90184F",
      "Arn"
     ]
    },
    "BucketName": {
     "Ref": "amplifyDataAmplifyCodegenAssetsAmplifyCodegenAssetsBucket9CCB4ACA"
    }
   },
   "DependsOn": [
    "amplifyDataAmplifyCodegenAssetsAmplifyCodegenAssetsBucketPolicyF1C1C548"
   ],
   "UpdateReplacePolicy": "Delete",
   "DeletionPolicy": "Delete"
  },
  "amplifyDataAmplifyCodegenAssetsAmplifyCodegenAssetsDeploymentAwsCliLayerE322F905": {
   "Type": "AWS::Lambda::LayerVersion",
   "Properties": {
    "Content": {
     "S3Bucket": {
      "Fn::Sub": "cdk-hnb659fds-assets-${AWS::AccountId}-${AWS::Region}"
     },
     "S3Key": "3fb6287214999ddeafa7cd0e3e58bc5144c8678bb720f3b5e45e8fd32f333eb3.zip"
    },
    "Description": "/opt/awscli/aws"
   }
  },
  "amplifyDataAmplifyCodegenAssetsAmplifyCodegenAssetsDeploymentCustomResource1536MiB21775929": {
   "Type": "Custom::CDKBucketDeployment",
   "Properties": {
    "ServiceToken": {
     "Fn::GetAtt": [
      "CustomCDKBucketDeployment8693BB64968944B69AAFB0CC9EB8756C1536MiBC5D8AB21",
      "Arn"
     ]
    },
    "SourceBucketNames": [
     {
      "Fn::Sub": "cdk-hnb659fds-assets-${AWS::AccountId}-${AWS::Region}"
     }
    ],
    "SourceObjectKeys": [
     "d9cf6c37d8ab509efa6659c329e9e4deda95642808c4200f4a371aae43560585.zip"
    ],
    "SourceMarkers": [
     {}
    ],
    "DestinationBucketName": {
     "Ref": "amplifyDataAmplifyCodegenAssetsAmplifyCodegenAssetsBucket9CCB4ACA"
    },
    "Prune": true
   },
   "UpdateReplacePolicy": "Delete",
   "DeletionPolicy": "Delete"
  },
  "CustomS3AutoDeleteObjectsCustomResourceProviderRole3B1BD092": {
   "Type": "AWS::IAM::Role",
   "Properties": {
    "AssumeRolePolicyDocument": {
     "Version": "2012-10-17",
     "Statement": [
      {
       "Action": "sts:AssumeRole",
       "Effect": "Allow",
       "Principal": {
        "Service": "lambda.amazonaws.com"
       }
      }
     ]
    },
    "ManagedPolicyArns": [
     {
      "Fn::Sub": "arn:${AWS::Partition}:iam::aws:policy/service-role/AWSLambdaBasicExecutionRole"
     }
    ]
   }
  },
  "CustomS3AutoDeleteObjectsCustomResourceProviderHandler9D90184F": {
   "Type": "AWS::Lambda::Function",
   "Properties": {
    "Code": {
     "S3Bucket": {
      "Fn::Sub": "cdk-hnb659fds-assets-${AWS::AccountId}-${AWS::Region}"
     },
     "S3Key": "b7f33614a69548d6bafe224d751a7ef238cde19097415e553fe8b63a4c8fd8a6.zip"
    },
    "Timeout": 900,
    "MemorySize": 128,
    "Handler": "index.handler",
    "Role": {
     "Fn::GetAtt": [
      "CustomS3AutoDeleteObjectsCustomResourceProviderRole3B1BD092",
      "Arn"
     ]
    },
    "Runtime": "nodejs18.x",
    "Description": {
     "Fn::Join": [
      "",
      [
       "Lambda function for auto-deleting objects in ",
       {
        "Ref": "amplifyDataAmplifyCodegenAssetsAmplifyCodegenAssetsBucket9CCB4ACA"
       },
       " S3 bucket."
      ]
     ]
    }
   },
   "DependsOn": [
    "CustomS3AutoDeleteObjectsCustomResourceProviderRole3B1BD092"
   ]
  },
  "CustomCDKBucketDeployment8693BB64968944B69AAFB0CC9EB8756C1536MiBServiceRoleA41FC8C2": {
   "Type": "AWS::IAM::Role",
   "Properties": {
    "AssumeRolePolicyDocument": {
     "Statement": [
      {
       "Action": "sts:AssumeRole",
       "Effect": "Allow",
       "Principal": {
        "Service": "lambda.amazonaws.com"
       }
      }
     ],
     "Version": "2012-10-17"
    },
    "ManagedPolicyArns": [
     {
      "Fn::Join": [
       "",
       [
        "arn:",
        {
         "Ref": "AWS::Partition"
        },
        ":iam::aws:policy/service-role/AWSLambdaBasicExecutionRole"
       ]
      ]
     }
    ]
   }
  },
  "CustomCDKBucketDeployment8693BB64968944B69AAFB0CC9EB8756C1536MiBServiceRoleDefaultPolicyFF1C635B": {
   "Type": "AWS::IAM::Policy",
   "Properties": {
    "PolicyDocument": {
     "Statement": [
      {
       "Action": [
        "s3:GetObject*",
        "s3:GetBucket*",
        "s3:List*"
       ],
       "Effect": "Allow",
       "Resource": [
        {
         "Fn::Join": [
          "",
          [
           "arn:",
           {
            "Ref": "AWS::Partition"
           },
           ":s3:::",
           {
            "Fn::Sub": "cdk-hnb659fds-assets-${AWS::AccountId}-${AWS::Region}"
           }
          ]
         ]
        },
        {
         "Fn::Join": [
          "",
          [
           "arn:",
           {
            "Ref": "AWS::Partition"
           },
           ":s3:::",
           {
            "Fn::Sub": "cdk-hnb659fds-assets-${AWS::AccountId}-${AWS::Region}"
           },
           "/*"
          ]
         ]
        }
       ]
      },
      {
       "Action": [
        "s3:GetObject*",
        "s3:GetBucket*",
        "s3:List*",
        "s3:DeleteObject*",
        "s3:PutObject",
        "s3:PutObjectLegalHold",
        "s3:PutObjectRetention",
        "s3:PutObjectTagging",
        "s3:PutObjectVersionTagging",
        "s3:Abort*"
       ],
       "Effect": "Allow",
       "Resource": [
        {
         "Fn::GetAtt": [
          "amplifyDataAmplifyCodegenAssetsAmplifyCodegenAssetsBucket9CCB4ACA",
          "Arn"
         ]
        },
        {
         "Fn::Join": [
          "",
          [
           {
            "Fn::GetAtt": [
             "amplifyDataAmplifyCodegenAssetsAmplifyCodegenAssetsBucket9CCB4ACA",
             "Arn"
            ]
           },
           "/*"
          ]
         ]
        }
       ]
      }
     ],
     "Version": "2012-10-17"
    },
    "PolicyName": "CustomCDKBucketDeployment8693BB64968944B69AAFB0CC9EB8756C1536MiBServiceRoleDefaultPolicyFF1C635B",
    "Roles": [
     {
      "Ref": "CustomCDKBucketDeployment8693BB64968944B69AAFB0CC9EB8756C1536MiBServiceRoleA41FC8C2"
     }
    ]
   }
  },
  "CustomCDKBucketDeployment8693BB64968944B69AAFB0CC9EB8756C1536MiBC5D8AB21": {
   "Type": "AWS::Lambda::Function",
   "Properties": {
    "Code": {
     "S3Bucket": {
      "Fn::Sub": "cdk-hnb659fds-assets-${AWS::AccountId}-${AWS::Region}"
     },
     "S3Key": "9eb41a5505d37607ac419321497a4f8c21cf0ee1f9b4a6b29aa04301aea5c7fd.zip"
    },
    "Environment": {
     "Variables": {
      "AWS_CA_BUNDLE": "/etc/pki/ca-trust/extracted/pem/tls-ca-bundle.pem"
     }
    },
    "Handler": "index.handler",
    "Layers": [
     {
      "Ref": "amplifyDataAmplifyCodegenAssetsAmplifyCodegenAssetsDeploymentAwsCliLayerE322F905"
     }
    ],
    "MemorySize": 1536,
    "Role": {
     "Fn::GetAtt": [
      "CustomCDKBucketDeployment8693BB64968944B69AAFB0CC9EB8756C1536MiBServiceRoleA41FC8C2",
      "Arn"
     ]
    },
    "Runtime": "python3.9",
    "Timeout": 900
   },
   "DependsOn": [
    "CustomCDKBucketDeployment8693BB64968944B69AAFB0CC9EB8756C1536MiBServiceRoleDefaultPolicyFF1C635B",
    "CustomCDKBucketDeployment8693BB64968944B69AAFB0CC9EB8756C1536MiBServiceRoleA41FC8C2"
   ]
  }
 },
 "Parameters": {
  "DynamoDBModelTableReadIOPS": {
   "Type": "Number",
   "Default": 5,
   "Description": "The number of read IOPS the table should support."
  },
  "DynamoDBModelTableWriteIOPS": {
   "Type": "Number",
   "Default": 5,
   "Description": "The number of write IOPS the table should support."
  },
  "DynamoDBBillingMode": {
   "Type": "String",
   "Default": "PAY_PER_REQUEST",
   "AllowedValues": [
    "PAY_PER_REQUEST",
    "PROVISIONED"
   ],
   "Description": "Configure @model types to create DynamoDB tables with PAY_PER_REQUEST or PROVISIONED billing modes."
  },
  "DynamoDBEnablePointInTimeRecovery": {
   "Type": "String",
   "Default": "false",
   "AllowedValues": [
    "true",
    "false"
   ],
   "Description": "Whether to enable Point in Time Recovery on the table."
  },
  "DynamoDBEnableServerSideEncryption": {
   "Type": "String",
   "Default": "true",
   "AllowedValues": [
    "true",
    "false"
   ],
   "Description": "Enable server side encryption powered by KMS."
  }
 },
 "Outputs": {
  "amplifytestAppIdtestBranchNamebranch7d6f6c854adataamplifyDataGraphQLAPI8E80FACEApiId": {
   "Value": {
    "Fn::GetAtt": [
     "amplifyDataGraphQLAPI42A6FA33",
     "ApiId"
    ]
   }
  },
  "amplifytestAppIdtestBranchNamebranch7d6f6c854adataamplifyDataGraphQLAPI8E80FACEGraphQLUrl": {
   "Value": {
    "Fn::GetAtt": [
     "amplifyDataGraphQLAPI42A6FA33",
     "GraphQLUrl"
    ]
   }
  },
  "amplifytestAppIdtestBranchNamebranch7d6f6c854adataamplifyDataAmplifyCodegenAssetsAmplifyCodegenAssetsBucket01B64A21Ref": {
   "Value": {
    "Ref": "amplifyDataAmplifyCodegenAssetsAmplifyCodegenAssetsBucket9CCB4ACA"
   }
  },
  "amplifytestAppIdtestBranchNamebranch7d6f6c854adataamplifyDataGraphQLAPIDefaultApiKey346D40FDApiKey": {
   "Value": {
    "Fn::GetAtt": [
     "amplifyDataGraphQLAPIDefaultApiKey1C8ED374",
     "ApiKey"
    ]
   }
  }
 }
}<|MERGE_RESOLUTION|>--- conflicted
+++ resolved
@@ -31,11 +31,7 @@
       "ApiId"
      ]
     },
-<<<<<<< HEAD
-    "Expires": 1700673257
-=======
-    "Expires": 1700671968
->>>>>>> 79ac1399
+    "Expires": 1700682168
    }
   },
   "amplifyDataGraphQLAPINONEDS684BF699": {
