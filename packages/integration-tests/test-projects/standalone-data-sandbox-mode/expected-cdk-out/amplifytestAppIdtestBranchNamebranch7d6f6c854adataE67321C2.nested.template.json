--- conflicted
+++ resolved
@@ -31,11 +31,7 @@
       "ApiId"
      ]
     },
-<<<<<<< HEAD
-    "Expires": 1700664373
-=======
     "Expires": 1700684682
->>>>>>> 85bbab43
    }
   },
   "amplifyDataGraphQLAPINONEDS684BF699": {
