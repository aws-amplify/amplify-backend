{
 "Description": "{\"createdOn\":\"Mac\",\"createdBy\":\"AmplifyCDK\",\"createdWith\":\"1.4.0\",\"stackType\":\"api-AppSync\",\"metadata\":{}}",
 "Resources": {
  "amplifyDataGraphQLAPI42A6FA33": {
   "Type": "AWS::AppSync::GraphQLApi",
   "Properties": {
    "AuthenticationType": "API_KEY",
    "Name": "amplifyData"
   }
  },
  "amplifyDataGraphQLAPITransformerSchemaFF50A789": {
   "Type": "AWS::AppSync::GraphQLSchema",
   "Properties": {
    "ApiId": {
     "Fn::GetAtt": [
      "amplifyDataGraphQLAPI42A6FA33",
      "ApiId"
     ]
    },
    "DefinitionS3Location": {
     "Fn::Sub": "s3://cdk-hnb659fds-assets-${AWS::AccountId}-${AWS::Region}/f6c1ed42cda791da480da1f92b6aa1089d2648364201187fb99fbbf3a7d1419b.graphql"
    }
   }
  },
  "amplifyDataGraphQLAPIDefaultApiKey1C8ED374": {
   "Type": "AWS::AppSync::ApiKey",
   "Properties": {
    "ApiId": {
     "Fn::GetAtt": [
      "amplifyDataGraphQLAPI42A6FA33",
      "ApiId"
     ]
    },
<<<<<<< HEAD
    "Expires": 1700694281
=======
    "Expires": 1700698484
>>>>>>> 70685f36
   }
  },
  "amplifyDataGraphQLAPINONEDS684BF699": {
   "Type": "AWS::AppSync::DataSource",
   "Properties": {
    "ApiId": {
     "Fn::GetAtt": [
      "amplifyDataGraphQLAPI42A6FA33",
      "ApiId"
     ]
    },
    "Description": "None Data Source for Pipeline functions",
    "Name": "NONE_DS",
    "Type": "NONE"
   }
  },
  "amplifyDataAmplifyTableManagerNestedStackAmplifyTableManagerNestedStackResource86290833": {
   "Type": "AWS::CloudFormation::Stack",
   "Properties": {
    "Parameters": {
     "referencetoamplifytestAppIdtestBranchNamebranch7d6f6c854adataamplifyDataGraphQLAPI8E80FACEApiId": {
      "Fn::GetAtt": [
       "amplifyDataGraphQLAPI42A6FA33",
       "ApiId"
      ]
     }
    },
    "TemplateURL": {
     "Fn::Join": [
      "",
      [
       "https://s3.",
       {
        "Ref": "AWS::Region"
       },
       ".",
       {
        "Ref": "AWS::URLSuffix"
       },
       "/",
       {
        "Fn::Sub": "cdk-hnb659fds-assets-${AWS::AccountId}-${AWS::Region}"
       },
       "/35e06ca29c28793a345d0a1e4ed0a16bf7bad8a644c30c06a02b4218f7be6aa6.json"
      ]
     ]
    }
   },
   "UpdateReplacePolicy": "Delete",
   "DeletionPolicy": "Delete"
  },
  "amplifyDataTodoNestedStackTodoNestedStackResource551CEA56": {
   "Type": "AWS::CloudFormation::Stack",
   "Properties": {
    "Parameters": {
     "DynamoDBModelTableReadIOPS": {
      "Ref": "DynamoDBModelTableReadIOPS"
     },
     "DynamoDBModelTableWriteIOPS": {
      "Ref": "DynamoDBModelTableWriteIOPS"
     },
     "DynamoDBBillingMode": {
      "Ref": "DynamoDBBillingMode"
     },
     "DynamoDBEnablePointInTimeRecovery": {
      "Ref": "DynamoDBEnablePointInTimeRecovery"
     },
     "DynamoDBEnableServerSideEncryption": {
      "Ref": "DynamoDBEnableServerSideEncryption"
     },
     "referencetoamplifytestAppIdtestBranchNamebranch7d6f6c854adataamplifyDataAmplifyTableManagerNestedStackAmplifyTableManagerNestedStackResource8C0952BCOutputsamplifytestAppIdtestBranchNamebranch7d6f6c854adataamplifyDataAmplifyTableManagerTableD81D951E": {
      "Fn::GetAtt": [
       "amplifyDataAmplifyTableManagerNestedStackAmplifyTableManagerNestedStackResource86290833",
       "Outputs.amplifytestAppIdtestBranchNamebranch7d6f6c854adataamplifyDataAmplifyTableManagerTableManagerCustomProviderframeworkonEventE4FBF539Arn"
      ]
     },
     "referencetoamplifytestAppIdtestBranchNamebranch7d6f6c854adataamplifyDataGraphQLAPI8E80FACEApiId": {
      "Fn::GetAtt": [
       "amplifyDataGraphQLAPI42A6FA33",
       "ApiId"
      ]
     },
     "referencetoamplifytestAppIdtestBranchNamebranch7d6f6c854adataamplifyDataGraphQLAPINONEDS1C56C895Name": {
      "Fn::GetAtt": [
       "amplifyDataGraphQLAPINONEDS684BF699",
       "Name"
      ]
     }
    },
    "TemplateURL": {
     "Fn::Join": [
      "",
      [
       "https://s3.",
       {
        "Ref": "AWS::Region"
       },
       ".",
       {
        "Ref": "AWS::URLSuffix"
       },
       "/",
       {
        "Fn::Sub": "cdk-hnb659fds-assets-${AWS::AccountId}-${AWS::Region}"
       },
       "/b2592dc0925350164d369b9756628f4e37c379d41cabf3012d22754ae7b343f8.json"
      ]
     ]
    }
   },
   "DependsOn": [
    "amplifyDataGraphQLAPITransformerSchemaFF50A789"
   ],
   "UpdateReplacePolicy": "Delete",
   "DeletionPolicy": "Delete"
  },
  "amplifyDataAmplifyCodegenAssetsAmplifyCodegenAssetsBucket9CCB4ACA": {
   "Type": "AWS::S3::Bucket",
   "Properties": {
    "Tags": [
     {
      "Key": "aws-cdk:auto-delete-objects",
      "Value": "true"
     },
     {
      "Key": "aws-cdk:cr-owned:6d332485",
      "Value": "true"
     }
    ]
   },
   "UpdateReplacePolicy": "Delete",
   "DeletionPolicy": "Delete"
  },
  "amplifyDataAmplifyCodegenAssetsAmplifyCodegenAssetsBucketPolicyF1C1C548": {
   "Type": "AWS::S3::BucketPolicy",
   "Properties": {
    "Bucket": {
     "Ref": "amplifyDataAmplifyCodegenAssetsAmplifyCodegenAssetsBucket9CCB4ACA"
    },
    "PolicyDocument": {
     "Statement": [
      {
       "Action": [
        "s3:PutBucketPolicy",
        "s3:GetBucket*",
        "s3:List*",
        "s3:DeleteObject*"
       ],
       "Effect": "Allow",
       "Principal": {
        "AWS": {
         "Fn::GetAtt": [
          "CustomS3AutoDeleteObjectsCustomResourceProviderRole3B1BD092",
          "Arn"
         ]
        }
       },
       "Resource": [
        {
         "Fn::GetAtt": [
          "amplifyDataAmplifyCodegenAssetsAmplifyCodegenAssetsBucket9CCB4ACA",
          "Arn"
         ]
        },
        {
         "Fn::Join": [
          "",
          [
           {
            "Fn::GetAtt": [
             "amplifyDataAmplifyCodegenAssetsAmplifyCodegenAssetsBucket9CCB4ACA",
             "Arn"
            ]
           },
           "/*"
          ]
         ]
        }
       ]
      }
     ],
     "Version": "2012-10-17"
    }
   }
  },
  "amplifyDataAmplifyCodegenAssetsAmplifyCodegenAssetsBucketAutoDeleteObjectsCustomResource437F26F5": {
   "Type": "Custom::S3AutoDeleteObjects",
   "Properties": {
    "ServiceToken": {
     "Fn::GetAtt": [
      "CustomS3AutoDeleteObjectsCustomResourceProviderHandler9D90184F",
      "Arn"
     ]
    },
    "BucketName": {
     "Ref": "amplifyDataAmplifyCodegenAssetsAmplifyCodegenAssetsBucket9CCB4ACA"
    }
   },
   "DependsOn": [
    "amplifyDataAmplifyCodegenAssetsAmplifyCodegenAssetsBucketPolicyF1C1C548"
   ],
   "UpdateReplacePolicy": "Delete",
   "DeletionPolicy": "Delete"
  },
  "amplifyDataAmplifyCodegenAssetsAmplifyCodegenAssetsDeploymentAwsCliLayerE322F905": {
   "Type": "AWS::Lambda::LayerVersion",
   "Properties": {
    "Content": {
     "S3Bucket": {
      "Fn::Sub": "cdk-hnb659fds-assets-${AWS::AccountId}-${AWS::Region}"
     },
     "S3Key": "3fb6287214999ddeafa7cd0e3e58bc5144c8678bb720f3b5e45e8fd32f333eb3.zip"
    },
    "Description": "/opt/awscli/aws"
   }
  },
  "amplifyDataAmplifyCodegenAssetsAmplifyCodegenAssetsDeploymentCustomResource1536MiB21775929": {
   "Type": "Custom::CDKBucketDeployment",
   "Properties": {
    "ServiceToken": {
     "Fn::GetAtt": [
      "CustomCDKBucketDeployment8693BB64968944B69AAFB0CC9EB8756C1536MiBC5D8AB21",
      "Arn"
     ]
    },
    "SourceBucketNames": [
     {
      "Fn::Sub": "cdk-hnb659fds-assets-${AWS::AccountId}-${AWS::Region}"
     }
    ],
    "SourceObjectKeys": [
     "d9cf6c37d8ab509efa6659c329e9e4deda95642808c4200f4a371aae43560585.zip"
    ],
    "SourceMarkers": [
     {}
    ],
    "DestinationBucketName": {
     "Ref": "amplifyDataAmplifyCodegenAssetsAmplifyCodegenAssetsBucket9CCB4ACA"
    },
    "Prune": true
   },
   "UpdateReplacePolicy": "Delete",
   "DeletionPolicy": "Delete"
  },
  "CustomS3AutoDeleteObjectsCustomResourceProviderRole3B1BD092": {
   "Type": "AWS::IAM::Role",
   "Properties": {
    "AssumeRolePolicyDocument": {
     "Version": "2012-10-17",
     "Statement": [
      {
       "Action": "sts:AssumeRole",
       "Effect": "Allow",
       "Principal": {
        "Service": "lambda.amazonaws.com"
       }
      }
     ]
    },
    "ManagedPolicyArns": [
     {
      "Fn::Sub": "arn:${AWS::Partition}:iam::aws:policy/service-role/AWSLambdaBasicExecutionRole"
     }
    ]
   }
  },
  "CustomS3AutoDeleteObjectsCustomResourceProviderHandler9D90184F": {
   "Type": "AWS::Lambda::Function",
   "Properties": {
    "Code": {
     "S3Bucket": {
      "Fn::Sub": "cdk-hnb659fds-assets-${AWS::AccountId}-${AWS::Region}"
     },
     "S3Key": "b7f33614a69548d6bafe224d751a7ef238cde19097415e553fe8b63a4c8fd8a6.zip"
    },
    "Timeout": 900,
    "MemorySize": 128,
    "Handler": "index.handler",
    "Role": {
     "Fn::GetAtt": [
      "CustomS3AutoDeleteObjectsCustomResourceProviderRole3B1BD092",
      "Arn"
     ]
    },
    "Runtime": "nodejs18.x",
    "Description": {
     "Fn::Join": [
      "",
      [
       "Lambda function for auto-deleting objects in ",
       {
        "Ref": "amplifyDataAmplifyCodegenAssetsAmplifyCodegenAssetsBucket9CCB4ACA"
       },
       " S3 bucket."
      ]
     ]
    }
   },
   "DependsOn": [
    "CustomS3AutoDeleteObjectsCustomResourceProviderRole3B1BD092"
   ]
  },
  "CustomCDKBucketDeployment8693BB64968944B69AAFB0CC9EB8756C1536MiBServiceRoleA41FC8C2": {
   "Type": "AWS::IAM::Role",
   "Properties": {
    "AssumeRolePolicyDocument": {
     "Statement": [
      {
       "Action": "sts:AssumeRole",
       "Effect": "Allow",
       "Principal": {
        "Service": "lambda.amazonaws.com"
       }
      }
     ],
     "Version": "2012-10-17"
    },
    "ManagedPolicyArns": [
     {
      "Fn::Join": [
       "",
       [
        "arn:",
        {
         "Ref": "AWS::Partition"
        },
        ":iam::aws:policy/service-role/AWSLambdaBasicExecutionRole"
       ]
      ]
     }
    ]
   }
  },
  "CustomCDKBucketDeployment8693BB64968944B69AAFB0CC9EB8756C1536MiBServiceRoleDefaultPolicyFF1C635B": {
   "Type": "AWS::IAM::Policy",
   "Properties": {
    "PolicyDocument": {
     "Statement": [
      {
       "Action": [
        "s3:GetObject*",
        "s3:GetBucket*",
        "s3:List*"
       ],
       "Effect": "Allow",
       "Resource": [
        {
         "Fn::Join": [
          "",
          [
           "arn:",
           {
            "Ref": "AWS::Partition"
           },
           ":s3:::",
           {
            "Fn::Sub": "cdk-hnb659fds-assets-${AWS::AccountId}-${AWS::Region}"
           }
          ]
         ]
        },
        {
         "Fn::Join": [
          "",
          [
           "arn:",
           {
            "Ref": "AWS::Partition"
           },
           ":s3:::",
           {
            "Fn::Sub": "cdk-hnb659fds-assets-${AWS::AccountId}-${AWS::Region}"
           },
           "/*"
          ]
         ]
        }
       ]
      },
      {
       "Action": [
        "s3:GetObject*",
        "s3:GetBucket*",
        "s3:List*",
        "s3:DeleteObject*",
        "s3:PutObject",
        "s3:PutObjectLegalHold",
        "s3:PutObjectRetention",
        "s3:PutObjectTagging",
        "s3:PutObjectVersionTagging",
        "s3:Abort*"
       ],
       "Effect": "Allow",
       "Resource": [
        {
         "Fn::GetAtt": [
          "amplifyDataAmplifyCodegenAssetsAmplifyCodegenAssetsBucket9CCB4ACA",
          "Arn"
         ]
        },
        {
         "Fn::Join": [
          "",
          [
           {
            "Fn::GetAtt": [
             "amplifyDataAmplifyCodegenAssetsAmplifyCodegenAssetsBucket9CCB4ACA",
             "Arn"
            ]
           },
           "/*"
          ]
         ]
        }
       ]
      }
     ],
     "Version": "2012-10-17"
    },
    "PolicyName": "CustomCDKBucketDeployment8693BB64968944B69AAFB0CC9EB8756C1536MiBServiceRoleDefaultPolicyFF1C635B",
    "Roles": [
     {
      "Ref": "CustomCDKBucketDeployment8693BB64968944B69AAFB0CC9EB8756C1536MiBServiceRoleA41FC8C2"
     }
    ]
   }
  },
  "CustomCDKBucketDeployment8693BB64968944B69AAFB0CC9EB8756C1536MiBC5D8AB21": {
   "Type": "AWS::Lambda::Function",
   "Properties": {
    "Code": {
     "S3Bucket": {
      "Fn::Sub": "cdk-hnb659fds-assets-${AWS::AccountId}-${AWS::Region}"
     },
     "S3Key": "9eb41a5505d37607ac419321497a4f8c21cf0ee1f9b4a6b29aa04301aea5c7fd.zip"
    },
    "Environment": {
     "Variables": {
      "AWS_CA_BUNDLE": "/etc/pki/ca-trust/extracted/pem/tls-ca-bundle.pem"
     }
    },
    "Handler": "index.handler",
    "Layers": [
     {
      "Ref": "amplifyDataAmplifyCodegenAssetsAmplifyCodegenAssetsDeploymentAwsCliLayerE322F905"
     }
    ],
    "MemorySize": 1536,
    "Role": {
     "Fn::GetAtt": [
      "CustomCDKBucketDeployment8693BB64968944B69AAFB0CC9EB8756C1536MiBServiceRoleA41FC8C2",
      "Arn"
     ]
    },
    "Runtime": "python3.9",
    "Timeout": 900
   },
   "DependsOn": [
    "CustomCDKBucketDeployment8693BB64968944B69AAFB0CC9EB8756C1536MiBServiceRoleDefaultPolicyFF1C635B",
    "CustomCDKBucketDeployment8693BB64968944B69AAFB0CC9EB8756C1536MiBServiceRoleA41FC8C2"
   ]
  }
 },
 "Parameters": {
  "DynamoDBModelTableReadIOPS": {
   "Type": "Number",
   "Default": 5,
   "Description": "The number of read IOPS the table should support."
  },
  "DynamoDBModelTableWriteIOPS": {
   "Type": "Number",
   "Default": 5,
   "Description": "The number of write IOPS the table should support."
  },
  "DynamoDBBillingMode": {
   "Type": "String",
   "Default": "PAY_PER_REQUEST",
   "AllowedValues": [
    "PAY_PER_REQUEST",
    "PROVISIONED"
   ],
   "Description": "Configure @model types to create DynamoDB tables with PAY_PER_REQUEST or PROVISIONED billing modes."
  },
  "DynamoDBEnablePointInTimeRecovery": {
   "Type": "String",
   "Default": "false",
   "AllowedValues": [
    "true",
    "false"
   ],
   "Description": "Whether to enable Point in Time Recovery on the table."
  },
  "DynamoDBEnableServerSideEncryption": {
   "Type": "String",
   "Default": "true",
   "AllowedValues": [
    "true",
    "false"
   ],
   "Description": "Enable server side encryption powered by KMS."
  }
 },
 "Outputs": {
  "amplifytestAppIdtestBranchNamebranch7d6f6c854adataamplifyDataGraphQLAPI8E80FACEApiId": {
   "Value": {
    "Fn::GetAtt": [
     "amplifyDataGraphQLAPI42A6FA33",
     "ApiId"
    ]
   }
  },
  "amplifytestAppIdtestBranchNamebranch7d6f6c854adataamplifyDataGraphQLAPI8E80FACEGraphQLUrl": {
   "Value": {
    "Fn::GetAtt": [
     "amplifyDataGraphQLAPI42A6FA33",
     "GraphQLUrl"
    ]
   }
  },
  "amplifytestAppIdtestBranchNamebranch7d6f6c854adataamplifyDataAmplifyCodegenAssetsAmplifyCodegenAssetsBucket01B64A21Ref": {
   "Value": {
    "Ref": "amplifyDataAmplifyCodegenAssetsAmplifyCodegenAssetsBucket9CCB4ACA"
   }
  },
  "amplifytestAppIdtestBranchNamebranch7d6f6c854adataamplifyDataGraphQLAPIDefaultApiKey346D40FDApiKey": {
   "Value": {
    "Fn::GetAtt": [
     "amplifyDataGraphQLAPIDefaultApiKey1C8ED374",
     "ApiKey"
    ]
   }
  }
 }
}<|MERGE_RESOLUTION|>--- conflicted
+++ resolved
@@ -31,11 +31,7 @@
       "ApiId"
      ]
     },
-<<<<<<< HEAD
-    "Expires": 1700694281
-=======
     "Expires": 1700698484
->>>>>>> 70685f36
    }
   },
   "amplifyDataGraphQLAPINONEDS684BF699": {
