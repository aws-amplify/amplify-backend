--- conflicted
+++ resolved
@@ -31,11 +31,7 @@
       "ApiId"
      ]
     },
-<<<<<<< HEAD
-    "Expires": 1701887086
-=======
-    "Expires": 1701814168
->>>>>>> db775ad6
+    "Expires": 1701891441
    }
   },
   "amplifyDataGraphQLAPINONEDS684BF699": {
