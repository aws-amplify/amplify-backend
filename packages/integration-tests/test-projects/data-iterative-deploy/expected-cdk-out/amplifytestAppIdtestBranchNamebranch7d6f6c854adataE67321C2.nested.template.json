--- conflicted
+++ resolved
@@ -31,11 +31,7 @@
       "ApiId"
      ]
     },
-<<<<<<< HEAD
-    "Expires": 1701887080
-=======
-    "Expires": 1701814158
->>>>>>> db775ad6
+    "Expires": 1701891434
    }
   },
   "amplifyDataGraphQLAPINONEDS684BF699": {
