--- conflicted
+++ resolved
@@ -306,11 +306,7 @@
        {
         "Fn::Sub": "cdk-hnb659fds-assets-${AWS::AccountId}-${AWS::Region}"
        },
-<<<<<<< HEAD
-       "/bfd3e79279e8eacf3c19316bcf27a272dae370c6b509102aaaad2e4961c1a27d.json"
-=======
-       "/57f1f5883b3e09b18ae0032ff0869df039e028f57d981ec2043772d452221c5b.json"
->>>>>>> db775ad6
+       "/553ca6a57a97283020aca125028d777d295440a941623084927d281faea59446.json"
       ]
      ]
     }
