{
 "Description": "{\"createdOn\":\"Mac\",\"createdBy\":\"AmplifyPipelineDeploy\",\"createdWith\":\"1.4.2\",\"stackType\":\"api-AppSync\",\"metadata\":{}}",
 "Resources": {
  "amplifyDataGraphQLAPI42A6FA33": {
   "Type": "AWS::AppSync::GraphQLApi",
   "Properties": {
    "AdditionalAuthenticationProviders": [
     {
      "AuthenticationType": "AMAZON_COGNITO_USER_POOLS",
      "UserPoolConfig": {
       "AwsRegion": {
        "Ref": "AWS::Region"
       },
       "UserPoolId": {
        "Ref": "referencetoamplifytestAppIdtestBranchNamebranch7d6f6c854aauthNestedStackauthNestedStackResource462F2942OutputsamplifytestAppIdtestBranchNamebranch7d6f6c854aauthamplifyAuthUserPool70E84902Ref"
       }
      }
     },
     {
      "AuthenticationType": "AWS_IAM"
     }
    ],
    "AuthenticationType": "API_KEY",
    "Name": "amplifyData"
   }
  },
  "amplifyDataGraphQLAPITransformerSchemaFF50A789": {
   "Type": "AWS::AppSync::GraphQLSchema",
   "Properties": {
    "ApiId": {
     "Fn::GetAtt": [
      "amplifyDataGraphQLAPI42A6FA33",
      "ApiId"
     ]
    },
    "DefinitionS3Location": {
     "Fn::Sub": "s3://cdk-hnb659fds-assets-${AWS::AccountId}-${AWS::Region}/58802100f02170602794fc02fb537b685d5542486d709f01a709c78861b95330.graphql"
    }
   }
  },
  "amplifyDataGraphQLAPIDefaultApiKey1C8ED374": {
   "Type": "AWS::AppSync::ApiKey",
   "Properties": {
    "ApiId": {
     "Fn::GetAtt": [
      "amplifyDataGraphQLAPI42A6FA33",
      "ApiId"
     ]
    },
<<<<<<< HEAD
    "Expires": 1703874285
=======
    "Expires": 1703801364
>>>>>>> db775ad6
   }
  },
  "amplifyDataGraphQLAPINONEDS684BF699": {
   "Type": "AWS::AppSync::DataSource",
   "Properties": {
    "ApiId": {
     "Fn::GetAtt": [
      "amplifyDataGraphQLAPI42A6FA33",
      "ApiId"
     ]
    },
    "Name": "NONE_DS",
    "Type": "NONE"
   }
  },
  "amplifyDataAmplifyTableManagerNestedStackAmplifyTableManagerNestedStackResource86290833": {
   "Type": "AWS::CloudFormation::Stack",
   "Properties": {
    "Parameters": {
     "referencetoamplifytestAppIdtestBranchNamebranch7d6f6c854adataamplifyDataGraphQLAPI8E80FACEApiId": {
      "Fn::GetAtt": [
       "amplifyDataGraphQLAPI42A6FA33",
       "ApiId"
      ]
     }
    },
    "TemplateURL": {
     "Fn::Join": [
      "",
      [
       "https://s3.",
       {
        "Ref": "AWS::Region"
       },
       ".",
       {
        "Ref": "AWS::URLSuffix"
       },
       "/",
       {
        "Fn::Sub": "cdk-hnb659fds-assets-${AWS::AccountId}-${AWS::Region}"
       },
       "/35e06ca29c28793a345d0a1e4ed0a16bf7bad8a644c30c06a02b4218f7be6aa6.json"
      ]
     ]
    }
   },
   "UpdateReplacePolicy": "Delete",
   "DeletionPolicy": "Delete"
  },
  "amplifyDataTodoNestedStackTodoNestedStackResource551CEA56": {
   "Type": "AWS::CloudFormation::Stack",
   "Properties": {
    "Parameters": {
     "DynamoDBModelTableReadIOPS": {
      "Ref": "DynamoDBModelTableReadIOPS"
     },
     "DynamoDBModelTableWriteIOPS": {
      "Ref": "DynamoDBModelTableWriteIOPS"
     },
     "DynamoDBBillingMode": {
      "Ref": "DynamoDBBillingMode"
     },
     "DynamoDBEnablePointInTimeRecovery": {
      "Ref": "DynamoDBEnablePointInTimeRecovery"
     },
     "DynamoDBEnableServerSideEncryption": {
      "Ref": "DynamoDBEnableServerSideEncryption"
     },
     "referencetoamplifytestAppIdtestBranchNamebranch7d6f6c854adataamplifyDataAmplifyTableManagerNestedStackAmplifyTableManagerNestedStackResource8C0952BCOutputsamplifytestAppIdtestBranchNamebranch7d6f6c854adataamplifyDataAmplifyTableManagerTableD81D951E": {
      "Fn::GetAtt": [
       "amplifyDataAmplifyTableManagerNestedStackAmplifyTableManagerNestedStackResource86290833",
       "Outputs.amplifytestAppIdtestBranchNamebranch7d6f6c854adataamplifyDataAmplifyTableManagerTableManagerCustomProviderframeworkonEventE4FBF539Arn"
      ]
     },
     "referencetoamplifytestAppIdtestBranchNamebranch7d6f6c854adataamplifyDataGraphQLAPI8E80FACEApiId": {
      "Fn::GetAtt": [
       "amplifyDataGraphQLAPI42A6FA33",
       "ApiId"
      ]
     },
     "referencetoamplifytestAppIdtestBranchNamebranch7d6f6c854adataamplifyDataGraphQLAPINONEDS1C56C895Name": {
      "Fn::GetAtt": [
       "amplifyDataGraphQLAPINONEDS684BF699",
       "Name"
      ]
     },
     "referencetoamplifytestAppIdtestBranchNamebranch7d6f6c854aauthNestedStackauthNestedStackResource462F2942OutputsamplifytestAppIdtestBranchNamebranch7d6f6c854aauthamplifyAuthauthenticatedUserRoleF0783640Ref": {
      "Ref": "referencetoamplifytestAppIdtestBranchNamebranch7d6f6c854aauthNestedStackauthNestedStackResource462F2942OutputsamplifytestAppIdtestBranchNamebranch7d6f6c854aauthamplifyAuthauthenticatedUserRoleF0783640Ref"
     },
     "referencetoamplifytestAppIdtestBranchNamebranch7d6f6c854aauthNestedStackauthNestedStackResource462F2942OutputsamplifytestAppIdtestBranchNamebranch7d6f6c854aauthamplifyAuthunauthenticatedUserRoleF922AD28Ref": {
      "Ref": "referencetoamplifytestAppIdtestBranchNamebranch7d6f6c854aauthNestedStackauthNestedStackResource462F2942OutputsamplifytestAppIdtestBranchNamebranch7d6f6c854aauthamplifyAuthunauthenticatedUserRoleF922AD28Ref"
     },
     "referencetoamplifytestAppIdtestBranchNamebranch7d6f6c854aauthNestedStackauthNestedStackResource462F2942OutputsamplifytestAppIdtestBranchNamebranch7d6f6c854aauthamplifyAuthIdentityPool7404D50ERef": {
      "Ref": "referencetoamplifytestAppIdtestBranchNamebranch7d6f6c854aauthNestedStackauthNestedStackResource462F2942OutputsamplifytestAppIdtestBranchNamebranch7d6f6c854aauthamplifyAuthIdentityPool7404D50ERef"
     }
    },
    "TemplateURL": {
     "Fn::Join": [
      "",
      [
       "https://s3.",
       {
        "Ref": "AWS::Region"
       },
       ".",
       {
        "Ref": "AWS::URLSuffix"
       },
       "/",
       {
        "Fn::Sub": "cdk-hnb659fds-assets-${AWS::AccountId}-${AWS::Region}"
       },
       "/d89721af476e01d4f665fda80e72c127ff52254c15304495d4d24d46ee0b289b.json"
      ]
     ]
    }
   },
   "DependsOn": [
    "amplifyDataGraphQLAPITransformerSchemaFF50A789"
   ],
   "UpdateReplacePolicy": "Delete",
   "DeletionPolicy": "Delete"
  },
  "amplifyDataFunctionDirectiveStackNestedStackFunctionDirectiveStackNestedStackResource1246A302": {
   "Type": "AWS::CloudFormation::Stack",
   "Properties": {
    "Parameters": {
     "referencetoamplifytestAppIdtestBranchNamebranch7d6f6c854afunctionNestedStackfunctionNestedStackResource482C479FOutputsamplifytestAppIdtestBranchNamebranch7d6f6c854afunctionechoFunclambda1F2D9982Arn": {
      "Ref": "referencetoamplifytestAppIdtestBranchNamebranch7d6f6c854afunctionNestedStackfunctionNestedStackResource482C479FOutputsamplifytestAppIdtestBranchNamebranch7d6f6c854afunctionechoFunclambda1F2D9982Arn"
     },
     "referencetoamplifytestAppIdtestBranchNamebranch7d6f6c854adataamplifyDataGraphQLAPI8E80FACEApiId": {
      "Fn::GetAtt": [
       "amplifyDataGraphQLAPI42A6FA33",
       "ApiId"
      ]
     },
     "referencetoamplifytestAppIdtestBranchNamebranch7d6f6c854aauthNestedStackauthNestedStackResource462F2942OutputsamplifytestAppIdtestBranchNamebranch7d6f6c854aauthamplifyAuthauthenticatedUserRoleF0783640Ref": {
      "Ref": "referencetoamplifytestAppIdtestBranchNamebranch7d6f6c854aauthNestedStackauthNestedStackResource462F2942OutputsamplifytestAppIdtestBranchNamebranch7d6f6c854aauthamplifyAuthauthenticatedUserRoleF0783640Ref"
     },
     "referencetoamplifytestAppIdtestBranchNamebranch7d6f6c854aauthNestedStackauthNestedStackResource462F2942OutputsamplifytestAppIdtestBranchNamebranch7d6f6c854aauthamplifyAuthunauthenticatedUserRoleF922AD28Ref": {
      "Ref": "referencetoamplifytestAppIdtestBranchNamebranch7d6f6c854aauthNestedStackauthNestedStackResource462F2942OutputsamplifytestAppIdtestBranchNamebranch7d6f6c854aauthamplifyAuthunauthenticatedUserRoleF922AD28Ref"
     },
     "referencetoamplifytestAppIdtestBranchNamebranch7d6f6c854adataamplifyDataGraphQLAPINONEDS1C56C895Name": {
      "Fn::GetAtt": [
       "amplifyDataGraphQLAPINONEDS684BF699",
       "Name"
      ]
     }
    },
    "TemplateURL": {
     "Fn::Join": [
      "",
      [
       "https://s3.",
       {
        "Ref": "AWS::Region"
       },
       ".",
       {
        "Ref": "AWS::URLSuffix"
       },
       "/",
       {
        "Fn::Sub": "cdk-hnb659fds-assets-${AWS::AccountId}-${AWS::Region}"
       },
       "/313ef813581ce8a50e6465ec2bcbf54abdeeb5fa9a6b2b43d7c11b6989adeb41.json"
      ]
     ]
    }
   },
   "DependsOn": [
    "amplifyDataGraphQLAPITransformerSchemaFF50A789"
   ],
   "UpdateReplacePolicy": "Delete",
   "DeletionPolicy": "Delete"
  },
  "amplifyDataAmplifyCodegenAssetsAmplifyCodegenAssetsBucket9CCB4ACA": {
   "Type": "AWS::S3::Bucket",
   "Properties": {
    "Tags": [
     {
      "Key": "aws-cdk:auto-delete-objects",
      "Value": "true"
     },
     {
      "Key": "aws-cdk:cr-owned:6d332485",
      "Value": "true"
     }
    ]
   },
   "UpdateReplacePolicy": "Delete",
   "DeletionPolicy": "Delete"
  },
  "amplifyDataAmplifyCodegenAssetsAmplifyCodegenAssetsBucketPolicyF1C1C548": {
   "Type": "AWS::S3::BucketPolicy",
   "Properties": {
    "Bucket": {
     "Ref": "amplifyDataAmplifyCodegenAssetsAmplifyCodegenAssetsBucket9CCB4ACA"
    },
    "PolicyDocument": {
     "Statement": [
      {
       "Action": [
        "s3:PutBucketPolicy",
        "s3:GetBucket*",
        "s3:List*",
        "s3:DeleteObject*"
       ],
       "Effect": "Allow",
       "Principal": {
        "AWS": {
         "Fn::GetAtt": [
          "CustomS3AutoDeleteObjectsCustomResourceProviderRole3B1BD092",
          "Arn"
         ]
        }
       },
       "Resource": [
        {
         "Fn::GetAtt": [
          "amplifyDataAmplifyCodegenAssetsAmplifyCodegenAssetsBucket9CCB4ACA",
          "Arn"
         ]
        },
        {
         "Fn::Join": [
          "",
          [
           {
            "Fn::GetAtt": [
             "amplifyDataAmplifyCodegenAssetsAmplifyCodegenAssetsBucket9CCB4ACA",
             "Arn"
            ]
           },
           "/*"
          ]
         ]
        }
       ]
      }
     ],
     "Version": "2012-10-17"
    }
   }
  },
  "amplifyDataAmplifyCodegenAssetsAmplifyCodegenAssetsBucketAutoDeleteObjectsCustomResource437F26F5": {
   "Type": "Custom::S3AutoDeleteObjects",
   "Properties": {
    "ServiceToken": {
     "Fn::GetAtt": [
      "CustomS3AutoDeleteObjectsCustomResourceProviderHandler9D90184F",
      "Arn"
     ]
    },
    "BucketName": {
     "Ref": "amplifyDataAmplifyCodegenAssetsAmplifyCodegenAssetsBucket9CCB4ACA"
    }
   },
   "DependsOn": [
    "amplifyDataAmplifyCodegenAssetsAmplifyCodegenAssetsBucketPolicyF1C1C548"
   ],
   "UpdateReplacePolicy": "Delete",
   "DeletionPolicy": "Delete"
  },
  "amplifyDataAmplifyCodegenAssetsAmplifyCodegenAssetsDeploymentAwsCliLayerE322F905": {
   "Type": "AWS::Lambda::LayerVersion",
   "Properties": {
    "Content": {
     "S3Bucket": {
      "Fn::Sub": "cdk-hnb659fds-assets-${AWS::AccountId}-${AWS::Region}"
     },
     "S3Key": "3fb6287214999ddeafa7cd0e3e58bc5144c8678bb720f3b5e45e8fd32f333eb3.zip"
    },
    "Description": "/opt/awscli/aws"
   }
  },
  "amplifyDataAmplifyCodegenAssetsAmplifyCodegenAssetsDeploymentCustomResource1536MiB21775929": {
   "Type": "Custom::CDKBucketDeployment",
   "Properties": {
    "ServiceToken": {
     "Fn::GetAtt": [
      "CustomCDKBucketDeployment8693BB64968944B69AAFB0CC9EB8756C1536MiBC5D8AB21",
      "Arn"
     ]
    },
    "SourceBucketNames": [
     {
      "Fn::Sub": "cdk-hnb659fds-assets-${AWS::AccountId}-${AWS::Region}"
     }
    ],
    "SourceObjectKeys": [
     "6d7efa67d952ad7b033f523fa6069f0ea8b09281442c76c5594b7fa76eb2c3fb.zip"
    ],
    "SourceMarkers": [
     {}
    ],
    "DestinationBucketName": {
     "Ref": "amplifyDataAmplifyCodegenAssetsAmplifyCodegenAssetsBucket9CCB4ACA"
    },
    "Prune": true
   },
   "UpdateReplacePolicy": "Delete",
   "DeletionPolicy": "Delete"
  },
  "CustomS3AutoDeleteObjectsCustomResourceProviderRole3B1BD092": {
   "Type": "AWS::IAM::Role",
   "Properties": {
    "AssumeRolePolicyDocument": {
     "Version": "2012-10-17",
     "Statement": [
      {
       "Action": "sts:AssumeRole",
       "Effect": "Allow",
       "Principal": {
        "Service": "lambda.amazonaws.com"
       }
      }
     ]
    },
    "ManagedPolicyArns": [
     {
      "Fn::Sub": "arn:${AWS::Partition}:iam::aws:policy/service-role/AWSLambdaBasicExecutionRole"
     }
    ]
   }
  },
  "CustomS3AutoDeleteObjectsCustomResourceProviderHandler9D90184F": {
   "Type": "AWS::Lambda::Function",
   "Properties": {
    "Code": {
     "S3Bucket": {
      "Fn::Sub": "cdk-hnb659fds-assets-${AWS::AccountId}-${AWS::Region}"
     },
     "S3Key": "b7f33614a69548d6bafe224d751a7ef238cde19097415e553fe8b63a4c8fd8a6.zip"
    },
    "Timeout": 900,
    "MemorySize": 128,
    "Handler": "index.handler",
    "Role": {
     "Fn::GetAtt": [
      "CustomS3AutoDeleteObjectsCustomResourceProviderRole3B1BD092",
      "Arn"
     ]
    },
    "Runtime": "nodejs18.x",
    "Description": {
     "Fn::Join": [
      "",
      [
       "Lambda function for auto-deleting objects in ",
       {
        "Ref": "amplifyDataAmplifyCodegenAssetsAmplifyCodegenAssetsBucket9CCB4ACA"
       },
       " S3 bucket."
      ]
     ]
    }
   },
   "DependsOn": [
    "CustomS3AutoDeleteObjectsCustomResourceProviderRole3B1BD092"
   ]
  },
  "CustomCDKBucketDeployment8693BB64968944B69AAFB0CC9EB8756C1536MiBServiceRoleA41FC8C2": {
   "Type": "AWS::IAM::Role",
   "Properties": {
    "AssumeRolePolicyDocument": {
     "Statement": [
      {
       "Action": "sts:AssumeRole",
       "Effect": "Allow",
       "Principal": {
        "Service": "lambda.amazonaws.com"
       }
      }
     ],
     "Version": "2012-10-17"
    },
    "ManagedPolicyArns": [
     {
      "Fn::Join": [
       "",
       [
        "arn:",
        {
         "Ref": "AWS::Partition"
        },
        ":iam::aws:policy/service-role/AWSLambdaBasicExecutionRole"
       ]
      ]
     }
    ]
   }
  },
  "CustomCDKBucketDeployment8693BB64968944B69AAFB0CC9EB8756C1536MiBServiceRoleDefaultPolicyFF1C635B": {
   "Type": "AWS::IAM::Policy",
   "Properties": {
    "PolicyDocument": {
     "Statement": [
      {
       "Action": [
        "s3:GetObject*",
        "s3:GetBucket*",
        "s3:List*"
       ],
       "Effect": "Allow",
       "Resource": [
        {
         "Fn::Join": [
          "",
          [
           "arn:",
           {
            "Ref": "AWS::Partition"
           },
           ":s3:::",
           {
            "Fn::Sub": "cdk-hnb659fds-assets-${AWS::AccountId}-${AWS::Region}"
           }
          ]
         ]
        },
        {
         "Fn::Join": [
          "",
          [
           "arn:",
           {
            "Ref": "AWS::Partition"
           },
           ":s3:::",
           {
            "Fn::Sub": "cdk-hnb659fds-assets-${AWS::AccountId}-${AWS::Region}"
           },
           "/*"
          ]
         ]
        }
       ]
      },
      {
       "Action": [
        "s3:GetObject*",
        "s3:GetBucket*",
        "s3:List*",
        "s3:DeleteObject*",
        "s3:PutObject",
        "s3:PutObjectLegalHold",
        "s3:PutObjectRetention",
        "s3:PutObjectTagging",
        "s3:PutObjectVersionTagging",
        "s3:Abort*"
       ],
       "Effect": "Allow",
       "Resource": [
        {
         "Fn::GetAtt": [
          "amplifyDataAmplifyCodegenAssetsAmplifyCodegenAssetsBucket9CCB4ACA",
          "Arn"
         ]
        },
        {
         "Fn::Join": [
          "",
          [
           {
            "Fn::GetAtt": [
             "amplifyDataAmplifyCodegenAssetsAmplifyCodegenAssetsBucket9CCB4ACA",
             "Arn"
            ]
           },
           "/*"
          ]
         ]
        }
       ]
      }
     ],
     "Version": "2012-10-17"
    },
    "PolicyName": "CustomCDKBucketDeployment8693BB64968944B69AAFB0CC9EB8756C1536MiBServiceRoleDefaultPolicyFF1C635B",
    "Roles": [
     {
      "Ref": "CustomCDKBucketDeployment8693BB64968944B69AAFB0CC9EB8756C1536MiBServiceRoleA41FC8C2"
     }
    ]
   }
  },
  "CustomCDKBucketDeployment8693BB64968944B69AAFB0CC9EB8756C1536MiBC5D8AB21": {
   "Type": "AWS::Lambda::Function",
   "Properties": {
    "Code": {
     "S3Bucket": {
      "Fn::Sub": "cdk-hnb659fds-assets-${AWS::AccountId}-${AWS::Region}"
     },
     "S3Key": "0b1f5aa55d045066ed91316b823a808060c12737e0575ab7cefe2335324108b0.zip"
    },
    "Environment": {
     "Variables": {
      "AWS_CA_BUNDLE": "/etc/pki/ca-trust/extracted/pem/tls-ca-bundle.pem"
     }
    },
    "Handler": "index.handler",
    "Layers": [
     {
      "Ref": "amplifyDataAmplifyCodegenAssetsAmplifyCodegenAssetsDeploymentAwsCliLayerE322F905"
     }
    ],
    "MemorySize": 1536,
    "Role": {
     "Fn::GetAtt": [
      "CustomCDKBucketDeployment8693BB64968944B69AAFB0CC9EB8756C1536MiBServiceRoleA41FC8C2",
      "Arn"
     ]
    },
    "Runtime": "python3.9",
    "Timeout": 900
   },
   "DependsOn": [
    "CustomCDKBucketDeployment8693BB64968944B69AAFB0CC9EB8756C1536MiBServiceRoleDefaultPolicyFF1C635B",
    "CustomCDKBucketDeployment8693BB64968944B69AAFB0CC9EB8756C1536MiBServiceRoleA41FC8C2"
   ]
  }
 },
 "Parameters": {
  "DynamoDBModelTableReadIOPS": {
   "Type": "Number",
   "Default": 5,
   "Description": "The number of read IOPS the table should support."
  },
  "DynamoDBModelTableWriteIOPS": {
   "Type": "Number",
   "Default": 5,
   "Description": "The number of write IOPS the table should support."
  },
  "DynamoDBBillingMode": {
   "Type": "String",
   "Default": "PAY_PER_REQUEST",
   "AllowedValues": [
    "PAY_PER_REQUEST",
    "PROVISIONED"
   ],
   "Description": "Configure @model types to create DynamoDB tables with PAY_PER_REQUEST or PROVISIONED billing modes."
  },
  "DynamoDBEnablePointInTimeRecovery": {
   "Type": "String",
   "Default": "false",
   "AllowedValues": [
    "true",
    "false"
   ],
   "Description": "Whether to enable Point in Time Recovery on the table."
  },
  "DynamoDBEnableServerSideEncryption": {
   "Type": "String",
   "Default": "true",
   "AllowedValues": [
    "true",
    "false"
   ],
   "Description": "Enable server side encryption powered by KMS."
  },
  "referencetoamplifytestAppIdtestBranchNamebranch7d6f6c854aauthNestedStackauthNestedStackResource462F2942OutputsamplifytestAppIdtestBranchNamebranch7d6f6c854aauthamplifyAuthUserPool70E84902Ref": {
   "Type": "String"
  },
  "referencetoamplifytestAppIdtestBranchNamebranch7d6f6c854aauthNestedStackauthNestedStackResource462F2942OutputsamplifytestAppIdtestBranchNamebranch7d6f6c854aauthamplifyAuthauthenticatedUserRoleF0783640Ref": {
   "Type": "String"
  },
  "referencetoamplifytestAppIdtestBranchNamebranch7d6f6c854aauthNestedStackauthNestedStackResource462F2942OutputsamplifytestAppIdtestBranchNamebranch7d6f6c854aauthamplifyAuthunauthenticatedUserRoleF922AD28Ref": {
   "Type": "String"
  },
  "referencetoamplifytestAppIdtestBranchNamebranch7d6f6c854aauthNestedStackauthNestedStackResource462F2942OutputsamplifytestAppIdtestBranchNamebranch7d6f6c854aauthamplifyAuthIdentityPool7404D50ERef": {
   "Type": "String"
  },
  "referencetoamplifytestAppIdtestBranchNamebranch7d6f6c854afunctionNestedStackfunctionNestedStackResource482C479FOutputsamplifytestAppIdtestBranchNamebranch7d6f6c854afunctionechoFunclambda1F2D9982Arn": {
   "Type": "String"
  }
 },
 "Outputs": {
  "amplifytestAppIdtestBranchNamebranch7d6f6c854adataamplifyDataGraphQLAPI8E80FACEApiId": {
   "Value": {
    "Fn::GetAtt": [
     "amplifyDataGraphQLAPI42A6FA33",
     "ApiId"
    ]
   }
  },
  "amplifytestAppIdtestBranchNamebranch7d6f6c854adataamplifyDataGraphQLAPI8E80FACEGraphQLUrl": {
   "Value": {
    "Fn::GetAtt": [
     "amplifyDataGraphQLAPI42A6FA33",
     "GraphQLUrl"
    ]
   }
  },
  "amplifytestAppIdtestBranchNamebranch7d6f6c854adataamplifyDataAmplifyCodegenAssetsAmplifyCodegenAssetsBucket01B64A21Ref": {
   "Value": {
    "Ref": "amplifyDataAmplifyCodegenAssetsAmplifyCodegenAssetsBucket9CCB4ACA"
   }
  },
  "amplifytestAppIdtestBranchNamebranch7d6f6c854adataamplifyDataGraphQLAPIDefaultApiKey346D40FDApiKey": {
   "Value": {
    "Fn::GetAtt": [
     "amplifyDataGraphQLAPIDefaultApiKey1C8ED374",
     "ApiKey"
    ]
   }
  }
 }
}<|MERGE_RESOLUTION|>--- conflicted
+++ resolved
@@ -47,11 +47,7 @@
       "ApiId"
      ]
     },
-<<<<<<< HEAD
-    "Expires": 1703874285
-=======
-    "Expires": 1703801364
->>>>>>> db775ad6
+    "Expires": 1703878639
    }
   },
   "amplifyDataGraphQLAPINONEDS684BF699": {
