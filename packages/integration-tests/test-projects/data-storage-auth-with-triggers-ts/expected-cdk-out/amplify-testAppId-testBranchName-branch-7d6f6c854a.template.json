--- conflicted
+++ resolved
@@ -533,11 +533,7 @@
        {
         "Fn::Sub": "cdk-hnb659fds-assets-${AWS::AccountId}-${AWS::Region}"
        },
-<<<<<<< HEAD
-       "/4191c058ac49ce2fb240e5c2d2edca72e8130fe4f6c41fcf0abf8073e88b8349.json"
-=======
-       "/65ece01c1646040857ae277f2c1473324933c31f671dc69fbc5cf63d799470e7.json"
->>>>>>> 76418777
+       "/e3b7408ab4bbaeadd73eedb90b52f405e5c1650dd1e8db0de58244d0d08b55ee.json"
       ]
      ]
     }
