{
 "Description": "{\"createdOn\":\"Mac\",\"createdBy\":\"AmplifyPipelineDeploy\",\"createdWith\":\"0.5.5\",\"stackType\":\"root\",\"metadata\":{}}",
 "Metadata": {
  "AWS::Amplify::Platform": {
   "version": "1",
   "stackOutputs": [
    "deploymentType",
    "region"
   ]
  },
  "AWS::Amplify::Auth": {
   "version": "1",
   "stackOutputs": [
    "userPoolId",
    "webClientId",
    "identityPoolId",
    "authRegion",
    "signupAttributes",
    "usernameAttributes",
    "verificationMechanisms",
    "passwordPolicyMinLength",
    "passwordPolicyRequirements",
    "amazonClientId",
    "facebookClientId",
    "googleClientId"
   ]
  },
  "AWS::Amplify::Storage": {
   "version": "1",
   "stackOutputs": [
    "storageRegion",
    "bucketName"
   ]
  },
  "AWS::Amplify::GraphQL": {
   "version": "1",
   "stackOutputs": [
    "awsAppsyncApiId",
    "awsAppsyncApiEndpoint",
    "awsAppsyncAuthenticationType",
    "awsAppsyncRegion",
    "amplifyApiModelSchemaS3Uri",
    "awsAppsyncApiKey",
    "awsAppsyncAdditionalAuthenticationTypes"
   ]
  }
 },
 "Outputs": {
  "deploymentType": {
   "Value": "branch"
  },
  "region": {
   "Value": {
    "Ref": "AWS::Region"
   }
  },
  "userPoolId": {
   "Value": {
    "Fn::GetAtt": [
     "auth179371D7",
     "Outputs.amplifytestAppIdtestBranchNamebranch7d6f6c854aauthamplifyAuthUserPool70E84902Ref"
    ]
   }
  },
  "webClientId": {
   "Value": {
    "Fn::GetAtt": [
     "auth179371D7",
     "Outputs.amplifytestAppIdtestBranchNamebranch7d6f6c854aauthamplifyAuthUserPoolAppClientE9865FACRef"
    ]
   }
  },
  "identityPoolId": {
   "Value": {
    "Fn::GetAtt": [
     "auth179371D7",
     "Outputs.amplifytestAppIdtestBranchNamebranch7d6f6c854aauthamplifyAuthIdentityPool7404D50ERef"
    ]
   }
  },
  "authRegion": {
   "Value": {
    "Ref": "AWS::Region"
   }
  },
  "signupAttributes": {
   "Value": "[\"EMAIL\"]"
  },
  "usernameAttributes": {
   "Value": "[\"EMAIL\"]"
  },
  "verificationMechanisms": {
   "Value": "[\"EMAIL\"]"
  },
  "passwordPolicyMinLength": {
   "Value": "8"
  },
  "passwordPolicyRequirements": {
   "Value": "[\"REQUIRES_NUMBERS\",\"REQUIRES_LOWERCASE\",\"REQUIRES_UPPERCASE\",\"REQUIRES_SYMBOLS\"]"
  },
  "amazonClientId": {
   "Value": {
    "Fn::GetAtt": [
     "auth179371D7",
     "Outputs.amplifytestAppIdtestBranchNamebranch7d6f6c854aauthtestAmazonIdSecretFetcherResource622F9AC3secretValue"
    ]
   }
  },
  "facebookClientId": {
   "Value": {
    "Fn::GetAtt": [
     "auth179371D7",
     "Outputs.amplifytestAppIdtestBranchNamebranch7d6f6c854aauthtestFacebookIdSecretFetcherResource589F3C68secretValue"
    ]
   }
  },
  "googleClientId": {
   "Value": {
    "Fn::GetAtt": [
     "auth179371D7",
     "Outputs.amplifytestAppIdtestBranchNamebranch7d6f6c854aauthtestGoogleIdSecretFetcherResource4E726239secretValue"
    ]
   }
  },
  "storageRegion": {
   "Value": {
    "Ref": "AWS::Region"
   }
  },
  "bucketName": {
   "Value": {
    "Fn::GetAtt": [
     "storage0EC3F24A",
     "Outputs.amplifytestAppIdtestBranchNamebranch7d6f6c854astorageamplifyStorageamplifyStorageBucket3E64AF96Ref"
    ]
   }
  },
  "awsAppsyncApiId": {
   "Value": {
    "Fn::GetAtt": [
     "data7552DF31",
     "Outputs.amplifytestAppIdtestBranchNamebranch7d6f6c854adataamplifyDataGraphQLAPI8E80FACEApiId"
    ]
   }
  },
  "awsAppsyncApiEndpoint": {
   "Value": {
    "Fn::GetAtt": [
     "data7552DF31",
     "Outputs.amplifytestAppIdtestBranchNamebranch7d6f6c854adataamplifyDataGraphQLAPI8E80FACEGraphQLUrl"
    ]
   }
  },
  "awsAppsyncAuthenticationType": {
   "Value": "API_KEY"
  },
  "awsAppsyncRegion": {
   "Value": {
    "Ref": "AWS::Region"
   }
  },
  "amplifyApiModelSchemaS3Uri": {
   "Value": {
    "Fn::Join": [
     "",
     [
      "s3://",
      {
       "Fn::GetAtt": [
        "data7552DF31",
        "Outputs.amplifytestAppIdtestBranchNamebranch7d6f6c854adataamplifyDataAmplifyCodegenAssetsAmplifyCodegenAssetsBucket01B64A21Ref"
       ]
      },
      "/model-schema.graphql"
     ]
    ]
   }
  },
  "awsAppsyncApiKey": {
   "Value": {
    "Fn::GetAtt": [
     "data7552DF31",
     "Outputs.amplifytestAppIdtestBranchNamebranch7d6f6c854adataamplifyDataGraphQLAPIDefaultApiKey346D40FDApiKey"
    ]
   }
  },
  "awsAppsyncAdditionalAuthenticationTypes": {
   "Value": "AMAZON_COGNITO_USER_POOLS,AWS_IAM"
  }
 },
 "Resources": {
  "AmplifyBranchLinkerCustomResourceLambdaServiceRole3DDCBC03": {
   "Type": "AWS::IAM::Role",
   "Properties": {
    "AssumeRolePolicyDocument": {
     "Statement": [
      {
       "Action": "sts:AssumeRole",
       "Effect": "Allow",
       "Principal": {
        "Service": "lambda.amazonaws.com"
       }
      }
     ],
     "Version": "2012-10-17"
    },
    "ManagedPolicyArns": [
     {
      "Fn::Join": [
       "",
       [
        "arn:",
        {
         "Ref": "AWS::Partition"
        },
        ":iam::aws:policy/service-role/AWSLambdaBasicExecutionRole"
       ]
      ]
     }
    ]
   }
  },
  "AmplifyBranchLinkerCustomResourceLambdaServiceRoleDefaultPolicy86099CA1": {
   "Type": "AWS::IAM::Policy",
   "Properties": {
    "PolicyDocument": {
     "Statement": [
      {
       "Action": [
        "amplify:GetBranch",
        "amplify:UpdateBranch"
       ],
       "Effect": "Allow",
       "Resource": "arn:aws:amplify:*:*:apps/testAppId/branches/testBranchName"
      }
     ],
     "Version": "2012-10-17"
    },
    "PolicyName": "AmplifyBranchLinkerCustomResourceLambdaServiceRoleDefaultPolicy86099CA1",
    "Roles": [
     {
      "Ref": "AmplifyBranchLinkerCustomResourceLambdaServiceRole3DDCBC03"
     }
    ]
   }
  },
  "AmplifyBranchLinkerCustomResourceLambda582AC093": {
   "Type": "AWS::Lambda::Function",
   "Properties": {
    "Code": {
     "S3Bucket": {
      "Fn::Sub": "cdk-hnb659fds-assets-${AWS::AccountId}-${AWS::Region}"
     },
     "S3Key": "747012bf6fea04c81a436d8dfe16db211a8a4df19c15421de44ea7440573b86b.zip"
    },
    "Environment": {
     "Variables": {
      "AWS_NODEJS_CONNECTION_REUSE_ENABLED": "1"
     }
    },
    "Handler": "index.handler",
    "Role": {
     "Fn::GetAtt": [
      "AmplifyBranchLinkerCustomResourceLambdaServiceRole3DDCBC03",
      "Arn"
     ]
    },
    "Runtime": "nodejs18.x",
    "Timeout": 10
   },
   "DependsOn": [
    "AmplifyBranchLinkerCustomResourceLambdaServiceRoleDefaultPolicy86099CA1",
    "AmplifyBranchLinkerCustomResourceLambdaServiceRole3DDCBC03"
   ]
  },
  "AmplifyBranchLinkerCustomResourceProviderframeworkonEventServiceRole92A035EB": {
   "Type": "AWS::IAM::Role",
   "Properties": {
    "AssumeRolePolicyDocument": {
     "Statement": [
      {
       "Action": "sts:AssumeRole",
       "Effect": "Allow",
       "Principal": {
        "Service": "lambda.amazonaws.com"
       }
      }
     ],
     "Version": "2012-10-17"
    },
    "ManagedPolicyArns": [
     {
      "Fn::Join": [
       "",
       [
        "arn:",
        {
         "Ref": "AWS::Partition"
        },
        ":iam::aws:policy/service-role/AWSLambdaBasicExecutionRole"
       ]
      ]
     }
    ]
   }
  },
  "AmplifyBranchLinkerCustomResourceProviderframeworkonEventServiceRoleDefaultPolicy38AAE412": {
   "Type": "AWS::IAM::Policy",
   "Properties": {
    "PolicyDocument": {
     "Statement": [
      {
       "Action": "lambda:InvokeFunction",
       "Effect": "Allow",
       "Resource": [
        {
         "Fn::GetAtt": [
          "AmplifyBranchLinkerCustomResourceLambda582AC093",
          "Arn"
         ]
        },
        {
         "Fn::Join": [
          "",
          [
           {
            "Fn::GetAtt": [
             "AmplifyBranchLinkerCustomResourceLambda582AC093",
             "Arn"
            ]
           },
           ":*"
          ]
         ]
        }
       ]
      }
     ],
     "Version": "2012-10-17"
    },
    "PolicyName": "AmplifyBranchLinkerCustomResourceProviderframeworkonEventServiceRoleDefaultPolicy38AAE412",
    "Roles": [
     {
      "Ref": "AmplifyBranchLinkerCustomResourceProviderframeworkonEventServiceRole92A035EB"
     }
    ]
   }
  },
  "AmplifyBranchLinkerCustomResourceProviderframeworkonEvent3B23F900": {
   "Type": "AWS::Lambda::Function",
   "Properties": {
    "Code": {
     "S3Bucket": {
      "Fn::Sub": "cdk-hnb659fds-assets-${AWS::AccountId}-${AWS::Region}"
     },
     "S3Key": "7382a0addb9f34974a1ea6c6c9b063882af874828f366f5c93b2b7b64db15c94.zip"
    },
    "Description": "AWS CDK resource provider framework - onEvent (amplify-testAppId-testBranchName-branch-7d6f6c854a/AmplifyBranchLinker/CustomResourceProvider)",
    "Environment": {
     "Variables": {
      "USER_ON_EVENT_FUNCTION_ARN": {
       "Fn::GetAtt": [
        "AmplifyBranchLinkerCustomResourceLambda582AC093",
        "Arn"
       ]
      }
     }
    },
    "Handler": "framework.onEvent",
    "Role": {
     "Fn::GetAtt": [
      "AmplifyBranchLinkerCustomResourceProviderframeworkonEventServiceRole92A035EB",
      "Arn"
     ]
    },
    "Runtime": "nodejs18.x",
    "Timeout": 900
   },
   "DependsOn": [
    "AmplifyBranchLinkerCustomResourceProviderframeworkonEventServiceRoleDefaultPolicy38AAE412",
    "AmplifyBranchLinkerCustomResourceProviderframeworkonEventServiceRole92A035EB"
   ]
  },
  "AmplifyBranchLinkerCustomResource96E36FC1": {
   "Type": "Custom::AmplifyBranchLinkerResource",
   "Properties": {
    "ServiceToken": {
     "Fn::GetAtt": [
      "AmplifyBranchLinkerCustomResourceProviderframeworkonEvent3B23F900",
      "Arn"
     ]
    },
    "appId": "testAppId",
    "branchName": "testBranchName"
   },
   "UpdateReplacePolicy": "Delete",
   "DeletionPolicy": "Delete"
  },
  "auth179371D7": {
   "Type": "AWS::CloudFormation::Stack",
   "Properties": {
    "Parameters": {
     "referencetoamplifytestAppIdtestBranchNamebranch7d6f6c854afunctionNestedStackfunctionNestedStackResource482C479FOutputsamplifytestAppIdtestBranchNamebranch7d6f6c854afunctionspecialTestFunctionlambda0688CD5DArn": {
      "Fn::GetAtt": [
       "function1351588B",
       "Outputs.amplifytestAppIdtestBranchNamebranch7d6f6c854afunctionspecialTestFunctionlambda0688CD5DArn"
      ]
     }
    },
    "TemplateURL": {
     "Fn::Join": [
      "",
      [
       "https://s3.",
       {
        "Ref": "AWS::Region"
       },
       ".",
       {
        "Ref": "AWS::URLSuffix"
       },
       "/",
       {
        "Fn::Sub": "cdk-hnb659fds-assets-${AWS::AccountId}-${AWS::Region}"
       },
<<<<<<< HEAD
       "/9f71e49e8d317f7bf49b5734f898c8697fd3b5210bf862d6e52cfde157b965c4.json"
=======
       "/87aeaefe934ca0965957f8dd07a34567bd92cabf3305a2f27bf7d4da171a7b6f.json"
>>>>>>> db775ad6
      ]
     ]
    }
   },
   "UpdateReplacePolicy": "Delete",
   "DeletionPolicy": "Delete"
  },
  "function1351588B": {
   "Type": "AWS::CloudFormation::Stack",
   "Properties": {
    "TemplateURL": {
     "Fn::Join": [
      "",
      [
       "https://s3.",
       {
        "Ref": "AWS::Region"
       },
       ".",
       {
        "Ref": "AWS::URLSuffix"
       },
       "/",
       {
        "Fn::Sub": "cdk-hnb659fds-assets-${AWS::AccountId}-${AWS::Region}"
       },
<<<<<<< HEAD
       "/9c68b83eec1055821272eb84581a1d4ed9f5c18f5618be403beca9c6a445f1b1.json"
=======
       "/fffd6fccba429f67fbf54e07b891ec22c20a81177a051793869310e6e94b2a73.json"
>>>>>>> db775ad6
      ]
     ]
    }
   },
   "UpdateReplacePolicy": "Delete",
   "DeletionPolicy": "Delete"
  },
  "storage0EC3F24A": {
   "Type": "AWS::CloudFormation::Stack",
   "Properties": {
    "TemplateURL": {
     "Fn::Join": [
      "",
      [
       "https://s3.",
       {
        "Ref": "AWS::Region"
       },
       ".",
       {
        "Ref": "AWS::URLSuffix"
       },
       "/",
       {
        "Fn::Sub": "cdk-hnb659fds-assets-${AWS::AccountId}-${AWS::Region}"
       },
       "/0d605cfcd689fb8650f00f193ce7572a75b06a8ccfaebc550876e3be9e352075.json"
      ]
     ]
    }
   },
   "UpdateReplacePolicy": "Delete",
   "DeletionPolicy": "Delete"
  },
  "data7552DF31": {
   "Type": "AWS::CloudFormation::Stack",
   "Properties": {
    "Parameters": {
     "referencetoamplifytestAppIdtestBranchNamebranch7d6f6c854aauthNestedStackauthNestedStackResource462F2942OutputsamplifytestAppIdtestBranchNamebranch7d6f6c854aauthamplifyAuthUserPool70E84902Ref": {
      "Fn::GetAtt": [
       "auth179371D7",
       "Outputs.amplifytestAppIdtestBranchNamebranch7d6f6c854aauthamplifyAuthUserPool70E84902Ref"
      ]
     },
     "referencetoamplifytestAppIdtestBranchNamebranch7d6f6c854aauthNestedStackauthNestedStackResource462F2942OutputsamplifytestAppIdtestBranchNamebranch7d6f6c854aauthamplifyAuthauthenticatedUserRoleF0783640Ref": {
      "Fn::GetAtt": [
       "auth179371D7",
       "Outputs.amplifytestAppIdtestBranchNamebranch7d6f6c854aauthamplifyAuthauthenticatedUserRoleF0783640Ref"
      ]
     },
     "referencetoamplifytestAppIdtestBranchNamebranch7d6f6c854aauthNestedStackauthNestedStackResource462F2942OutputsamplifytestAppIdtestBranchNamebranch7d6f6c854aauthamplifyAuthunauthenticatedUserRoleF922AD28Ref": {
      "Fn::GetAtt": [
       "auth179371D7",
       "Outputs.amplifytestAppIdtestBranchNamebranch7d6f6c854aauthamplifyAuthunauthenticatedUserRoleF922AD28Ref"
      ]
     },
     "referencetoamplifytestAppIdtestBranchNamebranch7d6f6c854aauthNestedStackauthNestedStackResource462F2942OutputsamplifytestAppIdtestBranchNamebranch7d6f6c854aauthamplifyAuthIdentityPool7404D50ERef": {
      "Fn::GetAtt": [
       "auth179371D7",
       "Outputs.amplifytestAppIdtestBranchNamebranch7d6f6c854aauthamplifyAuthIdentityPool7404D50ERef"
      ]
     },
     "referencetoamplifytestAppIdtestBranchNamebranch7d6f6c854afunctionNestedStackfunctionNestedStackResource482C479FOutputsamplifytestAppIdtestBranchNamebranch7d6f6c854afunctionechoFunclambda1F2D9982Arn": {
      "Fn::GetAtt": [
       "function1351588B",
       "Outputs.amplifytestAppIdtestBranchNamebranch7d6f6c854afunctionechoFunclambda1F2D9982Arn"
      ]
     }
    },
    "TemplateURL": {
     "Fn::Join": [
      "",
      [
       "https://s3.",
       {
        "Ref": "AWS::Region"
       },
       ".",
       {
        "Ref": "AWS::URLSuffix"
       },
       "/",
       {
        "Fn::Sub": "cdk-hnb659fds-assets-${AWS::AccountId}-${AWS::Region}"
       },
<<<<<<< HEAD
       "/e963831368bd0f7e3b2b0082e7b252b26aabd105540e7b72eefed8ae755a74a3.json"
=======
       "/a2923c8e0151bf1cc187b890c02128997bb14abb8009bda4e67e9771b0e30c7a.json"
>>>>>>> db775ad6
      ]
     ]
    }
   },
   "UpdateReplacePolicy": "Delete",
   "DeletionPolicy": "Delete"
  }
 },
 "Parameters": {
  "BootstrapVersion": {
   "Type": "AWS::SSM::Parameter::Value<String>",
   "Default": "/cdk-bootstrap/hnb659fds/version",
   "Description": "Version of the CDK Bootstrap resources in this environment, automatically retrieved from SSM Parameter Store. [cdk:skip]"
  }
 },
 "Rules": {
  "CheckBootstrapVersion": {
   "Assertions": [
    {
     "Assert": {
      "Fn::Not": [
       {
        "Fn::Contains": [
         [
          "1",
          "2",
          "3",
          "4",
          "5"
         ],
         {
          "Ref": "BootstrapVersion"
         }
        ]
       }
      ]
     },
     "AssertDescription": "CDK bootstrap stack version 6 required. Please run 'cdk bootstrap' with a recent version of the CDK CLI."
    }
   ]
  }
 }
}<|MERGE_RESOLUTION|>--- conflicted
+++ resolved
@@ -423,11 +423,7 @@
        {
         "Fn::Sub": "cdk-hnb659fds-assets-${AWS::AccountId}-${AWS::Region}"
        },
-<<<<<<< HEAD
        "/9f71e49e8d317f7bf49b5734f898c8697fd3b5210bf862d6e52cfde157b965c4.json"
-=======
-       "/87aeaefe934ca0965957f8dd07a34567bd92cabf3305a2f27bf7d4da171a7b6f.json"
->>>>>>> db775ad6
       ]
      ]
     }
@@ -454,11 +450,7 @@
        {
         "Fn::Sub": "cdk-hnb659fds-assets-${AWS::AccountId}-${AWS::Region}"
        },
-<<<<<<< HEAD
        "/9c68b83eec1055821272eb84581a1d4ed9f5c18f5618be403beca9c6a445f1b1.json"
-=======
-       "/fffd6fccba429f67fbf54e07b891ec22c20a81177a051793869310e6e94b2a73.json"
->>>>>>> db775ad6
       ]
      ]
     }
@@ -544,11 +536,7 @@
        {
         "Fn::Sub": "cdk-hnb659fds-assets-${AWS::AccountId}-${AWS::Region}"
        },
-<<<<<<< HEAD
-       "/e963831368bd0f7e3b2b0082e7b252b26aabd105540e7b72eefed8ae755a74a3.json"
-=======
-       "/a2923c8e0151bf1cc187b890c02128997bb14abb8009bda4e67e9771b0e30c7a.json"
->>>>>>> db775ad6
+       "/40583c2982a9c1e19dbe32ad7ed34dd47363d6ccf2f5f42f55a12dddd590d2a4.json"
       ]
      ]
     }
