{
<<<<<<< HEAD
 "Description": "{\"createdOn\":\"Mac\",\"createdBy\":\"AmplifyPipelineDeploy\",\"createdWith\":\"0.2.0\",\"stackType\":\"auth-Cognito\",\"metadata\":{}}",
=======
 "Description": "{\"createdOn\":\"Mac\",\"createdBy\":\"AmplifyPipelineDeploy\",\"createdWith\":\"0.2.1\",\"stackType\":\"auth-Cognito\",\"metadata\":{}}",
>>>>>>> cb861316
 "Resources": {
  "SecretFetcherResourceProviderLambdaServiceRole5ABAF823": {
   "Type": "AWS::IAM::Role",
   "Properties": {
    "AssumeRolePolicyDocument": {
     "Statement": [
      {
       "Action": "sts:AssumeRole",
       "Effect": "Allow",
       "Principal": {
        "Service": "lambda.amazonaws.com"
       }
      }
     ],
     "Version": "2012-10-17"
    },
    "ManagedPolicyArns": [
     {
      "Fn::Join": [
       "",
       [
        "arn:",
        {
         "Ref": "AWS::Partition"
        },
        ":iam::aws:policy/service-role/AWSLambdaBasicExecutionRole"
       ]
      ]
     }
    ]
   }
  },
  "SecretFetcherResourceProviderLambdaServiceRoleDefaultPolicyD52F71CB": {
   "Type": "AWS::IAM::Policy",
   "Properties": {
    "PolicyDocument": {
     "Statement": [
      {
       "Action": "ssm:GetParameter",
       "Effect": "Allow",
       "Resource": [
        "arn:aws:ssm:*:*:parameter/amplify/testAppId/testBranchName/*",
        "arn:aws:ssm:*:*:parameter/amplify/shared/testAppId/*"
       ]
      }
     ],
     "Version": "2012-10-17"
    },
    "PolicyName": "SecretFetcherResourceProviderLambdaServiceRoleDefaultPolicyD52F71CB",
    "Roles": [
     {
      "Ref": "SecretFetcherResourceProviderLambdaServiceRole5ABAF823"
     }
    ]
   }
  },
  "SecretFetcherResourceProviderLambda1ECC380E": {
   "Type": "AWS::Lambda::Function",
   "Properties": {
    "Code": {
     "S3Bucket": {
      "Fn::Sub": "cdk-hnb659fds-assets-${AWS::AccountId}-${AWS::Region}"
     },
     "S3Key": "09885012b1241c7620d8631bd18d12f68e1b7461bdb4001722b5b7f96a349618.zip"
    },
    "Environment": {
     "Variables": {
      "AWS_NODEJS_CONNECTION_REUSE_ENABLED": "1"
     }
    },
    "Handler": "index.handler",
    "Role": {
     "Fn::GetAtt": [
      "SecretFetcherResourceProviderLambdaServiceRole5ABAF823",
      "Arn"
     ]
    },
    "Runtime": "nodejs18.x",
    "Timeout": 10
   },
   "DependsOn": [
    "SecretFetcherResourceProviderLambdaServiceRoleDefaultPolicyD52F71CB",
    "SecretFetcherResourceProviderLambdaServiceRole5ABAF823"
   ]
  },
  "SecretFetcherResourceProviderframeworkonEventServiceRoleA7B78041": {
   "Type": "AWS::IAM::Role",
   "Properties": {
    "AssumeRolePolicyDocument": {
     "Statement": [
      {
       "Action": "sts:AssumeRole",
       "Effect": "Allow",
       "Principal": {
        "Service": "lambda.amazonaws.com"
       }
      }
     ],
     "Version": "2012-10-17"
    },
    "ManagedPolicyArns": [
     {
      "Fn::Join": [
       "",
       [
        "arn:",
        {
         "Ref": "AWS::Partition"
        },
        ":iam::aws:policy/service-role/AWSLambdaBasicExecutionRole"
       ]
      ]
     }
    ]
   }
  },
  "SecretFetcherResourceProviderframeworkonEventServiceRoleDefaultPolicy38F3A916": {
   "Type": "AWS::IAM::Policy",
   "Properties": {
    "PolicyDocument": {
     "Statement": [
      {
       "Action": "lambda:InvokeFunction",
       "Effect": "Allow",
       "Resource": [
        {
         "Fn::GetAtt": [
          "SecretFetcherResourceProviderLambda1ECC380E",
          "Arn"
         ]
        },
        {
         "Fn::Join": [
          "",
          [
           {
            "Fn::GetAtt": [
             "SecretFetcherResourceProviderLambda1ECC380E",
             "Arn"
            ]
           },
           ":*"
          ]
         ]
        }
       ]
      }
     ],
     "Version": "2012-10-17"
    },
    "PolicyName": "SecretFetcherResourceProviderframeworkonEventServiceRoleDefaultPolicy38F3A916",
    "Roles": [
     {
      "Ref": "SecretFetcherResourceProviderframeworkonEventServiceRoleA7B78041"
     }
    ]
   }
  },
  "SecretFetcherResourceProviderframeworkonEvent960CF056": {
   "Type": "AWS::Lambda::Function",
   "Properties": {
    "Code": {
     "S3Bucket": {
      "Fn::Sub": "cdk-hnb659fds-assets-${AWS::AccountId}-${AWS::Region}"
     },
     "S3Key": "7382a0addb9f34974a1ea6c6c9b063882af874828f366f5c93b2b7b64db15c94.zip"
    },
    "Description": "AWS CDK resource provider framework - onEvent (amplify-testAppId-testBranchName/auth/SecretFetcherResourceProvider)",
    "Environment": {
     "Variables": {
      "USER_ON_EVENT_FUNCTION_ARN": {
       "Fn::GetAtt": [
        "SecretFetcherResourceProviderLambda1ECC380E",
        "Arn"
       ]
      }
     }
    },
    "Handler": "framework.onEvent",
    "Role": {
     "Fn::GetAtt": [
      "SecretFetcherResourceProviderframeworkonEventServiceRoleA7B78041",
      "Arn"
     ]
    },
    "Runtime": "nodejs18.x",
    "Timeout": 900
   },
   "DependsOn": [
    "SecretFetcherResourceProviderframeworkonEventServiceRoleDefaultPolicy38F3A916",
    "SecretFetcherResourceProviderframeworkonEventServiceRoleA7B78041"
   ]
  },
  "testAmazonIdSecretFetcherResource": {
   "Type": "Custom::SecretFetcherResource",
   "Properties": {
    "ServiceToken": {
     "Fn::GetAtt": [
      "SecretFetcherResourceProviderframeworkonEvent960CF056",
      "Arn"
     ]
    },
    "backendId": "testAppId",
    "branchName": "testBranchName",
    "secretName": "testAmazonId",
<<<<<<< HEAD
    "secretLastUpdated": 123456789
=======
    "secretLastUpdated": 1698959044636
>>>>>>> cb861316
   },
   "UpdateReplacePolicy": "Delete",
   "DeletionPolicy": "Delete"
  },
  "testAmazonSecretSecretFetcherResource": {
   "Type": "Custom::SecretFetcherResource",
   "Properties": {
    "ServiceToken": {
     "Fn::GetAtt": [
      "SecretFetcherResourceProviderframeworkonEvent960CF056",
      "Arn"
     ]
    },
    "backendId": "testAppId",
    "branchName": "testBranchName",
    "secretName": "testAmazonSecret",
<<<<<<< HEAD
    "secretLastUpdated": 123456789
=======
    "secretLastUpdated": 1698959044636
>>>>>>> cb861316
   },
   "UpdateReplacePolicy": "Delete",
   "DeletionPolicy": "Delete"
  },
  "testFacebookIdSecretFetcherResource": {
   "Type": "Custom::SecretFetcherResource",
   "Properties": {
    "ServiceToken": {
     "Fn::GetAtt": [
      "SecretFetcherResourceProviderframeworkonEvent960CF056",
      "Arn"
     ]
    },
    "backendId": "testAppId",
    "branchName": "testBranchName",
    "secretName": "testFacebookId",
<<<<<<< HEAD
    "secretLastUpdated": 123456789
=======
    "secretLastUpdated": 1698959044636
>>>>>>> cb861316
   },
   "UpdateReplacePolicy": "Delete",
   "DeletionPolicy": "Delete"
  },
  "testFacebookSecretSecretFetcherResource": {
   "Type": "Custom::SecretFetcherResource",
   "Properties": {
    "ServiceToken": {
     "Fn::GetAtt": [
      "SecretFetcherResourceProviderframeworkonEvent960CF056",
      "Arn"
     ]
    },
    "backendId": "testAppId",
    "branchName": "testBranchName",
    "secretName": "testFacebookSecret",
<<<<<<< HEAD
    "secretLastUpdated": 123456789
=======
    "secretLastUpdated": 1698959044636
>>>>>>> cb861316
   },
   "UpdateReplacePolicy": "Delete",
   "DeletionPolicy": "Delete"
  },
  "testGoogleIdSecretFetcherResource": {
   "Type": "Custom::SecretFetcherResource",
   "Properties": {
    "ServiceToken": {
     "Fn::GetAtt": [
      "SecretFetcherResourceProviderframeworkonEvent960CF056",
      "Arn"
     ]
    },
    "backendId": "testAppId",
    "branchName": "testBranchName",
    "secretName": "testGoogleId",
<<<<<<< HEAD
    "secretLastUpdated": 123456789
=======
    "secretLastUpdated": 1698959044636
>>>>>>> cb861316
   },
   "UpdateReplacePolicy": "Delete",
   "DeletionPolicy": "Delete"
  },
  "testGoogleSecretSecretFetcherResource": {
   "Type": "Custom::SecretFetcherResource",
   "Properties": {
    "ServiceToken": {
     "Fn::GetAtt": [
      "SecretFetcherResourceProviderframeworkonEvent960CF056",
      "Arn"
     ]
    },
    "backendId": "testAppId",
    "branchName": "testBranchName",
    "secretName": "testGoogleSecret",
<<<<<<< HEAD
    "secretLastUpdated": 123456789
=======
    "secretLastUpdated": 1698959044636
>>>>>>> cb861316
   },
   "UpdateReplacePolicy": "Delete",
   "DeletionPolicy": "Delete"
  },
  "amplifyAuthUserPool4BA7F805": {
   "Type": "AWS::Cognito::UserPool",
   "Properties": {
    "AccountRecoverySetting": {
     "RecoveryMechanisms": [
      {
       "Name": "verified_email",
       "Priority": 1
      }
     ]
    },
    "AdminCreateUserConfig": {
     "AllowAdminCreateUserOnly": false
    },
    "AutoVerifiedAttributes": [
     "email"
    ],
    "EmailVerificationMessage": "The verification code to your new account is {####}",
    "EmailVerificationSubject": "Verify your new account",
    "LambdaConfig": {
     "PostConfirmation": {
      "Ref": "referencetoamplifytestAppIdtestBranchNamefunctionNestedStackfunctionNestedStackResourceE968B293OutputsamplifytestAppIdtestBranchNamefunctiontestFunctestFuncLambdaFunction724FFDF6Arn"
     }
    },
    "Policies": {
     "PasswordPolicy": {
      "MinimumLength": 8,
      "RequireLowercase": true,
      "RequireNumbers": true,
      "RequireSymbols": true,
      "RequireUppercase": true
     }
    },
    "Schema": [
     {
      "Mutable": true,
      "Name": "email",
      "Required": true
     }
    ],
    "SmsVerificationMessage": "The verification code to your new account is {####}",
    "UserAttributeUpdateSettings": {
     "AttributesRequireVerificationBeforeUpdate": [
      "email"
     ]
    },
    "UsernameAttributes": [
     "email"
    ],
    "UsernameConfiguration": {
     "CaseSensitive": false
    },
    "VerificationMessageTemplate": {
     "DefaultEmailOption": "CONFIRM_WITH_CODE",
     "EmailMessage": "The verification code to your new account is {####}",
     "EmailSubject": "Verify your new account",
     "SmsMessage": "The verification code to your new account is {####}"
    }
   },
   "UpdateReplacePolicy": "Retain",
   "DeletionPolicy": "Retain"
  },
  "amplifyAuthUserPoolPostConfirmationCognitoE7E727CF": {
   "Type": "AWS::Lambda::Permission",
   "Properties": {
    "Action": "lambda:InvokeFunction",
    "FunctionName": {
     "Ref": "referencetoamplifytestAppIdtestBranchNamefunctionNestedStackfunctionNestedStackResourceE968B293OutputsamplifytestAppIdtestBranchNamefunctiontestFunctestFuncLambdaFunction724FFDF6Arn"
    },
    "Principal": "cognito-idp.amazonaws.com",
    "SourceArn": {
     "Fn::GetAtt": [
      "amplifyAuthUserPool4BA7F805",
      "Arn"
     ]
    }
   }
  },
  "amplifyAuthGoogleIdPA9736819": {
   "Type": "AWS::Cognito::UserPoolIdentityProvider",
   "Properties": {
    "ProviderDetails": {
     "client_id": {
      "Fn::GetAtt": [
       "testGoogleIdSecretFetcherResource",
       "secretValue"
      ]
     },
     "client_secret": {
      "Fn::GetAtt": [
       "testGoogleSecretSecretFetcherResource",
       "secretValue"
      ]
     },
     "authorize_scopes": "profile"
    },
    "ProviderName": "Google",
    "ProviderType": "Google",
    "UserPoolId": {
     "Ref": "amplifyAuthUserPool4BA7F805"
    }
   }
  },
  "amplifyAuthFacebookIDP7CB5B5CC": {
   "Type": "AWS::Cognito::UserPoolIdentityProvider",
   "Properties": {
    "ProviderDetails": {
     "client_id": {
      "Fn::GetAtt": [
       "testFacebookIdSecretFetcherResource",
       "secretValue"
      ]
     },
     "client_secret": {
      "Fn::GetAtt": [
       "testFacebookSecretSecretFetcherResource",
       "secretValue"
      ]
     },
     "authorize_scopes": "public_profile"
    },
    "ProviderName": "Facebook",
    "ProviderType": "Facebook",
    "UserPoolId": {
     "Ref": "amplifyAuthUserPool4BA7F805"
    }
   }
  },
  "amplifyAuthAmazonIDP72414901": {
   "Type": "AWS::Cognito::UserPoolIdentityProvider",
   "Properties": {
    "ProviderDetails": {
     "client_id": {
      "Fn::GetAtt": [
       "testAmazonIdSecretFetcherResource",
       "secretValue"
      ]
     },
     "client_secret": {
      "Fn::GetAtt": [
       "testAmazonSecretSecretFetcherResource",
       "secretValue"
      ]
     },
     "authorize_scopes": "profile"
    },
    "ProviderName": "LoginWithAmazon",
    "ProviderType": "LoginWithAmazon",
    "UserPoolId": {
     "Ref": "amplifyAuthUserPool4BA7F805"
    }
   }
  },
  "amplifyAuthUserPoolAppClient2626C6F8": {
   "Type": "AWS::Cognito::UserPoolClient",
   "Properties": {
    "AllowedOAuthFlows": [
     "implicit",
     "code"
    ],
    "AllowedOAuthFlowsUserPoolClient": true,
    "AllowedOAuthScopes": [
     "profile",
     "phone",
     "email",
     "openid",
     "aws.cognito.signin.user.admin"
    ],
    "CallbackURLs": [
     "https://example.com"
    ],
    "ExplicitAuthFlows": [
     "ALLOW_CUSTOM_AUTH",
     "ALLOW_USER_SRP_AUTH",
     "ALLOW_REFRESH_TOKEN_AUTH"
    ],
    "PreventUserExistenceErrors": "ENABLED",
    "SupportedIdentityProviders": [
     {
      "Ref": "amplifyAuthGoogleIdPA9736819"
     },
     {
      "Ref": "amplifyAuthFacebookIDP7CB5B5CC"
     },
     {
      "Ref": "amplifyAuthAmazonIDP72414901"
     },
     "COGNITO"
    ],
    "UserPoolId": {
     "Ref": "amplifyAuthUserPool4BA7F805"
    }
   }
  },
  "amplifyAuthauthenticatedUserRoleD8DA3689": {
   "Type": "AWS::IAM::Role",
   "Properties": {
    "AssumeRolePolicyDocument": {
     "Statement": [
      {
       "Action": "sts:AssumeRole",
       "Effect": "Allow",
       "Principal": {
        "Federated": "cognito-identity.amazonaws.com"
       }
      }
     ],
     "Version": "2012-10-17"
    }
   }
  },
  "amplifyAuthunauthenticatedUserRole2B524D9E": {
   "Type": "AWS::IAM::Role",
   "Properties": {
    "AssumeRolePolicyDocument": {
     "Statement": [
      {
       "Action": "sts:AssumeRole",
       "Effect": "Allow",
       "Principal": {
        "Federated": "cognito-identity.amazonaws.com"
       }
      }
     ],
     "Version": "2012-10-17"
    }
   }
  },
  "amplifyAuthIdentityPool3FDE84CC": {
   "Type": "AWS::Cognito::IdentityPool",
   "Properties": {
    "AllowUnauthenticatedIdentities": true,
    "CognitoIdentityProviders": [
     {
      "ClientId": {
       "Ref": "amplifyAuthUserPoolAppClient2626C6F8"
      },
      "ProviderName": {
       "Fn::Join": [
        "",
        [
         "cognito-idp.",
         {
          "Ref": "AWS::Region"
         },
         ".amazonaws.com/",
         {
          "Ref": "amplifyAuthUserPool4BA7F805"
         }
        ]
       ]
      }
     }
    ],
    "SupportedLoginProviders": {
     "accounts.google.com": {
      "Fn::GetAtt": [
       "testGoogleIdSecretFetcherResource",
       "secretValue"
      ]
     },
     "graph.facebook.com": {
      "Fn::GetAtt": [
       "testFacebookIdSecretFetcherResource",
       "secretValue"
      ]
     },
     "www.amazon.com": {
      "Fn::GetAtt": [
       "testAmazonIdSecretFetcherResource",
       "secretValue"
      ]
     }
    }
   }
  },
  "amplifyAuthIdentityPoolRoleAttachment045F17C8": {
   "Type": "AWS::Cognito::IdentityPoolRoleAttachment",
   "Properties": {
    "IdentityPoolId": {
     "Ref": "amplifyAuthIdentityPool3FDE84CC"
    },
    "RoleMappings": {
     "UserPoolWebClientRoleMapping": {
      "AmbiguousRoleResolution": "AuthenticatedRole",
      "IdentityProvider": {
       "Fn::Join": [
        "",
        [
         "cognito-idp.",
         {
          "Ref": "AWS::Region"
         },
         ".amazonaws.com/",
         {
          "Ref": "amplifyAuthUserPool4BA7F805"
         },
         ":",
         {
          "Ref": "amplifyAuthUserPoolAppClient2626C6F8"
         }
        ]
       ]
      },
      "Type": "Token"
     }
    },
    "Roles": {
     "unauthenticated": {
      "Fn::GetAtt": [
       "amplifyAuthunauthenticatedUserRole2B524D9E",
       "Arn"
      ]
     },
     "authenticated": {
      "Fn::GetAtt": [
       "amplifyAuthauthenticatedUserRoleD8DA3689",
       "Arn"
      ]
     }
    }
   },
   "DependsOn": [
    "amplifyAuthIdentityPool3FDE84CC",
    "amplifyAuthUserPoolAppClient2626C6F8"
   ]
  }
 },
 "Parameters": {
  "referencetoamplifytestAppIdtestBranchNamefunctionNestedStackfunctionNestedStackResourceE968B293OutputsamplifytestAppIdtestBranchNamefunctiontestFunctestFuncLambdaFunction724FFDF6Arn": {
   "Type": "String"
  }
 },
 "Outputs": {
  "amplifytestAppIdtestBranchNameauthamplifyAuthUserPoolC1B04074Ref": {
   "Value": {
    "Ref": "amplifyAuthUserPool4BA7F805"
   }
  },
  "amplifytestAppIdtestBranchNameauthamplifyAuthUserPoolAppClientDDB3608BRef": {
   "Value": {
    "Ref": "amplifyAuthUserPoolAppClient2626C6F8"
   }
  },
  "amplifytestAppIdtestBranchNameauthamplifyAuthIdentityPool40350D66Ref": {
   "Value": {
    "Ref": "amplifyAuthIdentityPool3FDE84CC"
   }
  },
  "amplifytestAppIdtestBranchNameauthtestAmazonIdSecretFetcherResourceD2E00281secretValue": {
   "Value": {
    "Fn::GetAtt": [
     "testAmazonIdSecretFetcherResource",
     "secretValue"
    ]
   }
  },
  "amplifytestAppIdtestBranchNameauthtestFacebookIdSecretFetcherResource5EBFBDA2secretValue": {
   "Value": {
    "Fn::GetAtt": [
     "testFacebookIdSecretFetcherResource",
     "secretValue"
    ]
   }
  },
  "amplifytestAppIdtestBranchNameauthtestGoogleIdSecretFetcherResource307D00F8secretValue": {
   "Value": {
    "Fn::GetAtt": [
     "testGoogleIdSecretFetcherResource",
     "secretValue"
    ]
   }
  },
  "amplifytestAppIdtestBranchNameauthamplifyAuthauthenticatedUserRole1D3D95F1Ref": {
   "Value": {
    "Ref": "amplifyAuthauthenticatedUserRoleD8DA3689"
   }
  },
  "amplifytestAppIdtestBranchNameauthamplifyAuthunauthenticatedUserRoleF8166590Ref": {
   "Value": {
    "Ref": "amplifyAuthunauthenticatedUserRole2B524D9E"
   }
  }
 }
}<|MERGE_RESOLUTION|>--- conflicted
+++ resolved
@@ -1,9 +1,5 @@
 {
-<<<<<<< HEAD
- "Description": "{\"createdOn\":\"Mac\",\"createdBy\":\"AmplifyPipelineDeploy\",\"createdWith\":\"0.2.0\",\"stackType\":\"auth-Cognito\",\"metadata\":{}}",
-=======
  "Description": "{\"createdOn\":\"Mac\",\"createdBy\":\"AmplifyPipelineDeploy\",\"createdWith\":\"0.2.1\",\"stackType\":\"auth-Cognito\",\"metadata\":{}}",
->>>>>>> cb861316
  "Resources": {
   "SecretFetcherResourceProviderLambdaServiceRole5ABAF823": {
    "Type": "AWS::IAM::Role",
@@ -209,11 +205,7 @@
     "backendId": "testAppId",
     "branchName": "testBranchName",
     "secretName": "testAmazonId",
-<<<<<<< HEAD
     "secretLastUpdated": 123456789
-=======
-    "secretLastUpdated": 1698959044636
->>>>>>> cb861316
    },
    "UpdateReplacePolicy": "Delete",
    "DeletionPolicy": "Delete"
@@ -230,11 +222,7 @@
     "backendId": "testAppId",
     "branchName": "testBranchName",
     "secretName": "testAmazonSecret",
-<<<<<<< HEAD
     "secretLastUpdated": 123456789
-=======
-    "secretLastUpdated": 1698959044636
->>>>>>> cb861316
    },
    "UpdateReplacePolicy": "Delete",
    "DeletionPolicy": "Delete"
@@ -251,11 +239,7 @@
     "backendId": "testAppId",
     "branchName": "testBranchName",
     "secretName": "testFacebookId",
-<<<<<<< HEAD
     "secretLastUpdated": 123456789
-=======
-    "secretLastUpdated": 1698959044636
->>>>>>> cb861316
    },
    "UpdateReplacePolicy": "Delete",
    "DeletionPolicy": "Delete"
@@ -272,11 +256,7 @@
     "backendId": "testAppId",
     "branchName": "testBranchName",
     "secretName": "testFacebookSecret",
-<<<<<<< HEAD
     "secretLastUpdated": 123456789
-=======
-    "secretLastUpdated": 1698959044636
->>>>>>> cb861316
    },
    "UpdateReplacePolicy": "Delete",
    "DeletionPolicy": "Delete"
@@ -293,11 +273,7 @@
     "backendId": "testAppId",
     "branchName": "testBranchName",
     "secretName": "testGoogleId",
-<<<<<<< HEAD
     "secretLastUpdated": 123456789
-=======
-    "secretLastUpdated": 1698959044636
->>>>>>> cb861316
    },
    "UpdateReplacePolicy": "Delete",
    "DeletionPolicy": "Delete"
@@ -314,11 +290,7 @@
     "backendId": "testAppId",
     "branchName": "testBranchName",
     "secretName": "testGoogleSecret",
-<<<<<<< HEAD
     "secretLastUpdated": 123456789
-=======
-    "secretLastUpdated": 1698959044636
->>>>>>> cb861316
    },
    "UpdateReplacePolicy": "Delete",
    "DeletionPolicy": "Delete"
