--- conflicted
+++ resolved
@@ -1,17 +1,5 @@
 {
  "Description": "{\"createdOn\":\"Mac\",\"createdBy\":\"AmplifyPipelineDeploy\",\"createdWith\":\"0.2.0-alpha.18\",\"stackType\":\"auth-Cognito\",\"metadata\":{}}",
-<<<<<<< HEAD
- "Parameters": {
-  "amplifyAuthisSandbox3D7D0329": {
-   "Type": "String",
-   "Description": "Whether or not sandbox mode is in use."
-  },
-  "referencetoamplifytestAppIdtestBranchNamefunctionNestedStackfunctionNestedStackResourceE968B293OutputsamplifytestAppIdtestBranchNamefunctiontestFunctestFuncLambdaFunction724FFDF6Arn": {
-   "Type": "String"
-  }
- },
-=======
->>>>>>> 44cf343e
  "Resources": {
   "SecretFetcherResourceProviderLambdaServiceRole5ABAF823": {
    "Type": "AWS::IAM::Role",
@@ -217,7 +205,7 @@
     "backendId": "testAppId",
     "branchName": "testBranchName",
     "secretName": "testAmazonId",
-    "secretLastUpdated": 1698693218594
+    "secretLastUpdated": 1698705130801
    },
    "UpdateReplacePolicy": "Delete",
    "DeletionPolicy": "Delete"
@@ -234,7 +222,7 @@
     "backendId": "testAppId",
     "branchName": "testBranchName",
     "secretName": "testAmazonSecret",
-    "secretLastUpdated": 1698693218595
+    "secretLastUpdated": 1698705130802
    },
    "UpdateReplacePolicy": "Delete",
    "DeletionPolicy": "Delete"
@@ -251,7 +239,7 @@
     "backendId": "testAppId",
     "branchName": "testBranchName",
     "secretName": "testFacebookId",
-    "secretLastUpdated": 1698693218595
+    "secretLastUpdated": 1698705130802
    },
    "UpdateReplacePolicy": "Delete",
    "DeletionPolicy": "Delete"
@@ -268,7 +256,7 @@
     "backendId": "testAppId",
     "branchName": "testBranchName",
     "secretName": "testFacebookSecret",
-    "secretLastUpdated": 1698693218595
+    "secretLastUpdated": 1698705130803
    },
    "UpdateReplacePolicy": "Delete",
    "DeletionPolicy": "Delete"
@@ -285,7 +273,7 @@
     "backendId": "testAppId",
     "branchName": "testBranchName",
     "secretName": "testGoogleId",
-    "secretLastUpdated": 1698693218595
+    "secretLastUpdated": 1698705130803
    },
    "UpdateReplacePolicy": "Delete",
    "DeletionPolicy": "Delete"
@@ -302,7 +290,7 @@
     "backendId": "testAppId",
     "branchName": "testBranchName",
     "secretName": "testGoogleSecret",
-    "secretLastUpdated": 1698693218595
+    "secretLastUpdated": 1698705130803
    },
    "UpdateReplacePolicy": "Delete",
    "DeletionPolicy": "Delete"
@@ -636,6 +624,15 @@
    ]
   }
  },
+ "Parameters": {
+  "amplifyAuthisSandbox3D7D0329": {
+   "Type": "String",
+   "Description": "Whether or not sandbox mode is in use."
+  },
+  "referencetoamplifytestAppIdtestBranchNamefunctionNestedStackfunctionNestedStackResourceE968B293OutputsamplifytestAppIdtestBranchNamefunctiontestFunctestFuncLambdaFunction724FFDF6Arn": {
+   "Type": "String"
+  }
+ },
  "Outputs": {
   "amplifytestAppIdtestBranchNameauthamplifyAuthUserPoolC1B04074Ref": {
    "Value": {
