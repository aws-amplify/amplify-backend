{
 "Description": "{\"createdOn\":\"Mac\",\"createdBy\":\"AmplifyPipelineDeploy\",\"createdWith\":\"0.2.1\",\"stackType\":\"root\",\"metadata\":{}}",
 "Metadata": {
  "AWS::Amplify::Platform": {
   "version": "1",
   "stackOutputs": [
    "deploymentType",
    "region"
   ]
  },
  "AWS::Amplify::Auth": {
   "version": "1",
   "stackOutputs": [
    "userPoolId",
    "webClientId",
    "identityPoolId",
    "authRegion",
    "amazonClientId",
    "facebookClientId",
    "googleClientId"
   ]
  },
  "AWS::Amplify::Storage": {
   "version": "1",
   "stackOutputs": [
    "storageRegion",
    "bucketName"
   ]
  },
  "AWS::Amplify::GraphQL": {
   "version": "1",
   "stackOutputs": [
    "awsAppsyncApiId",
    "awsAppsyncApiEndpoint",
    "awsAppsyncAuthenticationType",
    "awsAppsyncRegion",
    "amplifyApiModelSchemaS3Uri",
    "awsAppsyncAdditionalAuthenticationTypes"
   ]
  }
 },
 "Outputs": {
  "deploymentType": {
   "Value": "BRANCH"
  },
  "region": {
   "Value": {
    "Ref": "AWS::Region"
   }
  },
  "userPoolId": {
   "Value": {
    "Fn::GetAtt": [
     "auth179371D7",
     "Outputs.amplifytestAppIdtestBranchNameauthamplifyAuthUserPoolC1B04074Ref"
    ]
   }
  },
  "webClientId": {
   "Value": {
    "Fn::GetAtt": [
     "auth179371D7",
     "Outputs.amplifytestAppIdtestBranchNameauthamplifyAuthUserPoolAppClientDDB3608BRef"
    ]
   }
  },
  "identityPoolId": {
   "Value": {
    "Fn::GetAtt": [
     "auth179371D7",
     "Outputs.amplifytestAppIdtestBranchNameauthamplifyAuthIdentityPool40350D66Ref"
    ]
   }
  },
  "authRegion": {
   "Value": {
    "Ref": "AWS::Region"
   }
  },
  "amazonClientId": {
   "Value": {
    "Fn::GetAtt": [
     "auth179371D7",
     "Outputs.amplifytestAppIdtestBranchNameauthtestAmazonIdSecretFetcherResourceD2E00281secretValue"
    ]
   }
  },
  "facebookClientId": {
   "Value": {
    "Fn::GetAtt": [
     "auth179371D7",
     "Outputs.amplifytestAppIdtestBranchNameauthtestFacebookIdSecretFetcherResource5EBFBDA2secretValue"
    ]
   }
  },
  "googleClientId": {
   "Value": {
    "Fn::GetAtt": [
     "auth179371D7",
     "Outputs.amplifytestAppIdtestBranchNameauthtestGoogleIdSecretFetcherResource307D00F8secretValue"
    ]
   }
  },
  "storageRegion": {
   "Value": {
    "Ref": "AWS::Region"
   }
  },
  "bucketName": {
   "Value": {
    "Fn::GetAtt": [
     "storage0EC3F24A",
     "Outputs.amplifytestAppIdtestBranchNamestorageamplifyStorageamplifyStorageBucket881B9781Ref"
    ]
   }
  },
  "awsAppsyncApiId": {
   "Value": {
    "Fn::GetAtt": [
     "data7552DF31",
     "Outputs.amplifytestAppIdtestBranchNamedataamplifyDataGraphQLAPI93E95D03ApiId"
    ]
   }
  },
  "awsAppsyncApiEndpoint": {
   "Value": {
    "Fn::GetAtt": [
     "data7552DF31",
     "Outputs.amplifytestAppIdtestBranchNamedataamplifyDataGraphQLAPI93E95D03GraphQLUrl"
    ]
   }
  },
  "awsAppsyncAuthenticationType": {
   "Value": "AMAZON_COGNITO_USER_POOLS"
  },
  "awsAppsyncRegion": {
   "Value": {
    "Ref": "AWS::Region"
   }
  },
  "amplifyApiModelSchemaS3Uri": {
   "Value": {
    "Fn::Join": [
     "",
     [
      "s3://",
      {
       "Fn::GetAtt": [
        "data7552DF31",
        "Outputs.amplifytestAppIdtestBranchNamedataamplifyDataAmplifyCodegenAssetsAmplifyCodegenAssetsBucket25324612Ref"
       ]
      },
      "/model-schema.graphql"
     ]
    ]
   }
  },
  "awsAppsyncAdditionalAuthenticationTypes": {
   "Value": "AWS_IAM"
  }
 },
 "Resources": {
  "AmplifyBranchLinkerCustomResourceLambdaServiceRole3DDCBC03": {
   "Type": "AWS::IAM::Role",
   "Properties": {
    "AssumeRolePolicyDocument": {
     "Statement": [
      {
       "Action": "sts:AssumeRole",
       "Effect": "Allow",
       "Principal": {
        "Service": "lambda.amazonaws.com"
       }
      }
     ],
     "Version": "2012-10-17"
    },
    "ManagedPolicyArns": [
     {
      "Fn::Join": [
       "",
       [
        "arn:",
        {
         "Ref": "AWS::Partition"
        },
        ":iam::aws:policy/service-role/AWSLambdaBasicExecutionRole"
       ]
      ]
     }
    ]
   }
  },
  "AmplifyBranchLinkerCustomResourceLambdaServiceRoleDefaultPolicy86099CA1": {
   "Type": "AWS::IAM::Policy",
   "Properties": {
    "PolicyDocument": {
     "Statement": [
      {
       "Action": [
        "amplify:GetBranch",
        "amplify:UpdateBranch"
       ],
       "Effect": "Allow",
       "Resource": "arn:aws:amplify:*:*:apps/testAppId/branches/testBranchName"
      }
     ],
     "Version": "2012-10-17"
    },
    "PolicyName": "AmplifyBranchLinkerCustomResourceLambdaServiceRoleDefaultPolicy86099CA1",
    "Roles": [
     {
      "Ref": "AmplifyBranchLinkerCustomResourceLambdaServiceRole3DDCBC03"
     }
    ]
   }
  },
  "AmplifyBranchLinkerCustomResourceLambda582AC093": {
   "Type": "AWS::Lambda::Function",
   "Properties": {
    "Code": {
     "S3Bucket": {
      "Fn::Sub": "cdk-hnb659fds-assets-${AWS::AccountId}-${AWS::Region}"
     },
     "S3Key": "2194a3b7d50443cf7f4b1eeb75ed230d4beb1ce0f73ccf994e6d15317c79a378.zip"
    },
    "Environment": {
     "Variables": {
      "AWS_NODEJS_CONNECTION_REUSE_ENABLED": "1"
     }
    },
    "Handler": "index.handler",
    "Role": {
     "Fn::GetAtt": [
      "AmplifyBranchLinkerCustomResourceLambdaServiceRole3DDCBC03",
      "Arn"
     ]
    },
    "Runtime": "nodejs18.x",
    "Timeout": 10
   },
   "DependsOn": [
    "AmplifyBranchLinkerCustomResourceLambdaServiceRoleDefaultPolicy86099CA1",
    "AmplifyBranchLinkerCustomResourceLambdaServiceRole3DDCBC03"
   ]
  },
  "AmplifyBranchLinkerCustomResourceProviderframeworkonEventServiceRole92A035EB": {
   "Type": "AWS::IAM::Role",
   "Properties": {
    "AssumeRolePolicyDocument": {
     "Statement": [
      {
       "Action": "sts:AssumeRole",
       "Effect": "Allow",
       "Principal": {
        "Service": "lambda.amazonaws.com"
       }
      }
     ],
     "Version": "2012-10-17"
    },
    "ManagedPolicyArns": [
     {
      "Fn::Join": [
       "",
       [
        "arn:",
        {
         "Ref": "AWS::Partition"
        },
        ":iam::aws:policy/service-role/AWSLambdaBasicExecutionRole"
       ]
      ]
     }
    ]
   }
  },
  "AmplifyBranchLinkerCustomResourceProviderframeworkonEventServiceRoleDefaultPolicy38AAE412": {
   "Type": "AWS::IAM::Policy",
   "Properties": {
    "PolicyDocument": {
     "Statement": [
      {
       "Action": "lambda:InvokeFunction",
       "Effect": "Allow",
       "Resource": [
        {
         "Fn::GetAtt": [
          "AmplifyBranchLinkerCustomResourceLambda582AC093",
          "Arn"
         ]
        },
        {
         "Fn::Join": [
          "",
          [
           {
            "Fn::GetAtt": [
             "AmplifyBranchLinkerCustomResourceLambda582AC093",
             "Arn"
            ]
           },
           ":*"
          ]
         ]
        }
       ]
      }
     ],
     "Version": "2012-10-17"
    },
    "PolicyName": "AmplifyBranchLinkerCustomResourceProviderframeworkonEventServiceRoleDefaultPolicy38AAE412",
    "Roles": [
     {
      "Ref": "AmplifyBranchLinkerCustomResourceProviderframeworkonEventServiceRole92A035EB"
     }
    ]
   }
  },
  "AmplifyBranchLinkerCustomResourceProviderframeworkonEvent3B23F900": {
   "Type": "AWS::Lambda::Function",
   "Properties": {
    "Code": {
     "S3Bucket": {
      "Fn::Sub": "cdk-hnb659fds-assets-${AWS::AccountId}-${AWS::Region}"
     },
     "S3Key": "7382a0addb9f34974a1ea6c6c9b063882af874828f366f5c93b2b7b64db15c94.zip"
    },
    "Description": "AWS CDK resource provider framework - onEvent (amplify-testAppId-testBranchName/AmplifyBranchLinker/CustomResourceProvider)",
    "Environment": {
     "Variables": {
      "USER_ON_EVENT_FUNCTION_ARN": {
       "Fn::GetAtt": [
        "AmplifyBranchLinkerCustomResourceLambda582AC093",
        "Arn"
       ]
      }
     }
    },
    "Handler": "framework.onEvent",
    "Role": {
     "Fn::GetAtt": [
      "AmplifyBranchLinkerCustomResourceProviderframeworkonEventServiceRole92A035EB",
      "Arn"
     ]
    },
    "Runtime": "nodejs18.x",
    "Timeout": 900
   },
   "DependsOn": [
    "AmplifyBranchLinkerCustomResourceProviderframeworkonEventServiceRoleDefaultPolicy38AAE412",
    "AmplifyBranchLinkerCustomResourceProviderframeworkonEventServiceRole92A035EB"
   ]
  },
  "AmplifyBranchLinkerCustomResource96E36FC1": {
   "Type": "Custom::AmplifyBranchLinkerResource",
   "Properties": {
    "ServiceToken": {
     "Fn::GetAtt": [
      "AmplifyBranchLinkerCustomResourceProviderframeworkonEvent3B23F900",
      "Arn"
     ]
    },
    "backendId": "testAppId",
    "branchName": "testBranchName"
   },
   "UpdateReplacePolicy": "Delete",
   "DeletionPolicy": "Delete"
  },
  "auth179371D7": {
   "Type": "AWS::CloudFormation::Stack",
   "Properties": {
    "Parameters": {
     "referencetoamplifytestAppIdtestBranchNamefunctionNestedStackfunctionNestedStackResourceE968B293OutputsamplifytestAppIdtestBranchNamefunctiontestFunctestFuncLambdaFunction724FFDF6Arn": {
      "Fn::GetAtt": [
       "function1351588B",
       "Outputs.amplifytestAppIdtestBranchNamefunctiontestFunctestFuncLambdaFunction724FFDF6Arn"
      ]
     }
    },
    "TemplateURL": {
     "Fn::Join": [
      "",
      [
       "https://s3.",
       {
        "Ref": "AWS::Region"
       },
       ".",
       {
        "Ref": "AWS::URLSuffix"
       },
       "/",
       {
        "Fn::Sub": "cdk-hnb659fds-assets-${AWS::AccountId}-${AWS::Region}"
       },
<<<<<<< HEAD
       "/29aa4d4a910cb14590296b36607088c4954a79b8d14e71ce8497eba548842f70.json"
=======
       "/bffb1190157cfb84fe69186893f7e380119cc5b0d4680095958149d37f8dfd52.json"
>>>>>>> cb861316
      ]
     ]
    }
   },
   "UpdateReplacePolicy": "Delete",
   "DeletionPolicy": "Delete"
  },
  "function1351588B": {
   "Type": "AWS::CloudFormation::Stack",
   "Properties": {
    "TemplateURL": {
     "Fn::Join": [
      "",
      [
       "https://s3.",
       {
        "Ref": "AWS::Region"
       },
       ".",
       {
        "Ref": "AWS::URLSuffix"
       },
       "/",
       {
        "Fn::Sub": "cdk-hnb659fds-assets-${AWS::AccountId}-${AWS::Region}"
       },
       "/51a06fef64294344ef1f63f74e763b53517a554426b68f175a2f5638d392f778.json"
      ]
     ]
    }
   },
   "UpdateReplacePolicy": "Delete",
   "DeletionPolicy": "Delete"
  },
  "storage0EC3F24A": {
   "Type": "AWS::CloudFormation::Stack",
   "Properties": {
    "TemplateURL": {
     "Fn::Join": [
      "",
      [
       "https://s3.",
       {
        "Ref": "AWS::Region"
       },
       ".",
       {
        "Ref": "AWS::URLSuffix"
       },
       "/",
       {
        "Fn::Sub": "cdk-hnb659fds-assets-${AWS::AccountId}-${AWS::Region}"
       },
       "/53c02c2098ba3b05153be32ac6e3c6697b64b6a1d50653763754086af0047b1c.json"
      ]
     ]
    }
   },
   "UpdateReplacePolicy": "Delete",
   "DeletionPolicy": "Delete"
  },
  "data7552DF31": {
   "Type": "AWS::CloudFormation::Stack",
   "Properties": {
    "Parameters": {
     "referencetoamplifytestAppIdtestBranchNameauthNestedStackauthNestedStackResource367DE29FOutputsamplifytestAppIdtestBranchNameauthamplifyAuthUserPoolC1B04074Ref": {
      "Fn::GetAtt": [
       "auth179371D7",
       "Outputs.amplifytestAppIdtestBranchNameauthamplifyAuthUserPoolC1B04074Ref"
      ]
     },
     "referencetoamplifytestAppIdtestBranchNameauthNestedStackauthNestedStackResource367DE29FOutputsamplifytestAppIdtestBranchNameauthamplifyAuthauthenticatedUserRole1D3D95F1Ref": {
      "Fn::GetAtt": [
       "auth179371D7",
       "Outputs.amplifytestAppIdtestBranchNameauthamplifyAuthauthenticatedUserRole1D3D95F1Ref"
      ]
     },
     "referencetoamplifytestAppIdtestBranchNameauthNestedStackauthNestedStackResource367DE29FOutputsamplifytestAppIdtestBranchNameauthamplifyAuthunauthenticatedUserRoleF8166590Ref": {
      "Fn::GetAtt": [
       "auth179371D7",
       "Outputs.amplifytestAppIdtestBranchNameauthamplifyAuthunauthenticatedUserRoleF8166590Ref"
      ]
     }
    },
    "TemplateURL": {
     "Fn::Join": [
      "",
      [
       "https://s3.",
       {
        "Ref": "AWS::Region"
       },
       ".",
       {
        "Ref": "AWS::URLSuffix"
       },
       "/",
       {
        "Fn::Sub": "cdk-hnb659fds-assets-${AWS::AccountId}-${AWS::Region}"
       },
       "/49b3bbf8240dfbf86b23bc95e2e9944c57457328c5d71a9002825809483996f1.json"
      ]
     ]
    }
   },
   "UpdateReplacePolicy": "Delete",
   "DeletionPolicy": "Delete"
  }
 },
 "Parameters": {
  "BootstrapVersion": {
   "Type": "AWS::SSM::Parameter::Value<String>",
   "Default": "/cdk-bootstrap/hnb659fds/version",
   "Description": "Version of the CDK Bootstrap resources in this environment, automatically retrieved from SSM Parameter Store. [cdk:skip]"
  }
 },
 "Rules": {
  "CheckBootstrapVersion": {
   "Assertions": [
    {
     "Assert": {
      "Fn::Not": [
       {
        "Fn::Contains": [
         [
          "1",
          "2",
          "3",
          "4",
          "5"
         ],
         {
          "Ref": "BootstrapVersion"
         }
        ]
       }
      ]
     },
     "AssertDescription": "CDK bootstrap stack version 6 required. Please run 'cdk bootstrap' with a recent version of the CDK CLI."
    }
   ]
  }
 }
}<|MERGE_RESOLUTION|>--- conflicted
+++ resolved
@@ -394,11 +394,7 @@
        {
         "Fn::Sub": "cdk-hnb659fds-assets-${AWS::AccountId}-${AWS::Region}"
        },
-<<<<<<< HEAD
        "/29aa4d4a910cb14590296b36607088c4954a79b8d14e71ce8497eba548842f70.json"
-=======
-       "/bffb1190157cfb84fe69186893f7e380119cc5b0d4680095958149d37f8dfd52.json"
->>>>>>> cb861316
       ]
      ]
     }
