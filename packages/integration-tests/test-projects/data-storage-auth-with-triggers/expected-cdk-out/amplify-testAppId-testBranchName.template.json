{
 "Description": "{\"createdOn\":\"Mac\",\"createdBy\":\"AmplifyPipelineDeploy\",\"createdWith\":\"0.2.0-alpha.10\",\"stackType\":\"root\",\"metadata\":{}}",
 "Metadata": {
  "AWS::Amplify::Platform": {
   "version": "1",
   "stackOutputs": [
    "deploymentType"
   ]
  },
  "AWS::Amplify::Auth": {
   "version": "1",
   "stackOutputs": [
    "userPoolId",
    "webClientId",
    "identityPoolId",
    "authRegion",
    "amazonClientId",
    "facebookClientId",
    "googleClientId"
   ]
  },
  "AWS::Amplify::Storage": {
   "version": "1",
   "stackOutputs": [
    "storageRegion",
    "bucketName"
   ]
  },
  "AWS::Amplify::GraphQL": {
   "version": "1",
   "stackOutputs": [
    "awsAppsyncApiId",
    "awsAppsyncApiEndpoint",
    "awsAppsyncAuthenticationType",
    "awsAppsyncRegion",
    "amplifyApiModelSchemaS3Uri",
    "awsAppsyncAdditionalAuthenticationTypes"
   ]
  }
 },
 "Outputs": {
  "deploymentType": {
   "Value": "BRANCH"
  },
  "userPoolId": {
   "Value": {
    "Fn::GetAtt": [
     "auth179371D7",
     "Outputs.amplifytestAppIdtestBranchNameauthamplifyAuthUserPoolC1B04074Ref"
    ]
   }
  },
  "webClientId": {
   "Value": {
    "Fn::GetAtt": [
     "auth179371D7",
     "Outputs.amplifytestAppIdtestBranchNameauthamplifyAuthUserPoolAppClientDDB3608BRef"
    ]
   }
  },
  "identityPoolId": {
   "Value": {
    "Fn::GetAtt": [
     "auth179371D7",
     "Outputs.amplifytestAppIdtestBranchNameauthamplifyAuthIdentityPool40350D66Ref"
    ]
   }
  },
  "authRegion": {
   "Value": {
    "Ref": "AWS::Region"
   }
  },
  "amazonClientId": {
   "Value": {
    "Fn::GetAtt": [
     "auth179371D7",
     "Outputs.amplifytestAppIdtestBranchNameauthtestAmazonIdSecretFetcherResourceD2E00281secretValue"
    ]
   }
  },
  "facebookClientId": {
   "Value": {
    "Fn::GetAtt": [
     "auth179371D7",
     "Outputs.amplifytestAppIdtestBranchNameauthtestFacebookIdSecretFetcherResource5EBFBDA2secretValue"
    ]
   }
  },
  "googleClientId": {
   "Value": {
    "Fn::GetAtt": [
     "auth179371D7",
     "Outputs.amplifytestAppIdtestBranchNameauthtestGoogleIdSecretFetcherResource307D00F8secretValue"
    ]
   }
  },
  "storageRegion": {
   "Value": {
    "Ref": "AWS::Region"
   }
  },
  "bucketName": {
   "Value": {
    "Fn::GetAtt": [
     "storage0EC3F24A",
     "Outputs.amplifytestAppIdtestBranchNamestorageamplifyStorageamplifyStorageBucket881B9781Ref"
    ]
   }
  },
  "awsAppsyncApiId": {
   "Value": {
    "Fn::GetAtt": [
     "data7552DF31",
     "Outputs.amplifytestAppIdtestBranchNamedataamplifyDataGraphQLAPI93E95D03ApiId"
    ]
   }
  },
  "awsAppsyncApiEndpoint": {
   "Value": {
    "Fn::GetAtt": [
     "data7552DF31",
     "Outputs.amplifytestAppIdtestBranchNamedataamplifyDataGraphQLAPI93E95D03GraphQLUrl"
    ]
   }
  },
  "awsAppsyncAuthenticationType": {
   "Value": "AMAZON_COGNITO_USER_POOLS"
  },
  "awsAppsyncRegion": {
   "Value": {
    "Ref": "AWS::Region"
   }
  },
  "amplifyApiModelSchemaS3Uri": {
   "Value": {
    "Fn::Join": [
     "",
     [
      "s3://",
      {
       "Fn::GetAtt": [
        "data7552DF31",
        "Outputs.amplifytestAppIdtestBranchNamedataamplifyDataAmplifyCodegenAssetsAmplifyCodegenAssetsBucket25324612Ref"
       ]
      },
      "/model-schema.graphql"
     ]
    ]
   }
  },
  "awsAppsyncAdditionalAuthenticationTypes": {
   "Value": "AWS_IAM"
  }
 },
 "Resources": {
  "auth179371D7": {
   "Type": "AWS::CloudFormation::Stack",
   "Properties": {
    "Parameters": {
     "referencetoamplifytestAppIdtestBranchNamefunctionNestedStackfunctionNestedStackResourceE968B293OutputsamplifytestAppIdtestBranchNamefunctiontestFunctestFuncLambdaFunction724FFDF6Arn": {
      "Fn::GetAtt": [
       "function1351588B",
       "Outputs.amplifytestAppIdtestBranchNamefunctiontestFunctestFuncLambdaFunction724FFDF6Arn"
      ]
     }
    },
    "TemplateURL": {
     "Fn::Join": [
      "",
      [
       "https://s3.",
       {
        "Ref": "AWS::Region"
       },
       ".",
       {
        "Ref": "AWS::URLSuffix"
       },
       "/",
       {
        "Fn::Sub": "cdk-hnb659fds-assets-${AWS::AccountId}-${AWS::Region}"
       },
<<<<<<< HEAD
       "/d65966ad35789e060f41689df3c68d23ac2f8c4b59580a375c35eb7476f02218.json"
=======
       "/6469cfe66dcbd806e014c69fd769dfba50c9ae5adcf2cba01d13c8ce6e7c61c5.json"
>>>>>>> 0d9adfb2
      ]
     ]
    }
   },
   "UpdateReplacePolicy": "Delete",
   "DeletionPolicy": "Delete"
  },
  "function1351588B": {
   "Type": "AWS::CloudFormation::Stack",
   "Properties": {
    "TemplateURL": {
     "Fn::Join": [
      "",
      [
       "https://s3.",
       {
        "Ref": "AWS::Region"
       },
       ".",
       {
        "Ref": "AWS::URLSuffix"
       },
       "/",
       {
        "Fn::Sub": "cdk-hnb659fds-assets-${AWS::AccountId}-${AWS::Region}"
       },
       "/2176c492c5a30528b856c9152a425906b6c2a1f7de8eb1219142bad9b807c70b.json"
      ]
     ]
    }
   },
   "UpdateReplacePolicy": "Delete",
   "DeletionPolicy": "Delete"
  },
  "storage0EC3F24A": {
   "Type": "AWS::CloudFormation::Stack",
   "Properties": {
    "TemplateURL": {
     "Fn::Join": [
      "",
      [
       "https://s3.",
       {
        "Ref": "AWS::Region"
       },
       ".",
       {
        "Ref": "AWS::URLSuffix"
       },
       "/",
       {
        "Fn::Sub": "cdk-hnb659fds-assets-${AWS::AccountId}-${AWS::Region}"
       },
       "/4705c1ec9eb3a2d0c664eb4deed2ca801249b19f945074ab2bf0b06755d7d398.json"
      ]
     ]
    }
   },
   "UpdateReplacePolicy": "Delete",
   "DeletionPolicy": "Delete"
  },
  "data7552DF31": {
   "Type": "AWS::CloudFormation::Stack",
   "Properties": {
    "Parameters": {
     "referencetoamplifytestAppIdtestBranchNameauthNestedStackauthNestedStackResource367DE29FOutputsamplifytestAppIdtestBranchNameauthamplifyAuthUserPoolC1B04074Ref": {
      "Fn::GetAtt": [
       "auth179371D7",
       "Outputs.amplifytestAppIdtestBranchNameauthamplifyAuthUserPoolC1B04074Ref"
      ]
     },
     "referencetoamplifytestAppIdtestBranchNameauthNestedStackauthNestedStackResource367DE29FOutputsamplifytestAppIdtestBranchNameauthamplifyAuthauthenticatedUserRole1D3D95F1Ref": {
      "Fn::GetAtt": [
       "auth179371D7",
       "Outputs.amplifytestAppIdtestBranchNameauthamplifyAuthauthenticatedUserRole1D3D95F1Ref"
      ]
     },
     "referencetoamplifytestAppIdtestBranchNameauthNestedStackauthNestedStackResource367DE29FOutputsamplifytestAppIdtestBranchNameauthamplifyAuthunauthenticatedUserRoleF8166590Ref": {
      "Fn::GetAtt": [
       "auth179371D7",
       "Outputs.amplifytestAppIdtestBranchNameauthamplifyAuthunauthenticatedUserRoleF8166590Ref"
      ]
     }
    },
    "TemplateURL": {
     "Fn::Join": [
      "",
      [
       "https://s3.",
       {
        "Ref": "AWS::Region"
       },
       ".",
       {
        "Ref": "AWS::URLSuffix"
       },
       "/",
       {
        "Fn::Sub": "cdk-hnb659fds-assets-${AWS::AccountId}-${AWS::Region}"
       },
       "/49b3bbf8240dfbf86b23bc95e2e9944c57457328c5d71a9002825809483996f1.json"
      ]
     ]
    }
   },
   "UpdateReplacePolicy": "Delete",
   "DeletionPolicy": "Delete"
  }
 },
 "Parameters": {
  "BootstrapVersion": {
   "Type": "AWS::SSM::Parameter::Value<String>",
   "Default": "/cdk-bootstrap/hnb659fds/version",
   "Description": "Version of the CDK Bootstrap resources in this environment, automatically retrieved from SSM Parameter Store. [cdk:skip]"
  }
 },
 "Rules": {
  "CheckBootstrapVersion": {
   "Assertions": [
    {
     "Assert": {
      "Fn::Not": [
       {
        "Fn::Contains": [
         [
          "1",
          "2",
          "3",
          "4",
          "5"
         ],
         {
          "Ref": "BootstrapVersion"
         }
        ]
       }
      ]
     },
     "AssertDescription": "CDK bootstrap stack version 6 required. Please run 'cdk bootstrap' with a recent version of the CDK CLI."
    }
   ]
  }
 }
}<|MERGE_RESOLUTION|>--- conflicted
+++ resolved
@@ -1,5 +1,5 @@
 {
- "Description": "{\"createdOn\":\"Mac\",\"createdBy\":\"AmplifyPipelineDeploy\",\"createdWith\":\"0.2.0-alpha.10\",\"stackType\":\"root\",\"metadata\":{}}",
+ "Description": "{\"createdOn\":\"Mac\",\"createdBy\":\"AmplifyPipelineDeploy\",\"createdWith\":\"0.2.0-alpha.12\",\"stackType\":\"root\",\"metadata\":{}}",
  "Metadata": {
   "AWS::Amplify::Platform": {
    "version": "1",
@@ -181,11 +181,7 @@
        {
         "Fn::Sub": "cdk-hnb659fds-assets-${AWS::AccountId}-${AWS::Region}"
        },
-<<<<<<< HEAD
-       "/d65966ad35789e060f41689df3c68d23ac2f8c4b59580a375c35eb7476f02218.json"
-=======
-       "/6469cfe66dcbd806e014c69fd769dfba50c9ae5adcf2cba01d13c8ce6e7c61c5.json"
->>>>>>> 0d9adfb2
+       "/52c1ea135b128a89c318278b7f696a21150e203c3378e82f9ad1198d24c68f35.json"
       ]
      ]
     }
@@ -212,7 +208,7 @@
        {
         "Fn::Sub": "cdk-hnb659fds-assets-${AWS::AccountId}-${AWS::Region}"
        },
-       "/2176c492c5a30528b856c9152a425906b6c2a1f7de8eb1219142bad9b807c70b.json"
+       "/5f9266e6aa0c9f16ebd40b146de9615ae87db5a2a31e0d1fba7e05363af5ca3d.json"
       ]
      ]
     }
@@ -239,7 +235,7 @@
        {
         "Fn::Sub": "cdk-hnb659fds-assets-${AWS::AccountId}-${AWS::Region}"
        },
-       "/4705c1ec9eb3a2d0c664eb4deed2ca801249b19f945074ab2bf0b06755d7d398.json"
+       "/9c379f9e7f3d9d09544627288f84730dbec61005ed89482c82501210ee29cb82.json"
       ]
      ]
     }
