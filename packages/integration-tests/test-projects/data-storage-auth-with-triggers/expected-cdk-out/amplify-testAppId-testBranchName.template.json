--- conflicted
+++ resolved
@@ -160,213 +160,6 @@
   }
  },
  "Resources": {
-  "AmplifyBranchLinkerCustomResourceLambdaServiceRole3DDCBC03": {
-   "Type": "AWS::IAM::Role",
-   "Properties": {
-    "AssumeRolePolicyDocument": {
-     "Statement": [
-      {
-       "Action": "sts:AssumeRole",
-       "Effect": "Allow",
-       "Principal": {
-        "Service": "lambda.amazonaws.com"
-       }
-      }
-     ],
-     "Version": "2012-10-17"
-    },
-    "ManagedPolicyArns": [
-     {
-      "Fn::Join": [
-       "",
-       [
-        "arn:",
-        {
-         "Ref": "AWS::Partition"
-        },
-        ":iam::aws:policy/service-role/AWSLambdaBasicExecutionRole"
-       ]
-      ]
-     }
-    ]
-   }
-  },
-  "AmplifyBranchLinkerCustomResourceLambdaServiceRoleDefaultPolicy86099CA1": {
-   "Type": "AWS::IAM::Policy",
-   "Properties": {
-    "PolicyDocument": {
-     "Statement": [
-      {
-       "Action": [
-        "amplify:GetBranch",
-        "amplify:UpdateBranch"
-       ],
-       "Effect": "Allow",
-       "Resource": "arn:aws:amplify:*:*:apps/testAppId/branches/testBranchName"
-      }
-     ],
-     "Version": "2012-10-17"
-    },
-    "PolicyName": "AmplifyBranchLinkerCustomResourceLambdaServiceRoleDefaultPolicy86099CA1",
-    "Roles": [
-     {
-      "Ref": "AmplifyBranchLinkerCustomResourceLambdaServiceRole3DDCBC03"
-     }
-    ]
-   }
-  },
-  "AmplifyBranchLinkerCustomResourceLambda582AC093": {
-   "Type": "AWS::Lambda::Function",
-   "Properties": {
-    "Code": {
-     "S3Bucket": {
-      "Fn::Sub": "cdk-hnb659fds-assets-${AWS::AccountId}-${AWS::Region}"
-     },
-     "S3Key": "98bdeb476c46210a30ee3b8365a50fd0d1e761f483b4908f725362ba64d23c59.zip"
-    },
-    "Environment": {
-     "Variables": {
-      "AWS_NODEJS_CONNECTION_REUSE_ENABLED": "1"
-     }
-    },
-    "Handler": "index.handler",
-    "Role": {
-     "Fn::GetAtt": [
-      "AmplifyBranchLinkerCustomResourceLambdaServiceRole3DDCBC03",
-      "Arn"
-     ]
-    },
-    "Runtime": "nodejs18.x",
-    "Timeout": 10
-   },
-   "DependsOn": [
-    "AmplifyBranchLinkerCustomResourceLambdaServiceRoleDefaultPolicy86099CA1",
-    "AmplifyBranchLinkerCustomResourceLambdaServiceRole3DDCBC03"
-   ]
-  },
-  "AmplifyBranchLinkerCustomResourceProviderframeworkonEventServiceRole92A035EB": {
-   "Type": "AWS::IAM::Role",
-   "Properties": {
-    "AssumeRolePolicyDocument": {
-     "Statement": [
-      {
-       "Action": "sts:AssumeRole",
-       "Effect": "Allow",
-       "Principal": {
-        "Service": "lambda.amazonaws.com"
-       }
-      }
-     ],
-     "Version": "2012-10-17"
-    },
-    "ManagedPolicyArns": [
-     {
-      "Fn::Join": [
-       "",
-       [
-        "arn:",
-        {
-         "Ref": "AWS::Partition"
-        },
-        ":iam::aws:policy/service-role/AWSLambdaBasicExecutionRole"
-       ]
-      ]
-     }
-    ]
-   }
-  },
-  "AmplifyBranchLinkerCustomResourceProviderframeworkonEventServiceRoleDefaultPolicy38AAE412": {
-   "Type": "AWS::IAM::Policy",
-   "Properties": {
-    "PolicyDocument": {
-     "Statement": [
-      {
-       "Action": "lambda:InvokeFunction",
-       "Effect": "Allow",
-       "Resource": [
-        {
-         "Fn::GetAtt": [
-          "AmplifyBranchLinkerCustomResourceLambda582AC093",
-          "Arn"
-         ]
-        },
-        {
-         "Fn::Join": [
-          "",
-          [
-           {
-            "Fn::GetAtt": [
-             "AmplifyBranchLinkerCustomResourceLambda582AC093",
-             "Arn"
-            ]
-           },
-           ":*"
-          ]
-         ]
-        }
-       ]
-      }
-     ],
-     "Version": "2012-10-17"
-    },
-    "PolicyName": "AmplifyBranchLinkerCustomResourceProviderframeworkonEventServiceRoleDefaultPolicy38AAE412",
-    "Roles": [
-     {
-      "Ref": "AmplifyBranchLinkerCustomResourceProviderframeworkonEventServiceRole92A035EB"
-     }
-    ]
-   }
-  },
-  "AmplifyBranchLinkerCustomResourceProviderframeworkonEvent3B23F900": {
-   "Type": "AWS::Lambda::Function",
-   "Properties": {
-    "Code": {
-     "S3Bucket": {
-      "Fn::Sub": "cdk-hnb659fds-assets-${AWS::AccountId}-${AWS::Region}"
-     },
-     "S3Key": "7382a0addb9f34974a1ea6c6c9b063882af874828f366f5c93b2b7b64db15c94.zip"
-    },
-    "Description": "AWS CDK resource provider framework - onEvent (amplify-testAppId-testBranchName/AmplifyBranchLinker/CustomResourceProvider)",
-    "Environment": {
-     "Variables": {
-      "USER_ON_EVENT_FUNCTION_ARN": {
-       "Fn::GetAtt": [
-        "AmplifyBranchLinkerCustomResourceLambda582AC093",
-        "Arn"
-       ]
-      }
-     }
-    },
-    "Handler": "framework.onEvent",
-    "Role": {
-     "Fn::GetAtt": [
-      "AmplifyBranchLinkerCustomResourceProviderframeworkonEventServiceRole92A035EB",
-      "Arn"
-     ]
-    },
-    "Runtime": "nodejs18.x",
-    "Timeout": 900
-   },
-   "DependsOn": [
-    "AmplifyBranchLinkerCustomResourceProviderframeworkonEventServiceRoleDefaultPolicy38AAE412",
-    "AmplifyBranchLinkerCustomResourceProviderframeworkonEventServiceRole92A035EB"
-   ]
-  },
-  "AmplifyBranchLinkerCustomResource96E36FC1": {
-   "Type": "Custom::AmplifyBranchLinkerResource",
-   "Properties": {
-    "ServiceToken": {
-     "Fn::GetAtt": [
-      "AmplifyBranchLinkerCustomResourceProviderframeworkonEvent3B23F900",
-      "Arn"
-     ]
-    },
-    "backendId": "testAppId",
-    "branchName": "testBranchName"
-   },
-   "UpdateReplacePolicy": "Delete",
-   "DeletionPolicy": "Delete"
-  },
   "auth179371D7": {
    "Type": "AWS::CloudFormation::Stack",
    "Properties": {
@@ -394,11 +187,7 @@
        {
         "Fn::Sub": "cdk-hnb659fds-assets-${AWS::AccountId}-${AWS::Region}"
        },
-<<<<<<< HEAD
-       "/a106390995ed262459be897f454ad2473cf27ae97863027dac671e8e84c5935b.json"
-=======
        "/52201b1c0e1d333fe7fb85e7dcb2e40389abbcf823d87f3c4a1d2572db7bda9a.json"
->>>>>>> 39791e30
       ]
      ]
     }
