--- conflicted
+++ resolved
@@ -501,11 +501,7 @@
        {
         "Fn::Sub": "cdk-hnb659fds-assets-${AWS::AccountId}-${AWS::Region}"
        },
-<<<<<<< HEAD
        "/3d6b7ad907dbe2e963c44e24b389718ebbdd8a9121432151a2396cca14aadbbd.json"
-=======
-       "/a3aac3b86fdb50e51df5ffaed30fa129b1aa87d7cddae556c3cf64bcb0182bb0.json"
->>>>>>> 1ec5c373
       ]
      ]
     }
