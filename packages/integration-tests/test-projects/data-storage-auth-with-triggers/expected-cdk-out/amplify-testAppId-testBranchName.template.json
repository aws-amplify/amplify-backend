{
 "Description": "{\"createdOn\":\"Mac\",\"createdBy\":\"AmplifyPipelineDeploy\",\"createdWith\":\"0.2.1\",\"stackType\":\"root\",\"metadata\":{}}",
 "Metadata": {
  "AWS::Amplify::Platform": {
   "version": "1",
   "stackOutputs": [
    "deploymentType",
    "region"
   ]
  },
  "AWS::Amplify::Auth": {
   "version": "1",
   "stackOutputs": [
    "userPoolId",
    "webClientId",
    "identityPoolId",
    "authRegion",
    "amazonClientId",
    "facebookClientId",
    "googleClientId"
   ]
  },
  "AWS::Amplify::Storage": {
   "version": "1",
   "stackOutputs": [
    "storageRegion",
    "bucketName"
   ]
  },
  "AWS::Amplify::GraphQL": {
   "version": "1",
   "stackOutputs": [
    "awsAppsyncApiId",
    "awsAppsyncApiEndpoint",
    "awsAppsyncAuthenticationType",
    "awsAppsyncRegion",
    "amplifyApiModelSchemaS3Uri",
    "awsAppsyncAdditionalAuthenticationTypes"
   ]
  }
 },
 "Outputs": {
  "deploymentType": {
   "Value": "BRANCH"
  },
  "region": {
   "Value": {
    "Ref": "AWS::Region"
   }
  },
  "userPoolId": {
   "Value": {
    "Fn::GetAtt": [
     "auth179371D7",
     "Outputs.amplifytestAppIdtestBranchNameauthamplifyAuthUserPoolC1B04074Ref"
    ]
   }
  },
  "webClientId": {
   "Value": {
    "Fn::GetAtt": [
     "auth179371D7",
     "Outputs.amplifytestAppIdtestBranchNameauthamplifyAuthUserPoolAppClientDDB3608BRef"
    ]
   }
  },
  "identityPoolId": {
   "Value": {
    "Fn::GetAtt": [
     "auth179371D7",
     "Outputs.amplifytestAppIdtestBranchNameauthamplifyAuthIdentityPool40350D66Ref"
    ]
   }
  },
  "authRegion": {
   "Value": {
    "Ref": "AWS::Region"
   }
  },
  "amazonClientId": {
   "Value": {
    "Fn::GetAtt": [
     "auth179371D7",
     "Outputs.amplifytestAppIdtestBranchNameauthtestAmazonIdSecretFetcherResourceD2E00281secretValue"
    ]
   }
  },
  "facebookClientId": {
   "Value": {
    "Fn::GetAtt": [
     "auth179371D7",
     "Outputs.amplifytestAppIdtestBranchNameauthtestFacebookIdSecretFetcherResource5EBFBDA2secretValue"
    ]
   }
  },
  "googleClientId": {
   "Value": {
    "Fn::GetAtt": [
     "auth179371D7",
     "Outputs.amplifytestAppIdtestBranchNameauthtestGoogleIdSecretFetcherResource307D00F8secretValue"
    ]
   }
  },
  "storageRegion": {
   "Value": {
    "Ref": "AWS::Region"
   }
  },
  "bucketName": {
   "Value": {
    "Fn::GetAtt": [
     "storage0EC3F24A",
     "Outputs.amplifytestAppIdtestBranchNamestorageamplifyStorageamplifyStorageBucket881B9781Ref"
    ]
   }
  },
  "awsAppsyncApiId": {
   "Value": {
    "Fn::GetAtt": [
     "data7552DF31",
     "Outputs.amplifytestAppIdtestBranchNamedataamplifyDataGraphQLAPI93E95D03ApiId"
    ]
   }
  },
  "awsAppsyncApiEndpoint": {
   "Value": {
    "Fn::GetAtt": [
     "data7552DF31",
     "Outputs.amplifytestAppIdtestBranchNamedataamplifyDataGraphQLAPI93E95D03GraphQLUrl"
    ]
   }
  },
  "awsAppsyncAuthenticationType": {
   "Value": "AMAZON_COGNITO_USER_POOLS"
  },
  "awsAppsyncRegion": {
   "Value": {
    "Ref": "AWS::Region"
   }
  },
  "amplifyApiModelSchemaS3Uri": {
   "Value": {
    "Fn::Join": [
     "",
     [
      "s3://",
      {
       "Fn::GetAtt": [
        "data7552DF31",
        "Outputs.amplifytestAppIdtestBranchNamedataamplifyDataAmplifyCodegenAssetsAmplifyCodegenAssetsBucket25324612Ref"
       ]
      },
      "/model-schema.graphql"
     ]
    ]
   }
  },
  "awsAppsyncAdditionalAuthenticationTypes": {
   "Value": "AWS_IAM"
  }
 },
 "Resources": {
  "AmplifyBranchLinkerCustomResourceLambdaServiceRole3DDCBC03": {
   "Type": "AWS::IAM::Role",
   "Properties": {
    "AssumeRolePolicyDocument": {
     "Statement": [
      {
       "Action": "sts:AssumeRole",
       "Effect": "Allow",
       "Principal": {
        "Service": "lambda.amazonaws.com"
       }
      }
     ],
     "Version": "2012-10-17"
    },
    "ManagedPolicyArns": [
     {
      "Fn::Join": [
       "",
       [
        "arn:",
        {
         "Ref": "AWS::Partition"
        },
        ":iam::aws:policy/service-role/AWSLambdaBasicExecutionRole"
       ]
      ]
     }
    ]
   }
  },
  "AmplifyBranchLinkerCustomResourceLambdaServiceRoleDefaultPolicy86099CA1": {
   "Type": "AWS::IAM::Policy",
   "Properties": {
    "PolicyDocument": {
     "Statement": [
      {
       "Action": [
        "amplify:GetBranch",
        "amplify:UpdateBranch"
       ],
       "Effect": "Allow",
       "Resource": "arn:aws:amplify:*:*:apps/testAppId/branches/testBranchName"
      }
     ],
     "Version": "2012-10-17"
    },
    "PolicyName": "AmplifyBranchLinkerCustomResourceLambdaServiceRoleDefaultPolicy86099CA1",
    "Roles": [
     {
      "Ref": "AmplifyBranchLinkerCustomResourceLambdaServiceRole3DDCBC03"
     }
    ]
   }
  },
  "AmplifyBranchLinkerCustomResourceLambda582AC093": {
   "Type": "AWS::Lambda::Function",
   "Properties": {
    "Code": {
     "S3Bucket": {
      "Fn::Sub": "cdk-hnb659fds-assets-${AWS::AccountId}-${AWS::Region}"
     },
     "S3Key": "98bdeb476c46210a30ee3b8365a50fd0d1e761f483b4908f725362ba64d23c59.zip"
    },
    "Environment": {
     "Variables": {
      "AWS_NODEJS_CONNECTION_REUSE_ENABLED": "1"
     }
    },
    "Handler": "index.handler",
    "Role": {
     "Fn::GetAtt": [
      "AmplifyBranchLinkerCustomResourceLambdaServiceRole3DDCBC03",
      "Arn"
     ]
    },
    "Runtime": "nodejs18.x",
    "Timeout": 10
   },
   "DependsOn": [
    "AmplifyBranchLinkerCustomResourceLambdaServiceRoleDefaultPolicy86099CA1",
    "AmplifyBranchLinkerCustomResourceLambdaServiceRole3DDCBC03"
   ]
  },
  "AmplifyBranchLinkerCustomResourceProviderframeworkonEventServiceRole92A035EB": {
   "Type": "AWS::IAM::Role",
   "Properties": {
    "AssumeRolePolicyDocument": {
     "Statement": [
      {
       "Action": "sts:AssumeRole",
       "Effect": "Allow",
       "Principal": {
        "Service": "lambda.amazonaws.com"
       }
      }
     ],
     "Version": "2012-10-17"
    },
    "ManagedPolicyArns": [
     {
      "Fn::Join": [
       "",
       [
        "arn:",
        {
         "Ref": "AWS::Partition"
        },
        ":iam::aws:policy/service-role/AWSLambdaBasicExecutionRole"
       ]
      ]
     }
    ]
   }
  },
  "AmplifyBranchLinkerCustomResourceProviderframeworkonEventServiceRoleDefaultPolicy38AAE412": {
   "Type": "AWS::IAM::Policy",
   "Properties": {
    "PolicyDocument": {
     "Statement": [
      {
       "Action": "lambda:InvokeFunction",
       "Effect": "Allow",
       "Resource": [
        {
         "Fn::GetAtt": [
          "AmplifyBranchLinkerCustomResourceLambda582AC093",
          "Arn"
         ]
        },
        {
         "Fn::Join": [
          "",
          [
           {
            "Fn::GetAtt": [
             "AmplifyBranchLinkerCustomResourceLambda582AC093",
             "Arn"
            ]
           },
           ":*"
          ]
         ]
        }
       ]
      }
     ],
     "Version": "2012-10-17"
    },
    "PolicyName": "AmplifyBranchLinkerCustomResourceProviderframeworkonEventServiceRoleDefaultPolicy38AAE412",
    "Roles": [
     {
      "Ref": "AmplifyBranchLinkerCustomResourceProviderframeworkonEventServiceRole92A035EB"
     }
    ]
   }
  },
  "AmplifyBranchLinkerCustomResourceProviderframeworkonEvent3B23F900": {
   "Type": "AWS::Lambda::Function",
   "Properties": {
    "Code": {
     "S3Bucket": {
      "Fn::Sub": "cdk-hnb659fds-assets-${AWS::AccountId}-${AWS::Region}"
     },
     "S3Key": "7382a0addb9f34974a1ea6c6c9b063882af874828f366f5c93b2b7b64db15c94.zip"
    },
    "Description": "AWS CDK resource provider framework - onEvent (amplify-testAppId-testBranchName/AmplifyBranchLinker/CustomResourceProvider)",
    "Environment": {
     "Variables": {
      "USER_ON_EVENT_FUNCTION_ARN": {
       "Fn::GetAtt": [
        "AmplifyBranchLinkerCustomResourceLambda582AC093",
        "Arn"
       ]
      }
     }
    },
    "Handler": "framework.onEvent",
    "Role": {
     "Fn::GetAtt": [
      "AmplifyBranchLinkerCustomResourceProviderframeworkonEventServiceRole92A035EB",
      "Arn"
     ]
    },
    "Runtime": "nodejs18.x",
    "Timeout": 900
   },
   "DependsOn": [
    "AmplifyBranchLinkerCustomResourceProviderframeworkonEventServiceRoleDefaultPolicy38AAE412",
    "AmplifyBranchLinkerCustomResourceProviderframeworkonEventServiceRole92A035EB"
   ]
  },
  "AmplifyBranchLinkerCustomResource96E36FC1": {
   "Type": "Custom::AmplifyBranchLinkerResource",
   "Properties": {
    "ServiceToken": {
     "Fn::GetAtt": [
      "AmplifyBranchLinkerCustomResourceProviderframeworkonEvent3B23F900",
      "Arn"
     ]
    },
    "backendId": "testAppId",
    "branchName": "testBranchName"
   },
   "UpdateReplacePolicy": "Delete",
   "DeletionPolicy": "Delete"
  },
  "auth179371D7": {
   "Type": "AWS::CloudFormation::Stack",
   "Properties": {
    "Parameters": {
     "referencetoamplifytestAppIdtestBranchNamefunctionNestedStackfunctionNestedStackResourceE968B293OutputsamplifytestAppIdtestBranchNamefunctiontestFunctestFuncLambdaFunction724FFDF6Arn": {
      "Fn::GetAtt": [
       "function1351588B",
       "Outputs.amplifytestAppIdtestBranchNamefunctiontestFunctestFuncLambdaFunction724FFDF6Arn"
      ]
     }
    },
    "TemplateURL": {
     "Fn::Join": [
      "",
      [
       "https://s3.",
       {
        "Ref": "AWS::Region"
       },
       ".",
       {
        "Ref": "AWS::URLSuffix"
       },
       "/",
       {
        "Fn::Sub": "cdk-hnb659fds-assets-${AWS::AccountId}-${AWS::Region}"
       },
<<<<<<< HEAD
       "/d2dfe5560a74accb68d4dca9bdac28edc01cd50367fb6babd46adabfe852e4be.json"
=======
       "/d576c9d067b64f212e18a853115ebe362b8911b53dfaf0bccb60881ab9defb3f.json"
>>>>>>> e8a3d179
      ]
     ]
    }
   },
   "UpdateReplacePolicy": "Delete",
   "DeletionPolicy": "Delete"
  },
  "function1351588B": {
   "Type": "AWS::CloudFormation::Stack",
   "Properties": {
    "TemplateURL": {
     "Fn::Join": [
      "",
      [
       "https://s3.",
       {
        "Ref": "AWS::Region"
       },
       ".",
       {
        "Ref": "AWS::URLSuffix"
       },
       "/",
       {
        "Fn::Sub": "cdk-hnb659fds-assets-${AWS::AccountId}-${AWS::Region}"
       },
       "/51a06fef64294344ef1f63f74e763b53517a554426b68f175a2f5638d392f778.json"
      ]
     ]
    }
   },
   "UpdateReplacePolicy": "Delete",
   "DeletionPolicy": "Delete"
  },
  "storage0EC3F24A": {
   "Type": "AWS::CloudFormation::Stack",
   "Properties": {
    "TemplateURL": {
     "Fn::Join": [
      "",
      [
       "https://s3.",
       {
        "Ref": "AWS::Region"
       },
       ".",
       {
        "Ref": "AWS::URLSuffix"
       },
       "/",
       {
        "Fn::Sub": "cdk-hnb659fds-assets-${AWS::AccountId}-${AWS::Region}"
       },
       "/53c02c2098ba3b05153be32ac6e3c6697b64b6a1d50653763754086af0047b1c.json"
      ]
     ]
    }
   },
   "UpdateReplacePolicy": "Delete",
   "DeletionPolicy": "Delete"
  },
  "data7552DF31": {
   "Type": "AWS::CloudFormation::Stack",
   "Properties": {
    "Parameters": {
     "referencetoamplifytestAppIdtestBranchNameauthNestedStackauthNestedStackResource367DE29FOutputsamplifytestAppIdtestBranchNameauthamplifyAuthUserPoolC1B04074Ref": {
      "Fn::GetAtt": [
       "auth179371D7",
       "Outputs.amplifytestAppIdtestBranchNameauthamplifyAuthUserPoolC1B04074Ref"
      ]
     },
     "referencetoamplifytestAppIdtestBranchNameauthNestedStackauthNestedStackResource367DE29FOutputsamplifytestAppIdtestBranchNameauthamplifyAuthauthenticatedUserRole1D3D95F1Ref": {
      "Fn::GetAtt": [
       "auth179371D7",
       "Outputs.amplifytestAppIdtestBranchNameauthamplifyAuthauthenticatedUserRole1D3D95F1Ref"
      ]
     },
     "referencetoamplifytestAppIdtestBranchNameauthNestedStackauthNestedStackResource367DE29FOutputsamplifytestAppIdtestBranchNameauthamplifyAuthunauthenticatedUserRoleF8166590Ref": {
      "Fn::GetAtt": [
       "auth179371D7",
       "Outputs.amplifytestAppIdtestBranchNameauthamplifyAuthunauthenticatedUserRoleF8166590Ref"
      ]
     }
    },
    "TemplateURL": {
     "Fn::Join": [
      "",
      [
       "https://s3.",
       {
        "Ref": "AWS::Region"
       },
       ".",
       {
        "Ref": "AWS::URLSuffix"
       },
       "/",
       {
        "Fn::Sub": "cdk-hnb659fds-assets-${AWS::AccountId}-${AWS::Region}"
       },
       "/49b3bbf8240dfbf86b23bc95e2e9944c57457328c5d71a9002825809483996f1.json"
      ]
     ]
    }
   },
   "UpdateReplacePolicy": "Delete",
   "DeletionPolicy": "Delete"
  }
 },
 "Parameters": {
  "BootstrapVersion": {
   "Type": "AWS::SSM::Parameter::Value<String>",
   "Default": "/cdk-bootstrap/hnb659fds/version",
   "Description": "Version of the CDK Bootstrap resources in this environment, automatically retrieved from SSM Parameter Store. [cdk:skip]"
  }
 },
 "Rules": {
  "CheckBootstrapVersion": {
   "Assertions": [
    {
     "Assert": {
      "Fn::Not": [
       {
        "Fn::Contains": [
         [
          "1",
          "2",
          "3",
          "4",
          "5"
         ],
         {
          "Ref": "BootstrapVersion"
         }
        ]
       }
      ]
     },
     "AssertDescription": "CDK bootstrap stack version 6 required. Please run 'cdk bootstrap' with a recent version of the CDK CLI."
    }
   ]
  }
 }
}<|MERGE_RESOLUTION|>--- conflicted
+++ resolved
@@ -394,11 +394,7 @@
        {
         "Fn::Sub": "cdk-hnb659fds-assets-${AWS::AccountId}-${AWS::Region}"
        },
-<<<<<<< HEAD
        "/d2dfe5560a74accb68d4dca9bdac28edc01cd50367fb6babd46adabfe852e4be.json"
-=======
-       "/d576c9d067b64f212e18a853115ebe362b8911b53dfaf0bccb60881ab9defb3f.json"
->>>>>>> e8a3d179
       ]
      ]
     }
