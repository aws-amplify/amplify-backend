--- conflicted
+++ resolved
@@ -148,11 +148,7 @@
        {
         "Fn::Sub": "cdk-hnb659fds-assets-${AWS::AccountId}-${AWS::Region}"
        },
-<<<<<<< HEAD
-       "/bd4c79a3c266991f689b443ed9371d962ad7797bf72fef2345d93ade23b262c1.json"
-=======
-       "/2c220fc1a16731ea6fb5b1c408536d38d0e77a954587ac056e76af6c762dc94d.json"
->>>>>>> 76418777
+       "/4a79ad097bd6f9650cd9e1d0f0fedf6ae9a46465c9f718f30fbed3e2fc459709.json"
       ]
      ]
     }
