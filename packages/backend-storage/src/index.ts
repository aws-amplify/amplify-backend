--- conflicted
+++ resolved
@@ -1,11 +1,7 @@
 export * from './factory.js';
-<<<<<<< HEAD
-export { StorageResources, AmplifyStorageProps } from './construct.js';
-=======
 export {
   StorageResources,
   AmplifyStorageProps,
   AmplifyStorageTriggerEvent,
 } from './construct.js';
->>>>>>> 215d65d4
 export * from './types.js';