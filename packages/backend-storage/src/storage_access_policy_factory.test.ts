import { App, Stack } from 'aws-cdk-lib';
import { Bucket } from 'aws-cdk-lib/aws-s3';
import { beforeEach, describe, it } from 'node:test';
import { StorageAccessPolicyFactory } from './storage_access_policy_factory.js';
import assert from 'node:assert';
import { Template } from 'aws-cdk-lib/assertions';
import { AccountPrincipal, Policy, Role } from 'aws-cdk-lib/aws-iam';
<<<<<<< HEAD
import { StorageAction, StoragePrefix } from './types.js';
=======
import { StorageAction, StoragePath } from './types.js';
>>>>>>> 215d65d4

void describe('StorageAccessPolicyFactory', () => {
  let bucket: Bucket;
  let stack: Stack;

  beforeEach(() => {
    ({ stack, bucket } = createStackAndBucket());
  });
  void it('throws if no permissions are specified', () => {
    const bucketPolicyFactory = new StorageAccessPolicyFactory(bucket);
    assert.throws(() => bucketPolicyFactory.createPolicy(new Map()));
  });
  void it('returns policy with read actions', () => {
    const bucketPolicyFactory = new StorageAccessPolicyFactory(bucket);
    const policy = bucketPolicyFactory.createPolicy(
      new Map([['read', new Set(['/some/prefix/*'])]])
    );

    // we have to attach the policy to a role, otherwise CDK erases the policy from the stack
    policy.attachToRole(
      new Role(stack, 'testRole', { assumedBy: new AccountPrincipal('1234') })
    );

    assert.ok(policy instanceof Policy);

    const template = Template.fromStack(Stack.of(bucket));
    template.hasResourceProperties('AWS::IAM::Policy', {
      PolicyDocument: {
        Statement: [
          {
            Action: 's3:GetObject',
            Resource: {
              'Fn::Join': [
                '',
                [
                  {
                    'Fn::GetAtt': ['testBucketDF4D7D1A', 'Arn'],
                  },
                  '/some/prefix/*',
                ],
              ],
            },
          },
        ],
      },
    });
  });
  void it('returns policy with write actions', () => {
    const bucketPolicyFactory = new StorageAccessPolicyFactory(bucket);
    const policy = bucketPolicyFactory.createPolicy(
      new Map([['write', new Set(['/some/prefix/*'])]])
    );

    // we have to attach the policy to a role, otherwise CDK erases the policy from the stack
    policy.attachToRole(
      new Role(stack, 'testRole', { assumedBy: new AccountPrincipal('1234') })
    );

    assert.ok(policy instanceof Policy);

    const template = Template.fromStack(Stack.of(bucket));
    template.hasResourceProperties('AWS::IAM::Policy', {
      PolicyDocument: {
        Statement: [
          {
            Action: 's3:PutObject',
            Resource: {
              'Fn::Join': [
                '',
                [
                  {
                    'Fn::GetAtt': ['testBucketDF4D7D1A', 'Arn'],
                  },
                  '/some/prefix/*',
                ],
              ],
            },
          },
        ],
      },
    });
  });

  void it('returns policy with delete actions', () => {
    const bucketPolicyFactory = new StorageAccessPolicyFactory(bucket);
    const policy = bucketPolicyFactory.createPolicy(
      new Map([['delete', new Set(['/some/prefix/*'])]])
    );

    // we have to attach the policy to a role, otherwise CDK erases the policy from the stack
    policy.attachToRole(
      new Role(stack, 'testRole', { assumedBy: new AccountPrincipal('1234') })
    );

    assert.ok(policy instanceof Policy);

    const template = Template.fromStack(Stack.of(bucket));
    template.hasResourceProperties('AWS::IAM::Policy', {
      PolicyDocument: {
        Statement: [
          {
            Action: 's3:DeleteObject',
            Resource: {
              'Fn::Join': [
                '',
                [
                  {
                    'Fn::GetAtt': ['testBucketDF4D7D1A', 'Arn'],
                  },
                  '/some/prefix/*',
                ],
              ],
            },
          },
        ],
      },
    });
  });

  void it('handles multiple prefix paths on same action', () => {
    const bucketPolicyFactory = new StorageAccessPolicyFactory(bucket);
    const policy = bucketPolicyFactory.createPolicy(
      new Map([['read', new Set(['/some/prefix/*', '/another/path/*'])]])
    );

    // we have to attach the policy to a role, otherwise CDK erases the policy from the stack
    policy.attachToRole(
      new Role(stack, 'testRole', { assumedBy: new AccountPrincipal('1234') })
    );

    assert.ok(policy instanceof Policy);

    const template = Template.fromStack(Stack.of(bucket));
    template.hasResourceProperties('AWS::IAM::Policy', {
      PolicyDocument: {
        Statement: [
          {
            Action: 's3:GetObject',
            Resource: [
              {
                'Fn::Join': [
                  '',
                  [
                    {
                      'Fn::GetAtt': ['testBucketDF4D7D1A', 'Arn'],
                    },
                    '/some/prefix/*',
                  ],
                ],
              },
              {
                'Fn::Join': [
                  '',
                  [
                    {
                      'Fn::GetAtt': ['testBucketDF4D7D1A', 'Arn'],
                    },
                    '/another/path/*',
                  ],
                ],
              },
            ],
          },
        ],
      },
    });
  });

  void it('handles different actions on different prefixes', () => {
    const bucketPolicyFactory = new StorageAccessPolicyFactory(bucket);
    const policy = bucketPolicyFactory.createPolicy(
<<<<<<< HEAD
      new Map<StorageAction, Set<StoragePrefix>>([
=======
      new Map<StorageAction, Set<StoragePath>>([
>>>>>>> 215d65d4
        ['read', new Set(['/some/prefix/*'])],
        ['write', new Set(['/another/path/*'])],
      ])
    );

    // we have to attach the policy to a role, otherwise CDK erases the policy from the stack
    policy.attachToRole(
      new Role(stack, 'testRole', { assumedBy: new AccountPrincipal('1234') })
    );

    assert.ok(policy instanceof Policy);

    const template = Template.fromStack(Stack.of(bucket));
    template.hasResourceProperties('AWS::IAM::Policy', {
      PolicyDocument: {
        Statement: [
          {
            Action: 's3:GetObject',
            Resource: {
              'Fn::Join': [
                '',
                [
                  {
                    'Fn::GetAtt': ['testBucketDF4D7D1A', 'Arn'],
                  },
                  '/some/prefix/*',
                ],
              ],
            },
          },
          {
            Action: 's3:PutObject',
            Resource: {
              'Fn::Join': [
                '',
                [
                  {
                    'Fn::GetAtt': ['testBucketDF4D7D1A', 'Arn'],
                  },
                  '/another/path/*',
                ],
              ],
            },
          },
        ],
      },
    });
  });

  void it('handles multiple actions on the same prefix', () => {
    const bucketPolicyFactory = new StorageAccessPolicyFactory(bucket);
    const policy = bucketPolicyFactory.createPolicy(
      new Map([
        ['read', new Set(['/some/prefix/*'])],
        ['write', new Set(['/some/prefix/*'])],
        ['delete', new Set(['/some/prefix/*'])],
      ])
    );

    // we have to attach the policy to a role, otherwise CDK erases the policy from the stack
    policy.attachToRole(
      new Role(stack, 'testRole', { assumedBy: new AccountPrincipal('1234') })
    );

    assert.ok(policy instanceof Policy);

    const template = Template.fromStack(Stack.of(bucket));
    template.hasResourceProperties('AWS::IAM::Policy', {
      PolicyDocument: {
        Statement: [
          {
            Action: 's3:GetObject',
            Resource: {
              'Fn::Join': [
                '',
                [
                  {
                    'Fn::GetAtt': ['testBucketDF4D7D1A', 'Arn'],
                  },
                  '/some/prefix/*',
                ],
              ],
            },
          },
          {
            Action: 's3:PutObject',
            Resource: {
              'Fn::Join': [
                '',
                [
                  {
                    'Fn::GetAtt': ['testBucketDF4D7D1A', 'Arn'],
                  },
                  '/some/prefix/*',
                ],
              ],
            },
          },
          {
            Action: 's3:DeleteObject',
            Resource: {
              'Fn::Join': [
                '',
                [
                  {
                    'Fn::GetAtt': ['testBucketDF4D7D1A', 'Arn'],
                  },
                  '/some/prefix/*',
                ],
              ],
            },
          },
        ],
      },
    });
  });
});

const createStackAndBucket = (): { stack: Stack; bucket: Bucket } => {
  const app = new App();
  const stack = new Stack(app);
  return {
    stack,
    bucket: new Bucket(stack, 'testBucket'),
  };
};<|MERGE_RESOLUTION|>--- conflicted
+++ resolved
@@ -5,11 +5,7 @@
 import assert from 'node:assert';
 import { Template } from 'aws-cdk-lib/assertions';
 import { AccountPrincipal, Policy, Role } from 'aws-cdk-lib/aws-iam';
-<<<<<<< HEAD
-import { StorageAction, StoragePrefix } from './types.js';
-=======
 import { StorageAction, StoragePath } from './types.js';
->>>>>>> 215d65d4
 
 void describe('StorageAccessPolicyFactory', () => {
   let bucket: Bucket;
@@ -181,11 +177,7 @@
   void it('handles different actions on different prefixes', () => {
     const bucketPolicyFactory = new StorageAccessPolicyFactory(bucket);
     const policy = bucketPolicyFactory.createPolicy(
-<<<<<<< HEAD
-      new Map<StorageAction, Set<StoragePrefix>>([
-=======
       new Map<StorageAction, Set<StoragePath>>([
->>>>>>> 215d65d4
         ['read', new Set(['/some/prefix/*'])],
         ['write', new Set(['/another/path/*'])],
       ])
