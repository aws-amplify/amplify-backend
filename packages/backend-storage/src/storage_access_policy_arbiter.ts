import {
  ConstructFactoryGetInstanceProps,
  SsmEnvironmentEntriesGenerator,
} from '@aws-amplify/plugin-types';
<<<<<<< HEAD
import { StorageAccessDefinition, StoragePrefix } from './types.js';
import { IBucket } from 'aws-cdk-lib/aws-s3';
import { StorageAccessPolicyFactory } from './storage_access_policy_factory.js';
import { AcceptorTokenAccessMap } from './action_to_resources_map.js';
=======
import { StoragePath } from './types.js';
import { IBucket } from 'aws-cdk-lib/aws-s3';
import { StoragePathAccessDefinition } from './access_builder.js';
import {
  Permission,
  StorageAccessPolicyFactory,
} from './storage_access_policy_factory.js';
import { ownerPathPartToken } from './constants.js';
>>>>>>> 3adf7dfe

/**
 * Middleman between creating bucket policies and attaching those policies to corresponding roles
 */
export class StorageAccessPolicyArbiter {
  /**
   * Instantiate with context from the storage factory
   */
  constructor(
    private readonly name: string,
    private readonly accessDefinition: Record<
      StoragePath,
      StoragePathAccessDefinition[]
    >,
    private readonly ssmEnvironmentEntriesGenerator: SsmEnvironmentEntriesGenerator,
    private readonly getInstanceProps: ConstructFactoryGetInstanceProps,
    private readonly bucket: IBucket,
    private readonly storageAccessPolicyFactory = new StorageAccessPolicyFactory(
      bucket
    )
  ) {}

  /**
   * Responsible for creating bucket policies corresponding to the definition,
   * then invoking the corresponding ResourceAccessAcceptor to accept the policies
   */
  arbitratePolicies = () => {
    const acceptorTokenAccessMap = new AcceptorTokenAccessMap();

    // iterate over the access definition and group permissions by ResourceAccessAcceptor
    Object.entries(this.accessDefinition).forEach(
      // in the access definition, permissions are grouped by storage prefix
      ([s3Prefix, accessPermissions]) => {
        // iterate over all of the access definitions for a given prefix
        accessPermissions.forEach((permission) => {
          // get the ResourceAccessAcceptor for the permission and add it to the map if not already present
          const resourceAccessAcceptor = permission.getResourceAccessAcceptor(
            this.getInstanceProps
          );

          // make the owner placeholder substitution in the s3 prefix
          const prefix = s3Prefix.replaceAll(
            ownerPathPartToken,
            permission.ownerPlaceholderSubstitution
          );

          acceptorTokenAccessMap.set(
            resourceAccessAcceptor,
            permission.actions,
            prefix
          );
        });
      }
    );

    // generate the ssm environment context necessary to access the s3 bucket (in this case, just the bucket name)
    const ssmEnvironmentEntries =
      this.ssmEnvironmentEntriesGenerator.generateSsmEnvironmentEntries({
        [`${this.name}_BUCKET_NAME`]: this.bucket.bucketName,
      });

    // iterate over the access map entries and invoke each ResourceAccessAcceptor to accept the permissions
    acceptorTokenAccessMap
      .getAccessList()
      .forEach(({ actionMap, acceptor }) => {
        acceptor.acceptResourceAccess(
          this.storageAccessPolicyFactory.createPolicy(
            actionMap.getActionToResourcesMap()
          ),
          ssmEnvironmentEntries
        );
      });
  };
}

/**
 * This factory is really only necessary for allowing us to mock the BucketPolicyArbiter in tests
 */
export class StorageAccessPolicyArbiterFactory {
  getInstance = (
    name: string,
    accessDefinition: Record<StoragePath, StoragePathAccessDefinition[]>,
    ssmEnvironmentEntriesGenerator: SsmEnvironmentEntriesGenerator,
    getInstanceProps: ConstructFactoryGetInstanceProps,
    bucket: IBucket,
    bucketPolicyFactory = new StorageAccessPolicyFactory(bucket)
  ) =>
    new StorageAccessPolicyArbiter(
      name,
      accessDefinition,
      ssmEnvironmentEntriesGenerator,
      getInstanceProps,
      bucket,
      bucketPolicyFactory
    );
}<|MERGE_RESOLUTION|>--- conflicted
+++ resolved
@@ -2,21 +2,11 @@
   ConstructFactoryGetInstanceProps,
   SsmEnvironmentEntriesGenerator,
 } from '@aws-amplify/plugin-types';
-<<<<<<< HEAD
-import { StorageAccessDefinition, StoragePrefix } from './types.js';
+import { StorageAccessDefinition, StoragePath } from './types.js';
 import { IBucket } from 'aws-cdk-lib/aws-s3';
 import { StorageAccessPolicyFactory } from './storage_access_policy_factory.js';
+import { ownerPathPartToken } from './constants.js';
 import { AcceptorTokenAccessMap } from './action_to_resources_map.js';
-=======
-import { StoragePath } from './types.js';
-import { IBucket } from 'aws-cdk-lib/aws-s3';
-import { StoragePathAccessDefinition } from './access_builder.js';
-import {
-  Permission,
-  StorageAccessPolicyFactory,
-} from './storage_access_policy_factory.js';
-import { ownerPathPartToken } from './constants.js';
->>>>>>> 3adf7dfe
 
 /**
  * Middleman between creating bucket policies and attaching those policies to corresponding roles
@@ -29,7 +19,7 @@
     private readonly name: string,
     private readonly accessDefinition: Record<
       StoragePath,
-      StoragePathAccessDefinition[]
+      StorageAccessDefinition[]
     >,
     private readonly ssmEnvironmentEntriesGenerator: SsmEnvironmentEntriesGenerator,
     private readonly getInstanceProps: ConstructFactoryGetInstanceProps,
@@ -98,7 +88,7 @@
 export class StorageAccessPolicyArbiterFactory {
   getInstance = (
     name: string,
-    accessDefinition: Record<StoragePath, StoragePathAccessDefinition[]>,
+    accessDefinition: Record<StoragePath, StorageAccessDefinition[]>,
     ssmEnvironmentEntriesGenerator: SsmEnvironmentEntriesGenerator,
     getInstanceProps: ConstructFactoryGetInstanceProps,
     bucket: IBucket,
