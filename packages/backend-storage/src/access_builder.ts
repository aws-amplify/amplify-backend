import {
  AuthRoleName,
  ConstructFactory,
  ConstructFactoryGetInstanceProps,
  ResourceAccessAcceptor,
  ResourceAccessAcceptorFactory,
  ResourceProvider,
} from '@aws-amplify/plugin-types';

export type StorageAction = 'read' | 'write' | 'delete';

export type StoragePathAccessDefinition = {
  getResourceAccessAcceptor: (
    getInstanceProps: ConstructFactoryGetInstanceProps
  ) => ResourceAccessAcceptor;
  /**
   * Actions to grant to this role on a specific prefix
   */
  actions: StorageAction[];
  /**
   * The value that will be substituted into the resource string in place of the {owner} token
   */
  ownerPlaceholderSubstitution: string;
};

export type StorageAccessBuilder = {
<<<<<<< HEAD
  to: (...actions: StorageAction[]) => StoragePathAccessDefinition;
=======
  to: (actions: StorageAction[]) => StorageAccessDefinition;
>>>>>>> b0ba24dd
};

/**
 * !EXPERIMENTAL!
 *
 * Resource access patterns are under active development and are subject to breaking changes.
 * Do not use in production.
 */
export type RoleAccessBuilder = {
  authenticated: StorageAccessBuilder;
  guest: StorageAccessBuilder;
  owner: StorageAccessBuilder;
  resource: (
    other: ConstructFactory<ResourceProvider & ResourceAccessAcceptorFactory>
  ) => StorageAccessBuilder;
};

export const roleAccessBuilder: RoleAccessBuilder = {
  authenticated: {
    to: (actions) => ({
      getResourceAccessAcceptor: getAuthRoleResourceAccessAcceptor,
      actions,
      ownerPlaceholderSubstitution: '*',
    }),
  },
  guest: {
    to: (actions) => ({
      getResourceAccessAcceptor: getUnauthRoleResourceAccessAcceptor,
      actions,
      ownerPlaceholderSubstitution: '*',
    }),
  },
  owner: {
    to: (actions) => ({
      getResourceAccessAcceptor: getAuthRoleResourceAccessAcceptor,
      actions,
      ownerPlaceholderSubstitution: '${cognito-identity.amazon.com:sub}',
    }),
  },
  resource: (other) => ({
    to: (actions) => ({
      getResourceAccessAcceptor: (getInstanceProps) =>
        other.getInstance(getInstanceProps).getResourceAccessAcceptor(),
      actions,
      ownerPlaceholderSubstitution: '*',
    }),
  }),
};

const getAuthRoleResourceAccessAcceptor = (
  getInstanceProps: ConstructFactoryGetInstanceProps
) =>
  getUserRoleResourceAccessAcceptor(
    getInstanceProps,
    'authenticatedUserIamRole'
  );

const getUnauthRoleResourceAccessAcceptor = (
  getInstanceProps: ConstructFactoryGetInstanceProps
) =>
  getUserRoleResourceAccessAcceptor(
    getInstanceProps,
    'unauthenticatedUserIamRole'
  );

const getUserRoleResourceAccessAcceptor = (
  getInstanceProps: ConstructFactoryGetInstanceProps,
  roleName: AuthRoleName
) => {
  const resourceAccessAcceptor = getInstanceProps.constructContainer
    .getConstructFactory<
      ResourceProvider & ResourceAccessAcceptorFactory<AuthRoleName>
    >('AuthResources')
    ?.getInstance(getInstanceProps)
    .getResourceAccessAcceptor(roleName);
  if (!resourceAccessAcceptor) {
    throw new Error(
      `Cannot specify ${
        roleName as string
      } user policies without defining auth. See <defineAuth docs link> for more information.`
    );
  }
  return resourceAccessAcceptor;
};<|MERGE_RESOLUTION|>--- conflicted
+++ resolved
@@ -24,11 +24,7 @@
 };
 
 export type StorageAccessBuilder = {
-<<<<<<< HEAD
-  to: (...actions: StorageAction[]) => StoragePathAccessDefinition;
-=======
-  to: (actions: StorageAction[]) => StorageAccessDefinition;
->>>>>>> b0ba24dd
+  to: (actions: StorageAction[]) => StoragePathAccessDefinition;
 };
 
 /**
