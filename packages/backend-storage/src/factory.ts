import {
  ConstructContainerEntryGenerator,
  ConstructFactory,
  ConstructFactoryGetInstanceProps,
  GenerateContainerEntryProps,
  ResourceAccessAcceptor,
  ResourceProvider,
  SsmEnvironmentEntriesGenerator,
} from '@aws-amplify/plugin-types';
import * as path from 'path';
import {
  AmplifyStorage,
  AmplifyStorageProps,
  StorageResources,
} from './construct.js';
<<<<<<< HEAD
import {
  RoleAccessBuilder,
  StorageAccessDefinition,
  storageAccessBuilder,
} from './access_builder.js';
import { BucketPolicyFactory, Permission } from './policy_factory.js';
import { IBucket } from 'aws-cdk-lib/aws-s3';
=======
import { AmplifyUserError } from '@aws-amplify/platform-core';
>>>>>>> 84818e3c

export type AmplifyStorageFactoryProps = Omit<
  AmplifyStorageProps,
  'outputStorageStrategy'
> & {
  access?: (
    allow: RoleAccessBuilder
  ) => Record<string, StorageAccessDefinition[]>;
};

/**
 * Singleton factory for a Storage bucket that can be used in `resource.ts` files
 */
class AmplifyStorageFactory
  implements ConstructFactory<ResourceProvider<StorageResources>>
{
  private generator: ConstructContainerEntryGenerator;

  /**
   * Set the properties that will be used to initialize the bucket
   */
  constructor(
    private readonly props: AmplifyStorageFactoryProps,
    private readonly importStack = new Error().stack
  ) {}

  /**
   * Get a singleton instance of the Bucket
   */
  getInstance = (
    getInstanceProps: ConstructFactoryGetInstanceProps
  ): AmplifyStorage => {
    const { constructContainer, importPathVerifier } = getInstanceProps;
    importPathVerifier?.verify(
      this.importStack,
      path.join('amplify', 'storage', 'resource'),
      'Amplify Storage must be defined in amplify/storage/resource.ts'
    );
    this.validateName(this.props.name);
    if (!this.generator) {
      this.generator = new AmplifyStorageGenerator(
        this.props,
        getInstanceProps
      );
    }
    const amplifyStorage = constructContainer.getOrCompute(
      this.generator
    ) as AmplifyStorage;

    return amplifyStorage;
  };

  private validateName = (name: string): void => {
    const nameIsAlphanumeric = /^[a-zA-Z0-9]+$/.test(name);
    if (!nameIsAlphanumeric) {
      throw new AmplifyUserError('InvalidResourceNameError', {
        message: `defineStorage name can only contain alphanumeric characters, found ${name}`,
        resolution:
          'Change the name parameter of defineStorage to only use alphanumeric characters',
      });
    }
  };
}

class AmplifyStorageGenerator implements ConstructContainerEntryGenerator {
  readonly resourceGroupName = 'storage';

  constructor(
    private readonly props: AmplifyStorageFactoryProps,
    private readonly getInstanceProps: ConstructFactoryGetInstanceProps
  ) {}

<<<<<<< HEAD
  generateContainerEntry = ({
    scope,
    ssmEnvironmentEntriesGenerator,
  }: GenerateContainerEntryProps) => {
    const amplifyStorage = new AmplifyStorage(scope, this.defaultName, {
=======
  generateContainerEntry = (scope: Construct) => {
    return new AmplifyStorage(scope, `${this.props.name}`, {
>>>>>>> 84818e3c
      ...this.props,
      outputStorageStrategy: this.getInstanceProps.outputStorageStrategy,
    });

    this.generateAndAttachAccessPolicies(
      ssmEnvironmentEntriesGenerator,
      this.getInstanceProps,
      amplifyStorage.resources.bucket
    );

    return amplifyStorage;
  };

  private generateAndAttachAccessPolicies = (
    ssmEnvironmentEntriesGenerator: SsmEnvironmentEntriesGenerator,
    getInstanceProps: ConstructFactoryGetInstanceProps,
    bucket: IBucket
  ) => {
    const accessDefinition = this.props.access?.(storageAccessBuilder) || {};

    const accessMap: Map<ResourceAccessAcceptor, Permission[]> = new Map();

    Object.entries(accessDefinition).forEach(
      ([s3Prefix, accessPermissions]) => {
        accessPermissions.forEach((permission) => {
          const resourceAccessAcceptor =
            permission.getResourceAccessAcceptor(getInstanceProps);
          if (!accessMap.has(resourceAccessAcceptor)) {
            accessMap.set(resourceAccessAcceptor, []);
          }
          const prefix = `${s3Prefix}/${permission.resourceSuffix}`;
          accessMap.get(resourceAccessAcceptor)?.push({
            actions: permission.actions,
            resources: [prefix],
          });
        });
      }
    );

    const bucketPolicyFactory = new BucketPolicyFactory(bucket);

    const ssmEnvironmentEntries =
      ssmEnvironmentEntriesGenerator.generateSsmEnvironmentEntries({
        STORAGE_BUCKET_NAME: bucket.bucketName,
      });

    accessMap.forEach((permissions, resourceAccessAcceptor) => {
      resourceAccessAcceptor.acceptResourceAccess(
        bucketPolicyFactory.createPolicy(permissions),
        ssmEnvironmentEntries
      );
    });
  };
}

/**
 * Creates a factory that implements ConstructFactory<AmplifyStorage>
 */
export const defineStorage = (
  props: AmplifyStorageFactoryProps
): ConstructFactory<ResourceProvider<StorageResources>> =>
  new AmplifyStorageFactory(props, new Error().stack);<|MERGE_RESOLUTION|>--- conflicted
+++ resolved
@@ -13,7 +13,7 @@
   AmplifyStorageProps,
   StorageResources,
 } from './construct.js';
-<<<<<<< HEAD
+import { AmplifyUserError } from '@aws-amplify/platform-core';
 import {
   RoleAccessBuilder,
   StorageAccessDefinition,
@@ -21,9 +21,6 @@
 } from './access_builder.js';
 import { BucketPolicyFactory, Permission } from './policy_factory.js';
 import { IBucket } from 'aws-cdk-lib/aws-s3';
-=======
-import { AmplifyUserError } from '@aws-amplify/platform-core';
->>>>>>> 84818e3c
 
 export type AmplifyStorageFactoryProps = Omit<
   AmplifyStorageProps,
@@ -69,11 +66,7 @@
         getInstanceProps
       );
     }
-    const amplifyStorage = constructContainer.getOrCompute(
-      this.generator
-    ) as AmplifyStorage;
-
-    return amplifyStorage;
+    return constructContainer.getOrCompute(this.generator) as AmplifyStorage;
   };
 
   private validateName = (name: string): void => {
@@ -96,16 +89,11 @@
     private readonly getInstanceProps: ConstructFactoryGetInstanceProps
   ) {}
 
-<<<<<<< HEAD
   generateContainerEntry = ({
     scope,
     ssmEnvironmentEntriesGenerator,
   }: GenerateContainerEntryProps) => {
-    const amplifyStorage = new AmplifyStorage(scope, this.defaultName, {
-=======
-  generateContainerEntry = (scope: Construct) => {
-    return new AmplifyStorage(scope, `${this.props.name}`, {
->>>>>>> 84818e3c
+    const amplifyStorage = new AmplifyStorage(scope, this.props.name, {
       ...this.props,
       outputStorageStrategy: this.getInstanceProps.outputStorageStrategy,
     });
@@ -149,7 +137,7 @@
 
     const ssmEnvironmentEntries =
       ssmEnvironmentEntriesGenerator.generateSsmEnvironmentEntries({
-        STORAGE_BUCKET_NAME: bucket.bucketName,
+        [`${this.props.name}_BUCKET_NAME`]: bucket.bucketName,
       });
 
     accessMap.forEach((permissions, resourceAccessAcceptor) => {
