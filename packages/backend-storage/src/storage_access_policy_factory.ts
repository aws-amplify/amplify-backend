--- conflicted
+++ resolved
@@ -1,16 +1,8 @@
 import { IBucket } from 'aws-cdk-lib/aws-s3';
-<<<<<<< HEAD
 import { Effect, Policy, PolicyStatement } from 'aws-cdk-lib/aws-iam';
 import { Stack } from 'aws-cdk-lib';
 import { AmplifyFault } from '@aws-amplify/platform-core';
-import { StorageAction, StoragePrefix } from './types.js';
-import { StoragePermissions } from './action_to_resources_map.js';
-=======
-import { Policy, PolicyStatement } from 'aws-cdk-lib/aws-iam';
-import { Stack } from 'aws-cdk-lib';
-import { AmplifyFault } from '@aws-amplify/platform-core';
 import { StorageAction, StoragePath } from './types.js';
->>>>>>> 215d65d4
 
 export type Permission = {
   actions: StorageAction[];
@@ -36,13 +28,12 @@
     this.stack = Stack.of(bucket);
   }
 
-<<<<<<< HEAD
-  createPolicy = (permissions: StoragePermissions) => {
-=======
   createPolicy = (
-    permissions: Readonly<Map<StorageAction, Readonly<Set<StoragePath>>>>
+    permissions: Map<
+      StorageAction,
+      { allow: Set<StoragePath>; deny: Set<StoragePath> }
+    >
   ) => {
->>>>>>> 215d65d4
     if (permissions.size === 0) {
       throw new AmplifyFault('EmptyPolicyFault', {
         message: 'At least one permission must be specified',
@@ -51,7 +42,6 @@
 
     const statements: PolicyStatement[] = [];
 
-<<<<<<< HEAD
     permissions.forEach(
       ({ allow: allowPrefixes, deny: denyPrefixes }, action) => {
         statements.push(this.getStatement(allowPrefixes, action, Effect.ALLOW));
@@ -60,30 +50,16 @@
     );
     return new Policy(this.stack, `${this.namePrefix}${this.policyCount++}`, {
       statements,
-=======
-    permissions.forEach((s3Prefixes, action) => {
-      statements.push(this.getStatement(s3Prefixes, action));
-    });
-    return new Policy(this.stack, `${this.namePrefix}${this.policyCount++}`, {
-      statements: statements,
->>>>>>> 215d65d4
     });
   };
 
   private getStatement = (
-<<<<<<< HEAD
-    s3Prefixes: Readonly<Set<StoragePrefix>>,
+    s3Prefixes: Readonly<Set<StoragePath>>,
     action: StorageAction,
     effect: Effect
   ) =>
     new PolicyStatement({
       effect,
-=======
-    s3Prefixes: Readonly<Set<StoragePath>>,
-    action: StorageAction
-  ) =>
-    new PolicyStatement({
->>>>>>> 215d65d4
       actions: actionMap[action],
       resources: Array.from(s3Prefixes).map(
         (s3Prefix) => `${this.bucket.bucketArn}${s3Prefix}`
