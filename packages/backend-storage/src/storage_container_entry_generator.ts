import {
  ConstructContainerEntryGenerator,
  ConstructFactoryGetInstanceProps,
  GenerateContainerEntryProps,
} from '@aws-amplify/plugin-types';
import { AmplifyStorage, AmplifyStorageTriggerEvent } from './construct.js';
import { StorageAccessPolicyArbiterFactory } from './storage_access_policy_arbiter.js';
<<<<<<< HEAD
import {
  AmplifyStorageFactoryProps,
  AmplifyStorageTriggerEvent,
  RoleAccessBuilder,
} from './types.js';
import { roleAccessBuilder as _roleAccessBuilder } from './access_builder.js';
import { EventType } from 'aws-cdk-lib/aws-s3';
import { AccessDefinitionTranslator } from './action_to_resources_map.js';
import { StorageAccessPolicyFactory } from './storage_access_policy_factory.js';
=======
import { AmplifyStorageFactoryProps, RoleAccessBuilder } from './types.js';
import { roleAccessBuilder as _roleAccessBuilder } from './access_builder.js';
import { EventType } from 'aws-cdk-lib/aws-s3';
import { validateStorageAccessPaths as _validateStorageAccessPaths } from './validate_storage_access_paths.js';
>>>>>>> 215d65d4

/**
 * Generates a single instance of storage resources
 */
export class StorageContainerEntryGenerator
  implements ConstructContainerEntryGenerator
{
  readonly resourceGroupName = 'storage';

  /**
   * Initialize with context from storage factory
   */
  constructor(
    private readonly props: AmplifyStorageFactoryProps,
    private readonly getInstanceProps: ConstructFactoryGetInstanceProps,
    private readonly bucketPolicyArbiterFactory: StorageAccessPolicyArbiterFactory = new StorageAccessPolicyArbiterFactory(),
    private readonly roleAccessBuilder: RoleAccessBuilder = _roleAccessBuilder,
    private readonly validateStorageAccessPaths = _validateStorageAccessPaths
  ) {}

  generateContainerEntry = ({
    scope,
    ssmEnvironmentEntriesGenerator,
  }: GenerateContainerEntryProps) => {
    const amplifyStorage = new AmplifyStorage(scope, this.props.name, {
      ...this.props,
      outputStorageStrategy: this.getInstanceProps.outputStorageStrategy,
    });

    Object.entries(this.props.triggers || {}).forEach(
      ([triggerEvent, handlerFactory]) => {
        const events = [];
        const handler = handlerFactory.getInstance(this.getInstanceProps)
          .resources.lambda;
        // triggerEvent is converted string from Object.entries
        switch (triggerEvent as AmplifyStorageTriggerEvent) {
          case 'onDelete':
            events.push(EventType.OBJECT_REMOVED);
            break;
          case 'onUpload':
            events.push(EventType.OBJECT_CREATED);
            break;
        }
        amplifyStorage.addTrigger(events, handler);
      }
    );

    if (!this.props.access) {
      return amplifyStorage;
    }

    // props.access is the access callback defined by the customer
    // here we inject the roleAccessBuilder into the callback and run it
    // this produces the access definition that will be used to create the storage policies
    const accessDefinition = this.props.access(this.roleAccessBuilder);

<<<<<<< HEAD
    // generate the ssm environment context necessary to access the s3 bucket (in this case, just the bucket name)
    const ssmEnvironmentEntries =
      ssmEnvironmentEntriesGenerator.generateSsmEnvironmentEntries({
        [`${this.props.name}_BUCKET_NAME`]:
          amplifyStorage.resources.bucket.bucketName,
      });
=======
    this.validateStorageAccessPaths(Object.keys(accessDefinition));
>>>>>>> 215d65d4

    // we pass the access definition along with other dependencies to the bucketPolicyArbiter
    const bucketPolicyArbiter = this.bucketPolicyArbiterFactory.getInstance(
      accessDefinition,
      this.getInstanceProps,
      ssmEnvironmentEntries,
      new AccessDefinitionTranslator(
        new StorageAccessPolicyFactory(amplifyStorage.resources.bucket)
      )
    );

    // the arbiter generates policies according to the accessDefinition and attaches the policies to appropriate roles
    bucketPolicyArbiter.arbitratePolicies();

    return amplifyStorage;
  };
}<|MERGE_RESOLUTION|>--- conflicted
+++ resolved
@@ -5,22 +5,12 @@
 } from '@aws-amplify/plugin-types';
 import { AmplifyStorage, AmplifyStorageTriggerEvent } from './construct.js';
 import { StorageAccessPolicyArbiterFactory } from './storage_access_policy_arbiter.js';
-<<<<<<< HEAD
-import {
-  AmplifyStorageFactoryProps,
-  AmplifyStorageTriggerEvent,
-  RoleAccessBuilder,
-} from './types.js';
+import { AmplifyStorageFactoryProps, RoleAccessBuilder } from './types.js';
 import { roleAccessBuilder as _roleAccessBuilder } from './access_builder.js';
 import { EventType } from 'aws-cdk-lib/aws-s3';
 import { AccessDefinitionTranslator } from './action_to_resources_map.js';
 import { StorageAccessPolicyFactory } from './storage_access_policy_factory.js';
-=======
-import { AmplifyStorageFactoryProps, RoleAccessBuilder } from './types.js';
-import { roleAccessBuilder as _roleAccessBuilder } from './access_builder.js';
-import { EventType } from 'aws-cdk-lib/aws-s3';
 import { validateStorageAccessPaths as _validateStorageAccessPaths } from './validate_storage_access_paths.js';
->>>>>>> 215d65d4
 
 /**
  * Generates a single instance of storage resources
@@ -77,16 +67,14 @@
     // this produces the access definition that will be used to create the storage policies
     const accessDefinition = this.props.access(this.roleAccessBuilder);
 
-<<<<<<< HEAD
+    this.validateStorageAccessPaths(Object.keys(accessDefinition));
+
     // generate the ssm environment context necessary to access the s3 bucket (in this case, just the bucket name)
     const ssmEnvironmentEntries =
       ssmEnvironmentEntriesGenerator.generateSsmEnvironmentEntries({
         [`${this.props.name}_BUCKET_NAME`]:
           amplifyStorage.resources.bucket.bucketName,
       });
-=======
-    this.validateStorageAccessPaths(Object.keys(accessDefinition));
->>>>>>> 215d65d4
 
     // we pass the access definition along with other dependencies to the bucketPolicyArbiter
     const bucketPolicyArbiter = this.bucketPolicyArbiterFactory.getInstance(
