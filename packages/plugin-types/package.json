{
  "name": "@aws-amplify/plugin-types",
  "version": "1.8.1",
  "types": "lib/index.d.ts",
  "type": "commonjs",
  "publishConfig": {
    "access": "public"
  },
  "scripts": {
    "update:api": "api-extractor run --local"
  },
  "license": "Apache-2.0",
  "peerDependencies": {
<<<<<<< HEAD
    "aws-cdk-lib": "^2.179.0",
=======
    "aws-cdk-lib": "^2.180.0",
>>>>>>> 5177bc53
    "constructs": "^10.0.0",
    "@aws-sdk/types": "^3.734.0"
  },
  "dependencies": {
    "@aws-cdk/toolkit-lib": "0.1.4"
  },
  "imports": {
    "#package.json": "./package.json"
  }
}<|MERGE_RESOLUTION|>--- conflicted
+++ resolved
@@ -11,11 +11,7 @@
   },
   "license": "Apache-2.0",
   "peerDependencies": {
-<<<<<<< HEAD
-    "aws-cdk-lib": "^2.179.0",
-=======
     "aws-cdk-lib": "^2.180.0",
->>>>>>> 5177bc53
     "constructs": "^10.0.0",
     "@aws-sdk/types": "^3.734.0"
   },
