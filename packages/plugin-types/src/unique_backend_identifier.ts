--- conflicted
+++ resolved
@@ -21,9 +21,5 @@
    * For amplify branch deployments, this is the branch name.
    * For sandbox deployments, this is the string literal "sandbox"
    */
-<<<<<<< HEAD
-  branchName: 'sandbox' | string;
-=======
   disambiguator: string;
->>>>>>> 512f0778
 };