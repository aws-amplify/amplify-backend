import { AwsCredentialIdentityProvider } from '@aws-sdk/types';
import { generateClientConfig } from './generate_client_config.js';
import { ClientConfigWriter } from './client-config-writer/client_config_writer.js';
<<<<<<< HEAD
import { ClientConfigFormat } from './client-config-types/client_config.js';
import { getClientConfigPath } from './paths/index.js';
=======
import { BackendIdentifier } from '@aws-amplify/deployed-backend-client';
>>>>>>> b4f82717

/**
 * Main entry point for generating client config and writing to a file
 */
export const generateClientConfigToFile = async (
  credentialProvider: AwsCredentialIdentityProvider,
  backendIdentifier: BackendIdentifier,
  outDir?: string,
  format?: ClientConfigFormat
): Promise<void> => {
  const clientConfigWriter = new ClientConfigWriter();

  const clientConfig = await generateClientConfig(
    credentialProvider,
    backendIdentifier
  );
  const targetPath = await getClientConfigPath(outDir, format);
  await clientConfigWriter.writeClientConfig(clientConfig, targetPath);
};<|MERGE_RESOLUTION|>--- conflicted
+++ resolved
@@ -1,12 +1,9 @@
 import { AwsCredentialIdentityProvider } from '@aws-sdk/types';
 import { generateClientConfig } from './generate_client_config.js';
 import { ClientConfigWriter } from './client-config-writer/client_config_writer.js';
-<<<<<<< HEAD
 import { ClientConfigFormat } from './client-config-types/client_config.js';
 import { getClientConfigPath } from './paths/index.js';
-=======
 import { BackendIdentifier } from '@aws-amplify/deployed-backend-client';
->>>>>>> b4f82717
 
 /**
  * Main entry point for generating client config and writing to a file
