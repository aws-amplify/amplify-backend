import { ClientConfigContributor } from './client_config_contributor.js';
import { UnifiedBackendOutput } from '@aws-amplify/backend-output-schemas';
import { GraphqlClientConfig } from '../client-config-types/graphql_client_config.js';

/**
 * Translator for the Graphql API portion of ClientConfig
 */
export class GraphqlClientConfigContributor implements ClientConfigContributor {
  /**
   * Given some BackendOutput, contribute the Graphql API portion of the client config
   */
  contribute = ({
    graphqlOutput,
  }: UnifiedBackendOutput): GraphqlClientConfig | Record<string, never> => {
    if (graphqlOutput === undefined) {
      return {};
    }
    const config: GraphqlClientConfig = {
      aws_appsync_graphqlEndpoint: graphqlOutput.payload.awsAppsyncApiEndpoint,
      aws_appsync_region: graphqlOutput.payload.awsAppsyncRegion,
<<<<<<< HEAD
      aws_appsync_apiId: graphqlOutput.payload.awsAppsyncApiId,
=======
>>>>>>> e3080e30
      aws_appsync_apiKey: graphqlOutput.payload.awsAppsyncApiKey,
      aws_appsync_authenticationType:
        graphqlOutput.payload.awsAppsyncAuthenticationType,
      aws_appsync_apiUri: graphqlOutput.payload.amplifyApiModelSchemaS3Uri,
    };

    if (graphqlOutput.payload.awsAppsyncApiKey) {
      config.aws_appsync_apiKey = graphqlOutput.payload.awsAppsyncApiKey;
    }

    return config;
  };
}<|MERGE_RESOLUTION|>--- conflicted
+++ resolved
@@ -18,14 +18,9 @@
     const config: GraphqlClientConfig = {
       aws_appsync_graphqlEndpoint: graphqlOutput.payload.awsAppsyncApiEndpoint,
       aws_appsync_region: graphqlOutput.payload.awsAppsyncRegion,
-<<<<<<< HEAD
-      aws_appsync_apiId: graphqlOutput.payload.awsAppsyncApiId,
-=======
->>>>>>> e3080e30
       aws_appsync_apiKey: graphqlOutput.payload.awsAppsyncApiKey,
       aws_appsync_authenticationType:
         graphqlOutput.payload.awsAppsyncAuthenticationType,
-      aws_appsync_apiUri: graphqlOutput.payload.amplifyApiModelSchemaS3Uri,
     };
 
     if (graphqlOutput.payload.awsAppsyncApiKey) {
