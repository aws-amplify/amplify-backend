import { IAspect, Stack } from 'aws-cdk-lib';
import { IConstruct } from 'constructs';
import { AmplifyCollection } from './collection_construct.js';
import { AmplifyMap } from './map_resource.js';
import { AmplifyPlace } from './place_resource.js';
import { AmplifyUserError } from '@aws-amplify/platform-core';
import { BackendOutputStorageStrategy } from '@aws-amplify/plugin-types';
import { GeoOutput, geoOutputKey } from '@aws-amplify/backend-output-schemas';
import { GeoResourceType, ResourceOutputs } from './types.js';

export type GeoResource = AmplifyMap | AmplifyPlace | AmplifyCollection;

/**
 * Aspect Implementation for Geo Resources
 */
export class AmplifyGeoOutputsAspect implements IAspect {
  /**
   * Steps to be accomplished within this class:
   * 1. constructor setup (receives output strategy -> schema)
   * 2. default collection processing (multiplicity error handling)
   * 3. store the outputs for all collections within outputStorageStrategy
   */
  isGeoOutputProcessed: boolean = false;
  defaultCollectionName: string | undefined = undefined;
  private readonly geoOutputStorageStrategy: BackendOutputStorageStrategy<GeoOutput>;
  /**
   * Constructs an instance of the AmplifyGeoOutputsAspect
   * @param outputStorageStrategy - storage schema for Geo outputs
   */
  constructor(outputStorageStrategy: BackendOutputStorageStrategy<GeoOutput>) {
    this.geoOutputStorageStrategy = outputStorageStrategy;
  }

  /**
   * Interface requirement of IAspect that is called during CDK synthesis time
   * @param node - current construct
   */
  public visit(node: IConstruct): void {
    if (
      !(node instanceof AmplifyMap) &&
      !(node instanceof AmplifyPlace) &&
      !(node instanceof AmplifyCollection)
    ) {
      return;
    }

    if (this.isGeoOutputProcessed) return;

    this.isGeoOutputProcessed = true; // once this is visited, shouldn't process geo outputs again

    const mapInstances = Stack.of(node).node.children.filter(
      (el) => el instanceof AmplifyMap,
    ) as AmplifyMap[];

    const placeInstances = Stack.of(node).node.children.filter(
      (el) => el instanceof AmplifyPlace,
    ) as AmplifyPlace[];

    const collectionInstances = Stack.of(node).node.children.filter(
      (el) => el instanceof AmplifyCollection,
    ) as AmplifyCollection[];

    if (
      mapInstances.length > 0 ||
      placeInstances.length > 0 ||
      collectionInstances.length > 0
    ) {
      this.configureBackendOutputs(
        collectionInstances,
        mapInstances,
        placeInstances,
        this.geoOutputStorageStrategy,
        Stack.of(node).region,
      );
    }
  }

  private validateDefault = (
    nodes: GeoResource[],
    currentNode: GeoResource,
    resourceType: GeoResourceType,
  ) => {
    const resourceCount = nodes.length;

    let defaultNode: GeoResource | undefined = undefined;
    const defineName =
      resourceType.charAt(0).toUpperCase() + resourceType.slice(1);

    // go through all children and find the default (make duplicity check on defaults)
    nodes.forEach((instance) => {
      if (!defaultNode && instance.isDefault) {
        // if no default exists and instance is default, mark it
<<<<<<< HEAD
        defaultNode = instance;
      } else if (instance.isDefault && defaultNode) {
=======
        defaultCollectionName =
          instance.resources.cfnResources.cfnCollection.collectionName;
      } else if (instance.isDefault && defaultCollectionName) {
>>>>>>> a907f0a8
        // if default exists and instance is default (throw multiple defaults error)
        throw new AmplifyUserError(`MultipleDefault${defineName}Error`, {
          message: `More than one default ${resourceType} set in the Amplify project`,
          resolution: `Remove 'isDefault: true' from all 'define${defineName}' calls except for one in your Amplify project`,
        });
      }
    });

    if (!defaultNode && resourceCount === 1) {
      // if no defaults and only one construct, instance assumed to be default
<<<<<<< HEAD
      defaultNode = currentNode;
    } else if (resourceCount > 1 && !defaultNode) {
=======
      defaultCollectionName =
        currentNode.resources.cfnResources.cfnCollection.collectionName;
    } else if (collectionCount > 1 && !defaultCollectionName) {
>>>>>>> a907f0a8
      // if multiple constructs with default collection, throw error
      throw new AmplifyUserError(`NoDefault${defineName}Error`, {
        message: `No default ${resourceType} set in the Amplify project`,
        resolution: `Add 'isDefault: true' to one of the 'define${defineName}' calls in your Amplify project`,
      });
    }

    return defaultNode;
  };

  /**
   * Function responsible for add all collection outputs (with defaults)
   * @param collections - all construct instances of Amplify Geo
   * @param maps - all map resources of Amplify Geo
   * @param places - all place index resources of Amplify Geo
   * @param outputStorageStrategy - backend output schema of type GeoOutput
   * @param region - region of geo resources
   */
  private configureBackendOutputs(
    collections: AmplifyCollection[],
    maps: AmplifyMap[],
    places: AmplifyPlace[],
    outputStorageStrategy: BackendOutputStorageStrategy<GeoOutput>,
    region: string,
  ) {
    const defaultCollection = this.validateDefault(
      collections,
      collections[0],
      'collection',
    ) as AmplifyCollection;

    const defaultMap = this.validateDefault(maps, maps[0], 'map') as AmplifyMap;

    const defaultPlace = this.validateDefault(
      places,
      places[0],
      'place',
    ) as AmplifyPlace;

    // Add the main geo output entry with aws_region (snake_case to match schema)
    outputStorageStrategy.addBackendOutputEntry(geoOutputKey, {
      version: '1',
      payload: {
        geoRegion: region,
      },
    });

    // Collect all collection names for the items array
    const collectionNames = collections.map(
      (collection) =>
        collection.resources.cfnResources.cfnCollection.collectionName,
    );

    const mapOutputs: ResourceOutputs[] = maps.map((map): ResourceOutputs => {
      return {
        name: map.name,
        apiKey: map.resources.cfnResources.cfnAPIKey?.ref,
      };
    });

    const placeOutputs: ResourceOutputs[] = places.map(
      (place): ResourceOutputs => {
        return {
          name: place.name,
          apiKey: place.resources.cfnResources.cfnAPIKey?.ref,
        };
      },
    );

    // Add geofence_collections as a single entry with all collections
    if (collections.length > 0 && defaultCollection)
      this.addOutput(
        outputStorageStrategy,
        'geofenceCollections',
        defaultCollection.resources.collection.geofenceCollectionName,
        collectionNames,
      );

    // Add maps as a single entry with all maps
    if (maps.length > 0 && defaultMap)
      this.addOutput(outputStorageStrategy, 'map', defaultMap.name, mapOutputs);

    // Add index as a single entry with all place indices
    if (places.length > 0 && defaultPlace)
      this.addOutput(
        outputStorageStrategy,
        'searchIndices',
        defaultPlace.name,
        placeOutputs,
      );
  }

  private addOutput = (
    outputStorageStrategy: BackendOutputStorageStrategy<GeoOutput>,
    resourceKey: string,
    defaultResource: string,
    items: (string | ResourceOutputs)[],
  ) => {
    outputStorageStrategy.appendToBackendOutputList(geoOutputKey, {
      version: '1',
      payload: {
        [resourceKey]: JSON.stringify({
          default: defaultResource,
          items: items,
        }),
      },
    });
  };
}<|MERGE_RESOLUTION|>--- conflicted
+++ resolved
@@ -90,14 +90,8 @@
     nodes.forEach((instance) => {
       if (!defaultNode && instance.isDefault) {
         // if no default exists and instance is default, mark it
-<<<<<<< HEAD
         defaultNode = instance;
       } else if (instance.isDefault && defaultNode) {
-=======
-        defaultCollectionName =
-          instance.resources.cfnResources.cfnCollection.collectionName;
-      } else if (instance.isDefault && defaultCollectionName) {
->>>>>>> a907f0a8
         // if default exists and instance is default (throw multiple defaults error)
         throw new AmplifyUserError(`MultipleDefault${defineName}Error`, {
           message: `More than one default ${resourceType} set in the Amplify project`,
@@ -108,14 +102,8 @@
 
     if (!defaultNode && resourceCount === 1) {
       // if no defaults and only one construct, instance assumed to be default
-<<<<<<< HEAD
       defaultNode = currentNode;
     } else if (resourceCount > 1 && !defaultNode) {
-=======
-      defaultCollectionName =
-        currentNode.resources.cfnResources.cfnCollection.collectionName;
-    } else if (collectionCount > 1 && !defaultCollectionName) {
->>>>>>> a907f0a8
       // if multiple constructs with default collection, throw error
       throw new AmplifyUserError(`NoDefault${defineName}Error`, {
         message: `No default ${resourceType} set in the Amplify project`,
@@ -190,7 +178,7 @@
       this.addOutput(
         outputStorageStrategy,
         'geofenceCollections',
-        defaultCollection.resources.collection.geofenceCollectionName,
+        defaultCollection.resources.cfnResources.cfnCollection.collectionName,
         collectionNames,
       );
 
