--- conflicted
+++ resolved
@@ -123,15 +123,8 @@
   void it('creates collection with custom collection properties', () => {
     const customCollectionFactory = defineCollection({
       name: 'customCollection',
-<<<<<<< HEAD
-      collectionProps: {
-        geofenceCollectionName: 'customCollection',
-        description: 'Custom test collection',
-      },
+      collectionDescription: 'Custom test collection',
       access: (allow) => [allow.apiKey.to(['create'])],
-=======
-      collectionDescription: 'Custom test collection',
->>>>>>> a907f0a8
     });
 
     const collectionConstruct =
