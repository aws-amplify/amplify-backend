--- conflicted
+++ resolved
@@ -1,9 +1,8 @@
 import { DerivedModelSchema } from '@aws-amplify/amplify-api-next-types-alpha';
-<<<<<<< HEAD
-import { AmplifyFunctionFactory } from '@aws-amplify/backend-function';
-import { IFunction } from 'aws-cdk-lib/aws-lambda';
 import { IUserPool } from 'aws-cdk-lib/aws-cognito';
 import { IRole } from 'aws-cdk-lib/aws-iam';
+import { AuthorizationModes } from '@aws-amplify/graphql-api-construct';
+import { AmplifyFunction, ConstructFactory } from '@aws-amplify/plugin-types';
 
 /**
  * Determine which auth mode is specified as 'default' in the Appsync API, only required if more than one authorization mode is specified.
@@ -149,15 +148,6 @@
 };
 
 /**
- * Union type representing the possible functions we accept.
- */
-export type FunctionInput = IFunction | AmplifyFunctionFactory;
-=======
-import { AuthorizationModes } from '@aws-amplify/graphql-api-construct';
-import { AmplifyFunction, ConstructFactory } from '@aws-amplify/plugin-types';
->>>>>>> 8cc8ffc6
-
-/**
  * Schema type definition, can be either a raw Graphql string, or a typed model schema.
  */
 export type DataSchema = string | DerivedModelSchema;
@@ -182,13 +172,7 @@
   authorizationModes?: AuthorizationModes;
 
   /**
-<<<<<<< HEAD
-   * Functions invokable by the API.
-   */
-  functions?: Record<string, FunctionInput>;
-=======
    * Functions invokable by the API. The specific input type of the function is subject to change or removal.
    */
   functions?: Record<string, ConstructFactory<AmplifyFunction>>;
->>>>>>> 8cc8ffc6
 };