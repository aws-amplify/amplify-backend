{
  "name": "@aws-amplify/backend-graphql",
  "version": "0.2.1",
  "type": "module",
  "publishConfig": {
    "access": "public"
  },
  "exports": {
    ".": {
      "types": "./lib/index.d.ts",
      "import": "./lib/index.js",
      "require": "./lib/index.js"
    }
  },
  "types": "lib/index.d.ts",
  "scripts": {
    "update:api": "api-extractor run --local"
  },
  "license": "Apache-2.0",
  "devDependencies": {
    "@aws-amplify/backend-platform-test-stubs": "^0.2.0",
    "@aws-amplify/amplify-api-next-alpha": "^0.6.2"
  },
  "peerDependencies": {
    "aws-cdk-lib": "^2.103.0",
    "constructs": "^10.0.0"
  },
  "dependencies": {
    "@aws-amplify/backend-output-storage": "0.2.0",
<<<<<<< HEAD
    "@aws-amplify/backend-output-schemas": "^0.2.0",
    "@aws-amplify/graphql-api-construct": "^1.1.4",
    "@aws-amplify/plugin-types": "^0.2.0",
    "@aws-amplify/amplify-api-next-types-alpha": "^0.2.5",
    "@aws-amplify/backend-function": "^0.1.1"
=======
    "@aws-amplify/backend-output-schemas": "^0.2.1",
    "@aws-amplify/graphql-api-construct": "^1.2.1",
    "@aws-amplify/plugin-types": "^0.3.0",
    "@aws-amplify/amplify-api-next-types-alpha": "^0.2.5"
>>>>>>> 8cc8ffc6
  }
}<|MERGE_RESOLUTION|>--- conflicted
+++ resolved
@@ -27,17 +27,9 @@
   },
   "dependencies": {
     "@aws-amplify/backend-output-storage": "0.2.0",
-<<<<<<< HEAD
-    "@aws-amplify/backend-output-schemas": "^0.2.0",
-    "@aws-amplify/graphql-api-construct": "^1.1.4",
-    "@aws-amplify/plugin-types": "^0.2.0",
-    "@aws-amplify/amplify-api-next-types-alpha": "^0.2.5",
-    "@aws-amplify/backend-function": "^0.1.1"
-=======
     "@aws-amplify/backend-output-schemas": "^0.2.1",
     "@aws-amplify/graphql-api-construct": "^1.2.1",
     "@aws-amplify/plugin-types": "^0.3.0",
     "@aws-amplify/amplify-api-next-types-alpha": "^0.2.5"
->>>>>>> 8cc8ffc6
   }
 }