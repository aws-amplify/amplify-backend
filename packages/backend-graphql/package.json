{
  "name": "@aws-amplify/backend-graphql",
  "version": "0.3.2",
  "type": "module",
  "publishConfig": {
    "access": "public"
  },
  "exports": {
    ".": {
      "types": "./lib/index.d.ts",
      "import": "./lib/index.js",
      "require": "./lib/index.js"
    }
  },
  "types": "lib/index.d.ts",
  "scripts": {
    "update:api": "api-extractor run --local"
  },
  "license": "Apache-2.0",
  "devDependencies": {
    "@aws-amplify/amplify-api-next-alpha": "^0.6.2",
    "@aws-amplify/backend-platform-test-stubs": "^0.2.0",
    "@aws-amplify/platform-core": "^0.1.3"
  },
  "peerDependencies": {
    "aws-cdk-lib": "^2.103.0",
    "constructs": "^10.0.0"
  },
  "dependencies": {
    "@aws-amplify/backend-output-storage": "0.2.0",
    "@aws-amplify/backend-output-schemas": "^0.2.1",
<<<<<<< HEAD
    "@aws-amplify/graphql-api-construct": "^1.3.0",
    "@aws-amplify/plugin-types": "^0.3.0",
=======
    "@aws-amplify/graphql-api-construct": "^1.2.1",
    "@aws-amplify/plugin-types": "^0.3.1",
>>>>>>> 848aea11
    "@aws-amplify/amplify-api-next-types-alpha": "^0.2.5"
  }
}<|MERGE_RESOLUTION|>--- conflicted
+++ resolved
@@ -29,13 +29,8 @@
   "dependencies": {
     "@aws-amplify/backend-output-storage": "0.2.0",
     "@aws-amplify/backend-output-schemas": "^0.2.1",
-<<<<<<< HEAD
     "@aws-amplify/graphql-api-construct": "^1.3.0",
-    "@aws-amplify/plugin-types": "^0.3.0",
-=======
-    "@aws-amplify/graphql-api-construct": "^1.2.1",
     "@aws-amplify/plugin-types": "^0.3.1",
->>>>>>> 848aea11
     "@aws-amplify/amplify-api-next-types-alpha": "^0.2.5"
   }
 }