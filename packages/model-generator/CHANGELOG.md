--- conflicted
+++ resolved
@@ -1,14 +1,11 @@
 # @aws-amplify/model-generator
 
-<<<<<<< HEAD
-=======
 ## 0.5.0-beta.7
 
 ### Patch Changes
 
 - 592bd4f: refactor log abstraction in `client-config`, `form-generator`, and `model-generator` packages
 
->>>>>>> 77862198
 ## 0.5.0-beta.6
 
 ### Patch Changes
