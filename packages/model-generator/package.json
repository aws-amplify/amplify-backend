--- conflicted
+++ resolved
@@ -18,27 +18,17 @@
   },
   "license": "Apache-2.0",
   "dependencies": {
-<<<<<<< HEAD
-    "@aws-amplify/backend-output-schemas": "^0.2.0-alpha.3",
-    "@aws-amplify/deployed-backend-client": "^0.2.0-alpha.0",
+    "@aws-amplify/backend-output-schemas": "^0.2.0-alpha.5",
+    "@aws-amplify/deployed-backend-client": "^0.2.0-alpha.2",
     "@aws-amplify/graphql-generator": "^0.1.3",
     "@aws-sdk/client-appsync": "^3.398.0",
     "@aws-sdk/client-s3": "^3.414.0",
     "@aws-sdk/credential-providers": "^3.414.0",
     "@aws-sdk/types": "^3.413.0",
     "graphql": "^15.5.0"
-=======
-    "@aws-amplify/backend-output-schemas": "^0.2.0-alpha.5",
-    "@aws-amplify/deployed-backend-client": "^0.2.0-alpha.2",
-    "@aws-amplify/graphql-generator": "^0.1.0",
-    "@aws-sdk/client-appsync": "^3.398.0",
-    "@aws-sdk/client-s3": "^3.414.0",
-    "@aws-sdk/credential-providers": "^3.414.0",
-    "@aws-sdk/types": "^3.413.0"
   },
   "devDependencies": {
     "aws-sdk-client-mock": "^3.0.0",
     "@aws-sdk/util-stream-node": "^3.374.0"
->>>>>>> 90306295
   }
 }