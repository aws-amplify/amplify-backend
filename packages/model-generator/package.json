--- conflicted
+++ resolved
@@ -22,11 +22,7 @@
     "@aws-amplify/deployed-backend-client": "^1.3.0",
     "@aws-amplify/graphql-generator": "^0.4.0",
     "@aws-amplify/graphql-types-generator": "^3.6.0",
-<<<<<<< HEAD
-    "@aws-amplify/platform-core": "^1.0.4",
-=======
     "@aws-amplify/platform-core": "^1.0.5",
->>>>>>> 4fb161ce
     "@aws-sdk/client-appsync": "^3.624.0",
     "@aws-sdk/client-s3": "^3.624.0",
     "@aws-sdk/credential-providers": "^3.624.0",
