--- conflicted
+++ resolved
@@ -20,11 +20,7 @@
   "dependencies": {
     "@aws-amplify/backend-output-schemas": "^1.1.0",
     "@aws-amplify/backend-output-storage": "^1.0.2",
-<<<<<<< HEAD
-    "@aws-amplify/plugin-types": "^1.0.1",
-=======
     "@aws-amplify/plugin-types": "^1.1.1",
->>>>>>> 4fb161ce
     "@aws-sdk/util-arn-parser": "^3.568.0"
   },
   "peerDependencies": {
