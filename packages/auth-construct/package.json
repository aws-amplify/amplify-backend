{
  "name": "@aws-amplify/auth-construct",
  "version": "1.4.0",
  "type": "commonjs",
  "publishConfig": {
    "access": "public"
  },
  "exports": {
    ".": {
      "types": "./lib/index.d.ts",
      "import": "./lib/index.js",
      "require": "./lib/index.js"
    }
  },
  "main": "lib/index.js",
  "types": "lib/index.d.ts",
  "scripts": {
    "update:api": "api-extractor run --local"
  },
  "license": "Apache-2.0",
  "dependencies": {
    "@aws-amplify/backend-output-schemas": "^1.4.0",
<<<<<<< HEAD
    "@aws-amplify/backend-output-storage": "^1.1.2",
    "@aws-amplify/plugin-types": "^1.2.2",
    "@aws-sdk/util-arn-parser": "^3.568.0",
    "@aws-sdk/client-cognito-identity-provider": "^3.624.0",
    "@aws-sdk/client-cognito-identity": "^3.624.0",
    "@types/aws-lambda": "^8.10.119",
    "aws-lambda": "^1.0.7"
=======
    "@aws-amplify/backend-output-storage": "^1.1.3",
    "@aws-amplify/plugin-types": "^1.3.1",
    "@aws-sdk/util-arn-parser": "^3.568.0"
>>>>>>> 255ca188
  },
  "peerDependencies": {
    "aws-cdk-lib": "^2.158.0",
    "constructs": "^10.0.0"
  }
}<|MERGE_RESOLUTION|>--- conflicted
+++ resolved
@@ -20,19 +20,13 @@
   "license": "Apache-2.0",
   "dependencies": {
     "@aws-amplify/backend-output-schemas": "^1.4.0",
-<<<<<<< HEAD
-    "@aws-amplify/backend-output-storage": "^1.1.2",
-    "@aws-amplify/plugin-types": "^1.2.2",
+    "@aws-amplify/backend-output-storage": "^1.1.3",
+    "@aws-amplify/plugin-types": "^1.3.1",
     "@aws-sdk/util-arn-parser": "^3.568.0",
     "@aws-sdk/client-cognito-identity-provider": "^3.624.0",
     "@aws-sdk/client-cognito-identity": "^3.624.0",
     "@types/aws-lambda": "^8.10.119",
     "aws-lambda": "^1.0.7"
-=======
-    "@aws-amplify/backend-output-storage": "^1.1.3",
-    "@aws-amplify/plugin-types": "^1.3.1",
-    "@aws-sdk/util-arn-parser": "^3.568.0"
->>>>>>> 255ca188
   },
   "peerDependencies": {
     "aws-cdk-lib": "^2.158.0",
