import { describe, it, mock } from 'node:test';
import { AmplifyAuth } from './construct.js';
import { App, Stack } from 'aws-cdk-lib';
import { Template } from 'aws-cdk-lib/assertions';
import assert from 'node:assert';
import {
  BackendOutputEntry,
  BackendOutputStorageStrategy,
} from '@aws-amplify/plugin-types';
import {
  CfnIdentityPool,
<<<<<<< HEAD
=======
  CfnUserPool,
  CfnUserPoolClient,
>>>>>>> 395c8f0d
  UserPool,
  UserPoolClient,
  VerificationEmailStyle,
} from 'aws-cdk-lib/aws-cognito';
import { authOutputKey } from '@aws-amplify/backend-output-schemas';
import { AuthProps } from './types.js';

describe('Auth construct', () => {
  it('creates phone number login mechanism', () => {
    const app = new App();
    const stack = new Stack(app);
    new AmplifyAuth(stack, 'test', { loginWith: { phoneNumber: true } });
    const template = Template.fromStack(stack);
    template.hasResourceProperties('AWS::Cognito::UserPool', {
      UsernameAttributes: ['phone_number'],
      AutoVerifiedAttributes: ['phone_number'],
    });
  });

  it('creates email login mechanism', () => {
    const app = new App();
    const stack = new Stack(app);
    new AmplifyAuth(stack, 'test', { loginWith: { email: true } });
    const template = Template.fromStack(stack);
    template.hasResourceProperties('AWS::Cognito::UserPool', {
      UsernameAttributes: ['email'],
      AutoVerifiedAttributes: ['email'],
    });
  });

  it('creates email login mechanism if settings is empty object', () => {
    const app = new App();
    const stack = new Stack(app);
    new AmplifyAuth(stack, 'test', { loginWith: { email: {} } });
    const template = Template.fromStack(stack);
    template.hasResourceProperties('AWS::Cognito::UserPool', {
      UsernameAttributes: ['email'],
      AutoVerifiedAttributes: ['email'],
    });
  });

  it('creates phone login mechanism if settings is empty object', () => {
    const app = new App();
    const stack = new Stack(app);
    new AmplifyAuth(stack, 'test', { loginWith: { phoneNumber: {} } });
    const template = Template.fromStack(stack);
    template.hasResourceProperties('AWS::Cognito::UserPool', {
      UsernameAttributes: ['phone_number'],
      AutoVerifiedAttributes: ['phone_number'],
    });
  });

  it('creates email login mechanism with specific settings', () => {
    const app = new App();
    const stack = new Stack(app);
    const customEmailVerificationMessage = 'custom email body {####}';
    const customEmailVerificationSubject = 'custom subject';
    new AmplifyAuth(stack, 'test', {
      loginWith: {
        email: {
          emailBody: customEmailVerificationMessage,
          emailStyle: VerificationEmailStyle.CODE,
          emailSubject: customEmailVerificationSubject,
        },
      },
    });
    const template = Template.fromStack(stack);
    template.hasResourceProperties('AWS::Cognito::UserPool', {
      EmailVerificationMessage: customEmailVerificationMessage,
      EmailVerificationSubject: customEmailVerificationSubject,
      VerificationMessageTemplate: {
        DefaultEmailOption: 'CONFIRM_WITH_CODE',
        EmailMessage: customEmailVerificationMessage,
        EmailSubject: customEmailVerificationSubject,
        SmsMessage: 'The verification code to your new account is {####}',
      },
    });
  });

  it('creates email login mechanism with MFA', () => {
    const app = new App();
    const stack = new Stack(app);
    const customEmailVerificationMessage = 'custom email body {####}';
    const customEmailVerificationSubject = 'custom subject';
    const smsVerificationMessage = 'the verification code is {####}';
    const smsAuthenticationMessage = 'SMS MFA code is {####}';
    new AmplifyAuth(stack, 'test', {
      loginWith: {
        email: {
          emailBody: customEmailVerificationMessage,
          emailStyle: VerificationEmailStyle.CODE,
          emailSubject: customEmailVerificationSubject,
        },
        phoneNumber: {
          verificationMessage: smsVerificationMessage,
        },
      },
      multifactor: {
        enforcementType: 'OPTIONAL',
        sms: true,
        smsMessage: smsAuthenticationMessage,
        totp: false,
      },
    });
    const template = Template.fromStack(stack);
    template.hasResourceProperties('AWS::Cognito::UserPool', {
      EmailVerificationMessage: customEmailVerificationMessage,
      EmailVerificationSubject: customEmailVerificationSubject,
      VerificationMessageTemplate: {
        DefaultEmailOption: 'CONFIRM_WITH_CODE',
        EmailMessage: customEmailVerificationMessage,
        EmailSubject: customEmailVerificationSubject,
        SmsMessage: smsVerificationMessage,
      },
      MfaConfiguration: 'OPTIONAL',
      EnabledMfas: ['SMS_MFA'],
      SmsAuthenticationMessage: smsAuthenticationMessage,
      SmsVerificationMessage: smsVerificationMessage,
    });
  });

  it('expect compile error if invalid email verification message for CODE', () => {
    const customEmailVerificationMessage = 'invalid message without code';
    const validMessage = 'valid {####} email';
    const customEmailVerificationSubject = 'custom subject';
    let props: AuthProps = {
      loginWith: {
        email: {
          // @ts-expect-error We know this is a compile error, but must have runtime validation as well.
          emailBody: customEmailVerificationMessage,
          emailStyle: VerificationEmailStyle.CODE,
          emailSubject: customEmailVerificationSubject,
        },
      },
    };
    // bypass ts unused props warning
    assert.notEqual(props, undefined);
    props = {
      loginWith: {
        email: {
          emailBody: validMessage,
          emailStyle: VerificationEmailStyle.CODE,
          emailSubject: customEmailVerificationSubject,
        },
      },
    };
    // bypass ts unused props warning
    assert.notEqual(props, undefined);
  });

  it('expect compile error if invalid email verification message for LINK', () => {
    const customEmailVerificationMessage = 'invalid message without link';
    const validMessage = 'valid {##Verify Email##}';
    const customEmailVerificationSubject = 'custom subject';
    let props: AuthProps = {
      loginWith: {
        email: {
          // @ts-expect-error We expect this to be a compile error
          emailBody: customEmailVerificationMessage,
          emailStyle: VerificationEmailStyle.LINK,
          emailSubject: customEmailVerificationSubject,
        },
      },
    };
    // bypass ts unused props warning
    assert.notEqual(props, undefined);
    props = {
      loginWith: {
        email: {
          emailBody: validMessage,
          emailStyle: VerificationEmailStyle.LINK,
          emailSubject: customEmailVerificationSubject,
        },
      },
    };
    // bypass ts unused props warning
    assert.notEqual(props, undefined);
  });

  it('does not throw if valid email verification message for LINK', () => {
    const app = new App();
    const stack = new Stack(app);
    const customEmailVerificationMessage =
      'valid message {##Verify Email##} with link';
    const customEmailVerificationSubject = 'custom subject';
    assert.doesNotThrow(
      () =>
        new AmplifyAuth(stack, 'test', {
          loginWith: {
            email: {
              emailBody: customEmailVerificationMessage,
              emailStyle: VerificationEmailStyle.LINK,
              emailSubject: customEmailVerificationSubject,
            },
          },
        })
    );
  });

  it('expect compile error if invalid sms verification message', () => {
    const customSMSVerificationMessage = 'invalid message without code';
    const validSMSVerificationMessage = 'valid {####}';
    let props: AuthProps = {
      loginWith: {
        phoneNumber: {
          // @ts-expect-error We expect this to be a compile error
          verificationMessage: customSMSVerificationMessage,
        },
      },
    };
    // bypass ts unused props warning
    assert.notEqual(props, undefined);
    props = {
      loginWith: {
        phoneNumber: {
          verificationMessage: validSMSVerificationMessage,
        },
      },
    };
    // bypass ts unused props warning
    assert.notEqual(props, undefined);
  });

  it('requires email attribute if email is enabled', () => {
    const app = new App();
    const stack = new Stack(app);
    new AmplifyAuth(stack, 'test', { loginWith: { email: true } });
    const template = Template.fromStack(stack);
    template.hasResourceProperties('AWS::Cognito::UserPool', {
      UsernameAttributes: ['email'],
      AutoVerifiedAttributes: ['email'],
    });
    template.hasResourceProperties('AWS::Cognito::UserPool', {
      Schema: [
        {
          Mutable: true,
          Name: 'email',
          Required: true,
        },
      ],
    });
  });

  it('creates user attributes', () => {
    const app = new App();
    const stack = new Stack(app);
    new AmplifyAuth(stack, 'test', {
      loginWith: { email: true },
      userAttributes: [
        AmplifyAuth.attribute('address').mutable(),
        AmplifyAuth.attribute('familyName').required(),
        AmplifyAuth.customAttribute.string('defaultString'),
        AmplifyAuth.customAttribute
          .string('minMaxString')
          .minLength(0)
          .maxLength(100),
        AmplifyAuth.customAttribute.dateTime('birthDateTime'),
        AmplifyAuth.customAttribute.number('numberMinMax').min(0).max(5),
      ],
    });
    const template = Template.fromStack(stack);
    template.hasResourceProperties('AWS::Cognito::UserPool', {
      Schema: [
        {
          Mutable: true,
          Name: 'email',
          Required: true,
        },
        {
          Mutable: true,
          Name: 'address',
          Required: false,
        },
        {
          Mutable: false,
          Name: 'family_name',
          Required: true,
        },
        {
          AttributeDataType: 'String',
          Mutable: false,
          Name: 'defaultString',
          StringAttributeConstraints: {},
        },
        {
          AttributeDataType: 'String',
          Mutable: false,
          Name: 'minMaxString',
          StringAttributeConstraints: {
            MinLength: '0',
            MaxLength: '100',
          },
        },
        {
          AttributeDataType: 'DateTime',
          Mutable: false,
          Name: 'birthDateTime',
        },
        {
          AttributeDataType: 'Number',
          Mutable: false,
          Name: 'numberMinMax',
          NumberAttributeConstraints: {
            MaxValue: '5',
            MinValue: '0',
          },
        },
      ],
    });
  });

  it('throws if duplicate custom attributes are found', () => {
    const app = new App();
    const stack = new Stack(app);
    assert.throws(
      () =>
        new AmplifyAuth(stack, 'test', {
          loginWith: { email: true },
          userAttributes: [
            AmplifyAuth.customAttribute.string('myCustomAttribute'),
            AmplifyAuth.customAttribute.string('myCustomAttribute'),
          ],
        }),
      {
        message: `Invalid userAttributes. Duplicate custom attribute name found: myCustomAttribute.`,
      }
    );
  });

  it('throws if duplicate user attributes are found', () => {
    const app = new App();
    const stack = new Stack(app);
    assert.throws(
      () =>
        new AmplifyAuth(stack, 'test', {
          loginWith: { email: true },
          userAttributes: [
            AmplifyAuth.attribute('address').mutable(),
            AmplifyAuth.attribute('address').required(),
          ],
        }),
      {
        message: `Invalid userAttributes. Duplicate attribute name found: address.`,
      }
    );
  });

  describe('storeOutput', () => {
    it('stores outputs in platform', () => {
      const app = new App();
      const stack = new Stack(app);

      const storeOutputMock = mock.fn();
      const stubBackendOutputStorageStrategy: BackendOutputStorageStrategy<BackendOutputEntry> =
        {
          addBackendOutputEntry: storeOutputMock,
          flush: mock.fn(),
        };
      const authConstruct = new AmplifyAuth(stack, 'test', {
        loginWith: {
          email: true,
        },
      });

      const expectedUserPoolId = (
        authConstruct.node.findChild('UserPool') as UserPool
      ).userPoolId;
      const expectedIdentityPoolId = (
        authConstruct.node.findChild('IdentityPool') as CfnIdentityPool
      ).ref;
      const expectedWebClientId = (
        authConstruct.node.findChild('UserPoolWebClient') as UserPoolClient
      ).userPoolClientId;
      const expectedRegion = Stack.of(authConstruct).region;

      authConstruct.storeOutput(stubBackendOutputStorageStrategy);

      const storeOutputArgs = storeOutputMock.mock.calls[0].arguments;
      assert.equal(storeOutputArgs.length, 2);

      assert.deepStrictEqual(storeOutputArgs, [
        authOutputKey,
        {
          version: '1',
          payload: {
            userPoolId: expectedUserPoolId,
            webClientId: expectedWebClientId,
            identityPoolId: expectedIdentityPoolId,
            authRegion: expectedRegion,
          },
        },
      ]);
    });
  });

  describe('defaults', () => {
    it('creates email login by default', () => {
      const app = new App();
      const stack = new Stack(app);
      new AmplifyAuth(stack, 'test');
      const template = Template.fromStack(stack);
      template.hasResourceProperties('AWS::Cognito::UserPool', {
        UsernameAttributes: ['email'],
        AutoVerifiedAttributes: ['email'],
      });
    });

    it('creates the correct number of default resources', () => {
      const app = new App();
      const stack = new Stack(app);
      new AmplifyAuth(stack, 'test');
      const template = Template.fromStack(stack);
      template.resourceCountIs('AWS::Cognito::UserPool', 1);
      template.resourceCountIs('AWS::Cognito::UserPoolClient', 1);
      template.resourceCountIs('AWS::Cognito::IdentityPool', 1);
      template.resourceCountIs('AWS::Cognito::IdentityPoolRoleAttachment', 1);
      template.resourceCountIs('AWS::IAM::Role', 2);
    });

    it('sets the case sensitivity to false', () => {
      const app = new App();
      const stack = new Stack(app);
      new AmplifyAuth(stack, 'test');
      const template = Template.fromStack(stack);
      template.hasResourceProperties('AWS::Cognito::UserPool', {
        UsernameConfiguration: {
          CaseSensitive: false,
        },
      });
    });

    it('enables self signup', () => {
      const app = new App();
      const stack = new Stack(app);
      new AmplifyAuth(stack, 'test');
      const template = Template.fromStack(stack);
      template.hasResourceProperties('AWS::Cognito::UserPool', {
        AdminCreateUserConfig: {
          AllowAdminCreateUserOnly: false,
        },
      });
    });

    it('allows unauthenticated identities to the identity pool', () => {
      const app = new App();
      const stack = new Stack(app);
      new AmplifyAuth(stack, 'test');
      const template = Template.fromStack(stack);
      template.hasResourceProperties('AWS::Cognito::IdentityPool', {
        AllowUnauthenticatedIdentities: true,
      });
    });

    it('prevents user existence errors', () => {
      const app = new App();
      const stack = new Stack(app);
      new AmplifyAuth(stack, 'test');
      const template = Template.fromStack(stack);
      template.hasResourceProperties('AWS::Cognito::UserPoolClient', {
        PreventUserExistenceErrors: 'ENABLED',
      });
    });

    it('sets the default password policy', () => {
      const app = new App();
      const stack = new Stack(app);
      new AmplifyAuth(stack, 'test');
      const template = Template.fromStack(stack);
      template.hasResourceProperties('AWS::Cognito::UserPool', {
        Policies: {
          PasswordPolicy: {
            MinimumLength: 8,
            RequireLowercase: true,
            RequireNumbers: true,
            RequireSymbols: true,
            RequireUppercase: true,
          },
        },
      });
    });

    it('require verification of email before updating email', () => {
      const app = new App();
      const stack = new Stack(app);
      new AmplifyAuth(stack, 'test');
      const template = Template.fromStack(stack);
      template.hasResourceProperties('AWS::Cognito::UserPool', {
        UserAttributeUpdateSettings: {
          AttributesRequireVerificationBeforeUpdate: ['email'],
        },
      });
    });

    it('sets deletion policy to destroy on user pool', () => {
      const app = new App();
      const stack = new Stack(app);
      new AmplifyAuth(stack, 'test');
      const template = Template.fromStack(stack);

      template.hasResource('AWS::Cognito::UserPool', {
        DeletionPolicy: 'Delete',
        UpdateReplacePolicy: 'Delete',
      });
    });

    it('enables SRP and Custom auth flows', () => {
      const app = new App();
      const stack = new Stack(app);
      new AmplifyAuth(stack, 'test');
      const template = Template.fromStack(stack);
      template.hasResourceProperties('AWS::Cognito::UserPoolClient', {
        ExplicitAuthFlows: [
          'ALLOW_CUSTOM_AUTH',
          'ALLOW_USER_SRP_AUTH',
          'ALLOW_REFRESH_TOKEN_AUTH',
        ],
      });
    });

    it('creates a default client with cognito provider', () => {
      const app = new App();
      const stack = new Stack(app);
      new AmplifyAuth(stack, 'test');
      const template = Template.fromStack(stack);
      template.hasResourceProperties('AWS::Cognito::UserPoolClient', {
        SupportedIdentityProviders: ['COGNITO'],
      });
    });
  });

  describe('Auth overrides', () => {
    it('can override case sensitivity', () => {
      const app = new App();
      const stack = new Stack(app);
      const auth = new AmplifyAuth(stack, 'test');
      const userPoolResource = auth.resources.userPool.node.findChild(
        'Resource'
      ) as CfnUserPool;
      userPoolResource.addPropertyOverride(
        'UsernameConfiguration.CaseSensitive',
        true
      );
      const template = Template.fromStack(stack);
      template.hasResourceProperties('AWS::Cognito::UserPool', {
        UsernameConfiguration: {
          CaseSensitive: true,
        },
      });
    });
    it('can override setting to keep original attributes until verified', () => {
      const app = new App();
      const stack = new Stack(app);
      const auth = new AmplifyAuth(stack, 'test', {
        loginWith: { email: true },
      });
      const userPoolResource = auth.resources.userPool.node.findChild(
        'Resource'
      ) as CfnUserPool;
      userPoolResource.addPropertyOverride(
        'UserAttributeUpdateSettings.AttributesRequireVerificationBeforeUpdate',
        []
      );
      const template = Template.fromStack(stack);
      template.hasResourceProperties('AWS::Cognito::UserPool', {
        UserAttributeUpdateSettings: {
          AttributesRequireVerificationBeforeUpdate: [],
        },
      });
    });
    it('can override settings for device configuration', () => {
      const app = new App();
      const stack = new Stack(app);
      const auth = new AmplifyAuth(stack, 'test', {
        loginWith: { email: true },
      });
      const userPoolResource = auth.resources.userPool.node.findChild(
        'Resource'
      ) as CfnUserPool;
      userPoolResource.addPropertyOverride(
        'DeviceConfiguration.ChallengeRequiredOnNewDevice',
        true
      );
      userPoolResource.addPropertyOverride(
        'DeviceConfiguration.DeviceOnlyRememberedOnUserPrompt',
        true
      );
      const template = Template.fromStack(stack);
      template.hasResourceProperties('AWS::Cognito::UserPool', {
        DeviceConfiguration: {
          ChallengeRequiredOnNewDevice: true,
          DeviceOnlyRememberedOnUserPrompt: true,
        },
      });
    });
    it('can override password policy', () => {
      const app = new App();
      const stack = new Stack(app);
      const auth = new AmplifyAuth(stack, 'test');
      const userPoolResource = auth.resources.userPool.node.findChild(
        'Resource'
      ) as CfnUserPool;
      userPoolResource.addPropertyOverride(
        'Policies.PasswordPolicy.MinimumLength',
        10
      );
      userPoolResource.addPropertyOverride(
        'Policies.PasswordPolicy.RequireLowercase',
        false
      );
      userPoolResource.addPropertyOverride(
        'Policies.PasswordPolicy.RequireNumbers',
        false
      );
      userPoolResource.addPropertyOverride(
        'Policies.PasswordPolicy.RequireSymbols',
        false
      );
      userPoolResource.addPropertyOverride(
        'Policies.PasswordPolicy.RequireUppercase',
        false
      );
      const template = Template.fromStack(stack);
      template.hasResourceProperties('AWS::Cognito::UserPool', {
        Policies: {
          PasswordPolicy: {
            MinimumLength: 10,
            RequireLowercase: false,
            RequireNumbers: false,
            RequireSymbols: false,
            RequireUppercase: false,
          },
        },
      });
    });
    it('can override user existence errors', () => {
      const app = new App();
      const stack = new Stack(app);
      const auth = new AmplifyAuth(stack, 'test');
      const userPoolClientWebResource =
        auth.resources.userPoolClientWeb.node.findChild(
          'Resource'
        ) as CfnUserPoolClient;
      userPoolClientWebResource.addPropertyOverride(
        'PreventUserExistenceErrors',
        'LEGACY'
      );
      const template = Template.fromStack(stack);
      template.hasResourceProperties('AWS::Cognito::UserPoolClient', {
        PreventUserExistenceErrors: 'LEGACY',
      });
    });
    it('can override guest access setting', () => {
      const app = new App();
      const stack = new Stack(app);
      const auth = new AmplifyAuth(stack, 'test');
      auth.resources.cfnResources.identityPool.addPropertyOverride(
        'AllowUnauthenticatedIdentities',
        false
      );
      const template = Template.fromStack(stack);
      template.hasResourceProperties('AWS::Cognito::IdentityPool', {
        AllowUnauthenticatedIdentities: false,
      });
    });
    it('can override token validity period', () => {
      const app = new App();
      const stack = new Stack(app);
      const auth = new AmplifyAuth(stack, 'test');
      const userPoolClientWebResource =
        auth.resources.userPoolClientWeb.node.findChild(
          'Resource'
        ) as CfnUserPoolClient;
      userPoolClientWebResource.addPropertyOverride('AccessTokenValidity', 1);
      const template = Template.fromStack(stack);
      template.hasResourceProperties('AWS::Cognito::UserPoolClient', {
        AccessTokenValidity: 1,
      });
    });
  });
});<|MERGE_RESOLUTION|>--- conflicted
+++ resolved
@@ -9,11 +9,8 @@
 } from '@aws-amplify/plugin-types';
 import {
   CfnIdentityPool,
-<<<<<<< HEAD
-=======
   CfnUserPool,
   CfnUserPoolClient,
->>>>>>> 395c8f0d
   UserPool,
   UserPoolClient,
   VerificationEmailStyle,
@@ -652,11 +649,11 @@
       const app = new App();
       const stack = new Stack(app);
       const auth = new AmplifyAuth(stack, 'test');
-      const userPoolClientWebResource =
-        auth.resources.userPoolClientWeb.node.findChild(
+      const userPoolClientResource =
+        auth.resources.userPoolClient.node.findChild(
           'Resource'
         ) as CfnUserPoolClient;
-      userPoolClientWebResource.addPropertyOverride(
+      userPoolClientResource.addPropertyOverride(
         'PreventUserExistenceErrors',
         'LEGACY'
       );
@@ -682,11 +679,11 @@
       const app = new App();
       const stack = new Stack(app);
       const auth = new AmplifyAuth(stack, 'test');
-      const userPoolClientWebResource =
-        auth.resources.userPoolClientWeb.node.findChild(
+      const userPoolClientResource =
+        auth.resources.userPoolClient.node.findChild(
           'Resource'
         ) as CfnUserPoolClient;
-      userPoolClientWebResource.addPropertyOverride('AccessTokenValidity', 1);
+      userPoolClientResource.addPropertyOverride('AccessTokenValidity', 1);
       const template = Template.fromStack(stack);
       template.hasResourceProperties('AWS::Cognito::UserPoolClient', {
         AccessTokenValidity: 1,
