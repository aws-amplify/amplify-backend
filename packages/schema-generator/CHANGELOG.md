# @aws-amplify/schema-generator

<<<<<<< HEAD
=======
## 0.1.0-beta.4

### Patch Changes

- b14b87e: Include secret name in the generated typescript data schema file

>>>>>>> 77862198
## 0.1.0-beta.3

### Patch Changes

- Updated dependencies [aec89f9]
- Updated dependencies [2a69684]
  - @aws-amplify/platform-core@0.5.0-beta.4

## 0.1.0-beta.2

### Patch Changes

- acf28c1: Add support to generate typescript data schema from database schema<|MERGE_RESOLUTION|>--- conflicted
+++ resolved
@@ -1,14 +1,11 @@
 # @aws-amplify/schema-generator
 
-<<<<<<< HEAD
-=======
 ## 0.1.0-beta.4
 
 ### Patch Changes
 
 - b14b87e: Include secret name in the generated typescript data schema file
 
->>>>>>> 77862198
 ## 0.1.0-beta.3
 
 ### Patch Changes
