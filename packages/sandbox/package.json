{
  "name": "@aws-amplify/sandbox",
  "version": "1.1.2",
  "type": "module",
  "publishConfig": {
    "access": "public"
  },
  "exports": {
    ".": {
      "types": "./lib/index.d.ts",
      "import": "./lib/index.js",
      "require": "./lib/index.js"
    }
  },
  "types": "lib/index.d.ts",
  "scripts": {
    "update:api": "api-extractor run --local"
  },
  "license": "Apache-2.0",
  "dependencies": {
<<<<<<< HEAD
    "@aws-amplify/backend-deployer": "^1.0.2",
    "@aws-amplify/backend-secret": "^1.0.0",
    "@aws-amplify/cli-core": "^1.1.1",
    "@aws-amplify/client-config": "^1.1.1",
    "@aws-amplify/deployed-backend-client": "^1.1.0",
    "@aws-amplify/platform-core": "^1.0.3",
=======
    "@aws-amplify/backend-deployer": "^1.0.4",
    "@aws-amplify/backend-secret": "^1.0.1",
    "@aws-amplify/cli-core": "^1.1.2",
    "@aws-amplify/client-config": "^1.1.3",
    "@aws-amplify/deployed-backend-client": "^1.3.0",
    "@aws-amplify/platform-core": "^1.0.5",
>>>>>>> 4fb161ce
    "@aws-sdk/client-cloudformation": "^3.624.0",
    "@aws-sdk/client-cloudwatch-logs": "^3.624.0",
    "@aws-sdk/client-lambda": "^3.624.0",
    "@aws-sdk/client-ssm": "^3.624.0",
    "@aws-sdk/credential-providers": "^3.624.0",
    "@aws-sdk/types": "^3.609.0",
    "@aws-sdk/util-arn-parser": "^3.568.0",
    "@parcel/watcher": "^2.4.1",
    "debounce-promise": "^3.1.2",
    "glob": "^10.2.7",
    "open": "^9.1.0",
    "parse-gitignore": "^2.0.0"
  },
  "devDependencies": {
    "@types/debounce-promise": "^3.1.6",
    "@types/parse-gitignore": "^1.0.0"
  },
  "peerDependencies": {
    "aws-cdk": "^2.132.0"
  }
}<|MERGE_RESOLUTION|>--- conflicted
+++ resolved
@@ -18,21 +18,12 @@
   },
   "license": "Apache-2.0",
   "dependencies": {
-<<<<<<< HEAD
-    "@aws-amplify/backend-deployer": "^1.0.2",
-    "@aws-amplify/backend-secret": "^1.0.0",
-    "@aws-amplify/cli-core": "^1.1.1",
-    "@aws-amplify/client-config": "^1.1.1",
-    "@aws-amplify/deployed-backend-client": "^1.1.0",
-    "@aws-amplify/platform-core": "^1.0.3",
-=======
     "@aws-amplify/backend-deployer": "^1.0.4",
     "@aws-amplify/backend-secret": "^1.0.1",
     "@aws-amplify/cli-core": "^1.1.2",
     "@aws-amplify/client-config": "^1.1.3",
     "@aws-amplify/deployed-backend-client": "^1.3.0",
     "@aws-amplify/platform-core": "^1.0.5",
->>>>>>> 4fb161ce
     "@aws-sdk/client-cloudformation": "^3.624.0",
     "@aws-sdk/client-cloudwatch-logs": "^3.624.0",
     "@aws-sdk/client-lambda": "^3.624.0",
