{
  "name": "@aws-amplify/sandbox",
  "version": "1.2.12",
  "type": "module",
  "publishConfig": {
    "access": "public"
  },
  "exports": {
    ".": {
      "types": "./lib/index.d.ts",
      "import": "./lib/index.js",
      "require": "./lib/index.js"
    }
  },
  "main": "lib/index.js",
  "types": "lib/index.d.ts",
  "scripts": {
    "update:api": "api-extractor run --local"
  },
  "license": "Apache-2.0",
  "dependencies": {
<<<<<<< HEAD
    "@aws-amplify/backend-deployer": "^1.1.15",
    "@aws-amplify/backend-secret": "^1.1.2",
    "@aws-amplify/cli-core": "^1.3.0",
    "@aws-amplify/client-config": "^1.5.5",
    "@aws-amplify/deployed-backend-client": "^1.5.0",
    "@aws-amplify/platform-core": "^1.5.0",
    "@aws-amplify/plugin-types": "^1.7.0",
    "@aws-sdk/client-cloudwatch-logs": "^3.750.0",
    "@aws-sdk/client-lambda": "^3.750.0",
    "@aws-sdk/client-ssm": "^3.750.0",
    "@aws-sdk/credential-providers": "^3.750.0",
    "@aws-sdk/types": "^3.734.0",
=======
    "@aws-amplify/backend-deployer": "^1.1.20",
    "@aws-amplify/backend-secret": "^1.2.0",
    "@aws-amplify/cli-core": "^1.4.1",
    "@aws-amplify/client-config": "^1.5.8",
    "@aws-amplify/deployed-backend-client": "^1.5.2",
    "@aws-amplify/platform-core": "^1.6.5",
    "@aws-amplify/plugin-types": "^1.8.1",
    "@aws-sdk/client-cloudwatch-logs": "^3.624.0",
    "@aws-sdk/client-lambda": "^3.624.0",
    "@aws-sdk/client-ssm": "^3.624.0",
    "@aws-sdk/credential-providers": "^3.624.0",
    "@aws-sdk/types": "^3.609.0",
>>>>>>> 5177bc53
    "@parcel/watcher": "^2.4.1",
    "debounce-promise": "^3.1.2",
    "glob": "^10.2.7",
    "open": "^9.1.0",
    "parse-gitignore": "^2.0.0"
  },
  "devDependencies": {
    "@types/debounce-promise": "^3.1.6",
    "@types/parse-gitignore": "^1.0.0"
  },
  "peerDependencies": {
<<<<<<< HEAD
    "aws-cdk": "^2.1000.2"
=======
    "aws-cdk": "^2.1001.0"
>>>>>>> 5177bc53
  }
}<|MERGE_RESOLUTION|>--- conflicted
+++ resolved
@@ -19,20 +19,6 @@
   },
   "license": "Apache-2.0",
   "dependencies": {
-<<<<<<< HEAD
-    "@aws-amplify/backend-deployer": "^1.1.15",
-    "@aws-amplify/backend-secret": "^1.1.2",
-    "@aws-amplify/cli-core": "^1.3.0",
-    "@aws-amplify/client-config": "^1.5.5",
-    "@aws-amplify/deployed-backend-client": "^1.5.0",
-    "@aws-amplify/platform-core": "^1.5.0",
-    "@aws-amplify/plugin-types": "^1.7.0",
-    "@aws-sdk/client-cloudwatch-logs": "^3.750.0",
-    "@aws-sdk/client-lambda": "^3.750.0",
-    "@aws-sdk/client-ssm": "^3.750.0",
-    "@aws-sdk/credential-providers": "^3.750.0",
-    "@aws-sdk/types": "^3.734.0",
-=======
     "@aws-amplify/backend-deployer": "^1.1.20",
     "@aws-amplify/backend-secret": "^1.2.0",
     "@aws-amplify/cli-core": "^1.4.1",
@@ -40,12 +26,11 @@
     "@aws-amplify/deployed-backend-client": "^1.5.2",
     "@aws-amplify/platform-core": "^1.6.5",
     "@aws-amplify/plugin-types": "^1.8.1",
-    "@aws-sdk/client-cloudwatch-logs": "^3.624.0",
-    "@aws-sdk/client-lambda": "^3.624.0",
-    "@aws-sdk/client-ssm": "^3.624.0",
-    "@aws-sdk/credential-providers": "^3.624.0",
-    "@aws-sdk/types": "^3.609.0",
->>>>>>> 5177bc53
+    "@aws-sdk/client-cloudwatch-logs": "^3.750.0",
+    "@aws-sdk/client-lambda": "^3.750.0",
+    "@aws-sdk/client-ssm": "^3.750.0",
+    "@aws-sdk/credential-providers": "^3.750.0",
+    "@aws-sdk/types": "^3.734.0",
     "@parcel/watcher": "^2.4.1",
     "debounce-promise": "^3.1.2",
     "glob": "^10.2.7",
@@ -57,10 +42,6 @@
     "@types/parse-gitignore": "^1.0.0"
   },
   "peerDependencies": {
-<<<<<<< HEAD
-    "aws-cdk": "^2.1000.2"
-=======
     "aws-cdk": "^2.1001.0"
->>>>>>> 5177bc53
   }
 }