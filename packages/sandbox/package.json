--- conflicted
+++ resolved
@@ -20,12 +20,8 @@
   "dependencies": {
     "@aws-amplify/backend-deployer": "0.2.0-alpha.7",
     "@aws-amplify/backend-secret": "^0.2.0-alpha.4",
-<<<<<<< HEAD
     "@aws-amplify/cli-core": "^0.0.1-alpha.1",
-    "@aws-amplify/client-config": "0.2.0-alpha.10",
-=======
     "@aws-amplify/client-config": "0.2.0-alpha.11",
->>>>>>> 9c86218e
     "@aws-amplify/deployed-backend-client": "^0.2.0-alpha.6",
     "@aws-amplify/platform-core": "^0.1.1-alpha.1",
     "@aws-sdk/credential-providers": "^3.382.0",
