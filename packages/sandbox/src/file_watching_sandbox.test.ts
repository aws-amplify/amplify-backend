--- conflicted
+++ resolved
@@ -19,13 +19,9 @@
   SandboxBackendIdentifier,
 } from '@aws-amplify/platform-core';
 import { SecretListItem, getSecretClient } from '@aws-amplify/backend-secret';
-<<<<<<< HEAD
-import { FileChangesAnalyzer } from './file_changes_analyzer.js';
-=======
 import { ClientConfigFormat } from '@aws-amplify/client-config';
 import { Sandbox } from './sandbox.js';
 import { AmplifyPrompter } from '@aws-amplify/cli-core';
->>>>>>> 755badc2
 
 // Watcher mocks
 const unsubscribeMockFn = mock.fn();
@@ -86,12 +82,7 @@
     ],
   })
 );
-<<<<<<< HEAD
-const fileChangesAnalyzer = new FileChangesAnalyzer();
-const openMock = mock.fn(open, (url: string) => Promise.resolve(url));
-=======
 const openMock = mock.fn(_open, (url: string) => Promise.resolve(url));
->>>>>>> 755badc2
 
 const testPath = path.join('test', 'location');
 mock.method(fs, 'lstatSync', (path: string) => {
@@ -117,7 +108,6 @@
       'testSandboxId',
       sandboxExecutor,
       cfnClientMock,
-      fileChangesAnalyzer,
       openMock as never
     );
 
@@ -196,47 +186,6 @@
   });
 });
 
-void describe('Sandbox start', () => {
-  // class under test
-  let sandboxInstance: FileWatchingSandbox;
-
-  beforeEach(async () => {
-    sandboxInstance = new FileWatchingSandbox(
-      'testSandboxId',
-      sandboxExecutor,
-      cfnClientMock,
-      fileChangesAnalyzer
-    );
-  });
-
-  afterEach(async () => {
-    backendDeployerDestroyMock.mock.resetCalls();
-    backendDeployerDeployMock.mock.resetCalls();
-    subscribeMock.mock.resetCalls();
-    cfnClientSendMock.mock.resetCalls();
-    await sandboxInstance.stop();
-  });
-
-  void it('Executes initial deployment with type checking', async () => {
-    await sandboxInstance.start({
-      dir: 'testDir',
-      exclude: ['exclude1', 'exclude2'],
-    });
-
-    assert.strictEqual(backendDeployerDeployMock.mock.callCount(), 1);
-
-    // BackendDeployer should be called with the right params
-    assert.deepEqual(backendDeployerDeployMock.mock.calls[0].arguments, [
-      new SandboxBackendIdentifier('testSandboxId'),
-      {
-        deploymentType: BackendDeploymentType.SANDBOX,
-        secretLastUpdated: newlyUpdatedSecretItem.lastUpdated,
-        typeCheckingEnabled: true,
-      },
-    ]);
-  });
-});
-
 void describe('Sandbox using local project name resolver', () => {
   let sandboxInstance: Sandbox;
   let fileChangeEventCallback: watcher.SubscribeCallback;
@@ -247,36 +196,6 @@
   beforeEach(async () => {
     // ensures that .gitignore is set as absent
     mock.method(fs, 'existsSync', () => false);
-<<<<<<< HEAD
-    sandboxInstance = new FileWatchingSandbox(
-      'testSandboxId',
-      sandboxExecutor,
-      cfnClientMock,
-      fileChangesAnalyzer
-    );
-    await sandboxInstance.start({
-      dir: 'testDir',
-      exclude: ['exclude1', 'exclude2'],
-    });
-
-    // At this point one deployment should already have been done on sandbox startup
-    assert.strictEqual(backendDeployerDeployMock.mock.callCount(), 1);
-    // and client config generated only once
-
-    if (
-      subscribeMock.mock.calls[0].arguments[1] &&
-      typeof subscribeMock.mock.calls[0].arguments[1] === 'function'
-    ) {
-      fileChangeEventActualFn = subscribeMock.mock.calls[0].arguments[1];
-    }
-
-    // Reset all the calls to avoid extra startup call
-    backendDeployerDestroyMock.mock.resetCalls();
-    backendDeployerDeployMock.mock.resetCalls();
-    cfnClientSendMock.mock.resetCalls();
-    listSecretMock.mock.resetCalls();
-=======
->>>>>>> 755badc2
   });
 
   afterEach(async () => {
@@ -287,44 +206,6 @@
     await sandboxInstance.stop();
   });
 
-<<<<<<< HEAD
-  [
-    {
-      extension: 'ts',
-      expectedTypeCheckingEnabled: true,
-    },
-    {
-      extension: 'txt',
-      expectedTypeCheckingEnabled: false,
-    },
-  ].forEach((testParams) => {
-    void it('calls BackendDeployer once when a file change is present', async () => {
-      await fileChangeEventActualFn(null, [
-        { type: 'update', path: `foo/test1.${testParams.extension}` },
-      ]);
-
-      // File watcher should be called with right arguments such as dir and excludes
-      assert.strictEqual(subscribeMock.mock.calls[0].arguments[0], 'testDir');
-      assert.deepStrictEqual(subscribeMock.mock.calls[0].arguments[2], {
-        ignore: ['cdk.out', 'exclude1', 'exclude2'],
-      });
-
-      // BackendDeployer should be called once
-      assert.strictEqual(backendDeployerDeployMock.mock.callCount(), 1);
-      assert.strictEqual(listSecretMock.mock.callCount(), 1);
-
-      // BackendDeployer should be called with the right params
-      assert.deepEqual(backendDeployerDeployMock.mock.calls[0].arguments, [
-        new SandboxBackendIdentifier('testSandboxId'),
-        {
-          deploymentType: BackendDeploymentType.SANDBOX,
-          secretLastUpdated: newlyUpdatedSecretItem.lastUpdated,
-          typeCheckingEnabled: testParams.expectedTypeCheckingEnabled,
-        },
-      ]);
-      assert.strictEqual(cfnClientSendMock.mock.callCount(), 0);
-    });
-=======
   void it('calls BackendDeployer once when a file change is present', async () => {
     ({ sandboxInstance, fileChangeEventCallback } = await setupAndStartSandbox({
       executor: sandboxExecutor,
@@ -335,167 +216,56 @@
     await fileChangeEventCallback(null, [
       { type: 'update', path: 'foo/test1.ts' },
     ]);
->>>>>>> 755badc2
-
-    void it('calls BackendDeployer once when multiple file changes are present', async () => {
-      await fileChangeEventActualFn(null, [
-        { type: 'update', path: `foo/test2.${testParams.extension}` },
-        { type: 'create', path: `foo/test3.${testParams.extension}` },
-      ]);
-      assert.strictEqual(backendDeployerDeployMock.mock.callCount(), 1);
-
-      // BackendDeployer should be called with the right params
-      assert.deepEqual(backendDeployerDeployMock.mock.calls[0].arguments, [
-        new SandboxBackendIdentifier('testSandboxId'),
-        {
-          deploymentType: BackendDeploymentType.SANDBOX,
-          secretLastUpdated: newlyUpdatedSecretItem.lastUpdated,
-          typeCheckingEnabled: testParams.expectedTypeCheckingEnabled,
-        },
-      ]);
-    });
-
-    void it('calls BackendDeployer once when multiple file changes are within few milliseconds (debounce)', async () => {
-      // Not awaiting for this file event to be processed and submitting another one right away
-      fileChangeEventActualFn(null, [
-        { type: 'update', path: `foo/test4.${testParams.extension}` },
-      ]);
-      await fileChangeEventActualFn(null, [
-        { type: 'update', path: `foo/test4.${testParams.extension}` },
-      ]);
-      assert.strictEqual(backendDeployerDeployMock.mock.callCount(), 1);
-
-      // BackendDeployer should be called with the right params
-      assert.deepEqual(backendDeployerDeployMock.mock.calls[0].arguments, [
-        new SandboxBackendIdentifier('testSandboxId'),
-        {
-          deploymentType: BackendDeploymentType.SANDBOX,
-          secretLastUpdated: newlyUpdatedSecretItem.lastUpdated,
-          typeCheckingEnabled: testParams.expectedTypeCheckingEnabled,
-        },
-      ]);
-    });
-
-    void it('waits for file changes after completing a deployment and deploys again', async () => {
-      await fileChangeEventActualFn(null, [
-        { type: 'update', path: `foo/test5.${testParams.extension}` },
-      ]);
-      await fileChangeEventActualFn(null, [
-        { type: 'update', path: `foo/test6.${testParams.extension}` },
-      ]);
-      assert.strictEqual(backendDeployerDeployMock.mock.callCount(), 2);
-
-      // BackendDeployer should be called with the right params
-      assert.deepEqual(backendDeployerDeployMock.mock.calls[0].arguments, [
-        new SandboxBackendIdentifier('testSandboxId'),
-        {
-          deploymentType: BackendDeploymentType.SANDBOX,
-          secretLastUpdated: newlyUpdatedSecretItem.lastUpdated,
-          typeCheckingEnabled: testParams.expectedTypeCheckingEnabled,
-        },
-      ]);
-      assert.deepEqual(backendDeployerDeployMock.mock.calls[1].arguments, [
-        new SandboxBackendIdentifier('testSandboxId'),
-        {
-          deploymentType: BackendDeploymentType.SANDBOX,
-          secretLastUpdated: newlyUpdatedSecretItem.lastUpdated,
-          typeCheckingEnabled: testParams.expectedTypeCheckingEnabled,
-        },
-      ]);
-    });
-
-<<<<<<< HEAD
-    void it('queues deployment if a file change is detected during an ongoing', async () => {
-      // Mimic BackendDeployer taking 200 ms.
-      backendDeployerDeployMock.mock.mockImplementationOnce(async () => {
-        await new Promise((resolve) => setTimeout(resolve, 200));
-        return { stdout: '', stderr: '' };
-      });
-
-      // Not awaiting so we can push another file change while deployment is ongoing
-      fileChangeEventActualFn(null, [
-        { type: 'update', path: `foo/test7.${testParams.extension}` },
-      ]);
-
-      // Get over debounce so that the next deployment is considered valid
-      await new Promise((resolve) => setTimeout(resolve, 100));
-
-      // second file change while the previous one is 'ongoing'
-      fileChangeEventActualFn(null, [
-        { type: 'update', path: `foo/test8.${testParams.extension}` },
-      ]);
-
-      // Wait sufficient time for both deployments to have finished before we count number of BackendDeployer calls.
-      await new Promise((resolve) => setTimeout(resolve, 500));
-
-      assert.strictEqual(backendDeployerDeployMock.mock.callCount(), 2);
-
-      // BackendDeployer should be called with the right params
-      assert.deepEqual(backendDeployerDeployMock.mock.calls[0].arguments, [
-        new SandboxBackendIdentifier('testSandboxId'),
-        {
-          deploymentType: BackendDeploymentType.SANDBOX,
-          secretLastUpdated: newlyUpdatedSecretItem.lastUpdated,
-          typeCheckingEnabled: testParams.expectedTypeCheckingEnabled,
-        },
-      ]);
-      assert.deepEqual(backendDeployerDeployMock.mock.calls[1].arguments, [
-        new SandboxBackendIdentifier('testSandboxId'),
-        {
-          deploymentType: BackendDeploymentType.SANDBOX,
-          secretLastUpdated: newlyUpdatedSecretItem.lastUpdated,
-          typeCheckingEnabled: testParams.expectedTypeCheckingEnabled,
-        },
-      ]);
-    });
-  });
-
-  void it('calls BackendDeployer once with type checking when at lest one change is typescript', async () => {
-    // Not awaiting for this file event to be processed and submitting another one right away
-    fileChangeEventActualFn(null, [{ type: 'update', path: 'foo/test4.ts' }]);
-    // Last change is txt file, so that we assert that debounce does not make it forget about ts file change
-    await fileChangeEventActualFn(null, [
-      { type: 'update', path: 'foo/test4.txt' },
-=======
-  void it('calls BackendDeployer only once when multiple file changes are present', async () => {
-    ({ sandboxInstance, fileChangeEventCallback } = await setupAndStartSandbox({
-      executor: sandboxExecutor,
-      cfnClient: cfnClientMock,
-    }));
-    await fileChangeEventCallback(null, [
-      { type: 'update', path: 'foo/test2.ts' },
-      { type: 'create', path: 'foo/test3.ts' },
-    ]);
-    assert.strictEqual(backendDeployerDeployMock.mock.callCount(), 1);
-  });
-
-  void it('calls BackendDeployer once when multiple file changes are within few milliseconds (debounce)', async () => {
-    ({ sandboxInstance, fileChangeEventCallback } = await setupAndStartSandbox({
-      executor: sandboxExecutor,
-      cfnClient: cfnClientMock,
-    }));
-    // Not awaiting for this file event to be processed and submitting another one right away
-    const firstFileChange = fileChangeEventCallback(null, [
-      { type: 'update', path: 'foo/test4.ts' },
-    ]);
-    await fileChangeEventCallback(null, [
-      { type: 'update', path: 'foo/test4.ts' },
->>>>>>> 755badc2
-    ]);
-    await firstFileChange;
-    assert.strictEqual(backendDeployerDeployMock.mock.callCount(), 1);
-
-<<<<<<< HEAD
+
+    // File watcher should be called with right arguments such as dir and excludes
+    assert.strictEqual(subscribeMock.mock.calls[0].arguments[0], 'testDir');
+    assert.deepStrictEqual(subscribeMock.mock.calls[0].arguments[2], {
+      ignore: ['cdk.out', 'exclude1', 'exclude2'],
+    });
+
+    // BackendDeployer should be called once
+    assert.strictEqual(backendDeployerDeployMock.mock.callCount(), 1);
+    assert.strictEqual(listSecretMock.mock.callCount(), 1);
+
     // BackendDeployer should be called with the right params
     assert.deepEqual(backendDeployerDeployMock.mock.calls[0].arguments, [
       new SandboxBackendIdentifier('testSandboxId'),
       {
         deploymentType: BackendDeploymentType.SANDBOX,
         secretLastUpdated: newlyUpdatedSecretItem.lastUpdated,
-        typeCheckingEnabled: true,
       },
     ]);
-=======
+    assert.strictEqual(cfnClientSendMock.mock.callCount(), 0);
+  });
+
+  void it('calls BackendDeployer only once when multiple file changes are present', async () => {
+    ({ sandboxInstance, fileChangeEventCallback } = await setupAndStartSandbox({
+      executor: sandboxExecutor,
+      cfnClient: cfnClientMock,
+    }));
+    await fileChangeEventCallback(null, [
+      { type: 'update', path: 'foo/test2.ts' },
+      { type: 'create', path: 'foo/test3.ts' },
+    ]);
+    assert.strictEqual(backendDeployerDeployMock.mock.callCount(), 1);
+  });
+
+  void it('calls BackendDeployer once when multiple file changes are within few milliseconds (debounce)', async () => {
+    ({ sandboxInstance, fileChangeEventCallback } = await setupAndStartSandbox({
+      executor: sandboxExecutor,
+      cfnClient: cfnClientMock,
+    }));
+    // Not awaiting for this file event to be processed and submitting another one right away
+    const firstFileChange = fileChangeEventCallback(null, [
+      { type: 'update', path: 'foo/test4.ts' },
+    ]);
+    await fileChangeEventCallback(null, [
+      { type: 'update', path: 'foo/test4.ts' },
+    ]);
+    await firstFileChange;
+    assert.strictEqual(backendDeployerDeployMock.mock.callCount(), 1);
+  });
+
   void it('waits for file changes after completing a deployment and deploys again', async () => {
     ({ sandboxInstance, fileChangeEventCallback } = await setupAndStartSandbox({
       executor: sandboxExecutor,
@@ -537,7 +307,6 @@
     await Promise.all([firstFileChange, secondFileChange]);
 
     assert.strictEqual(backendDeployerDeployMock.mock.callCount(), 2);
->>>>>>> 755badc2
   });
 
   void it('calls BackendDeployer destroy when delete is called', async () => {
@@ -654,20 +423,6 @@
       Promise.resolve(false)
     );
 
-<<<<<<< HEAD
-  /**
-   * For each test we start the sandbox and hence file watcher and get hold of
-   * file change event function which tests can simulate by calling as desired.
-   */
-  beforeEach(async () => {
-    // ensures that .gitignore is set as absent
-    mock.method(fs, 'existsSync', () => false);
-    sandboxInstance = new FileWatchingSandbox(
-      'testSandboxId',
-      sandboxExecutor,
-      cfnClientMock,
-      fileChangesAnalyzer
-=======
     // Execute a change that fails with UpdateNotSupported
     await fileChangeEventCallback(null, [
       { type: 'update', path: 'foo/test1.ts' },
@@ -683,7 +438,6 @@
     assert.strictEqual(
       promptMock.mock.calls[0].arguments[0]?.message,
       'Would you like to recreate your sandbox (deleting all user data)?'
->>>>>>> 755badc2
     );
 
     // reset must not have been called, i.e. delete shouldn't be called
@@ -735,7 +489,6 @@
       {
         deploymentType: BackendDeploymentType.SANDBOX,
         secretLastUpdated: newlyUpdatedSecretItem.lastUpdated,
-        typeCheckingEnabled: true,
       },
     ]);
   });
@@ -757,58 +510,6 @@
       { deploymentType: BackendDeploymentType.SANDBOX },
     ]);
   });
-<<<<<<< HEAD
-});
-
-void describe('Sandbox with absolute output path', () => {
-  // class under test
-  let sandboxInstance: FileWatchingSandbox;
-
-  /**
-   * For each test we start the sandbox and hence file watcher and get hold of
-   * file change event function which tests can simulate by calling as desired.
-   */
-  beforeEach(async () => {
-    // ensures that .gitignore is set as absent
-    mock.method(fs, 'existsSync', () => false);
-    sandboxInstance = new FileWatchingSandbox(
-      'testSandboxId',
-      sandboxExecutor,
-      cfnClientMock,
-      fileChangesAnalyzer
-    );
-    await sandboxInstance.start({
-      dir: 'testDir',
-      exclude: ['exclude1', 'exclude2'],
-      name: 'customSandboxName',
-    });
-    if (
-      subscribeMock.mock.calls[0].arguments[1] &&
-      typeof subscribeMock.mock.calls[0].arguments[1] === 'function'
-    ) {
-      fileChangeEventActualFn = subscribeMock.mock.calls[0].arguments[1];
-    }
-
-    // Reset all the calls to avoid extra startup call
-    backendDeployerDeployMock.mock.resetCalls();
-    backendDeployerDestroyMock.mock.resetCalls();
-    cfnClientSendMock.mock.resetCalls();
-  });
-
-  afterEach(async () => {
-    backendDeployerDeployMock.mock.resetCalls();
-    backendDeployerDestroyMock.mock.resetCalls();
-    subscribeMock.mock.resetCalls();
-    cfnClientSendMock.mock.resetCalls();
-    await sandboxInstance.stop();
-  });
-});
-
-void describe('Sandbox ignoring paths in .gitignore', () => {
-  // class under test
-  let sandboxInstance: FileWatchingSandbox;
-=======
->>>>>>> 755badc2
 
   void it('handles .gitignore files to exclude paths from file watching', async (contextual) => {
     contextual.mock.method(fs, 'existsSync', () => true);
@@ -823,20 +524,9 @@
         ],
       };
     });
-<<<<<<< HEAD
-    sandboxInstance = new FileWatchingSandbox(
-      'testSandboxId',
-      sandboxExecutor,
-      cfnClientMock,
-      fileChangesAnalyzer
-    );
-    await sandboxInstance.start({
-      dir: 'testDir',
-=======
-    ({ sandboxInstance, fileChangeEventCallback } = await setupAndStartSandbox({
-      executor: sandboxExecutor,
-      cfnClient: cfnClientMock,
->>>>>>> 755badc2
+    ({ sandboxInstance, fileChangeEventCallback } = await setupAndStartSandbox({
+      executor: sandboxExecutor,
+      cfnClient: cfnClientMock,
       exclude: ['customer_exclude1', 'customer_exclude2'],
     }));
     await fileChangeEventCallback(null, [
@@ -863,21 +553,6 @@
 
   void it('emits the successfulDeployment event after deployment', async () => {
     const mockListener = mock.fn();
-<<<<<<< HEAD
-    const mockDeploy = mock.fn();
-    mockDeploy.mock.mockImplementation(async () => null);
-    const executor: AmplifySandboxExecutor = {
-      deploy: mockDeploy,
-    } as unknown as AmplifySandboxExecutor;
-    const sandbox = new FileWatchingSandbox(
-      'my-sandbox',
-      executor,
-      cfnClientMock,
-      fileChangesAnalyzer
-    );
-    sandbox.on('successfulDeployment', mockListener);
-    await sandbox.start({});
-=======
     ({ sandboxInstance, fileChangeEventCallback } = await setupAndStartSandbox({
       executor: sandboxExecutor,
       cfnClient: cfnClientMock,
@@ -889,7 +564,6 @@
       { type: 'update', path: 'foo/test1.ts' },
     ]);
 
->>>>>>> 755badc2
     assert.equal(mockListener.mock.callCount(), 1);
   });
 });
