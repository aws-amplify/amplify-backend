import { afterEach, beforeEach, describe, it, mock } from 'node:test';
import watcher from '@parcel/watcher';
import { ClientConfigFormat } from '@aws-amplify/client-config';
import { FileWatchingSandbox } from './file_watching_sandbox.js';
import assert from 'node:assert';
import { AmplifySandboxExecutor } from './sandbox_executor.js';
import { BackendDeployerFactory } from '@aws-amplify/backend-deployer';
import fs from 'fs';
import parseGitIgnore from 'parse-gitignore';

const configFileName = 'amplifyconfiguration';
// Watcher mocks
const unsubscribeMockFn = mock.fn();
const subscribeMock = mock.method(watcher, 'subscribe', async () => {
  return { unsubscribe: unsubscribeMockFn };
});
let fileChangeEventActualFn: watcher.SubscribeCallback;

const backendDeployer = BackendDeployerFactory.getInstance();
const execaDeployMock = mock.method(backendDeployer, 'deploy', () =>
  Promise.resolve()
);
const execaDestroyMock = mock.method(backendDeployer, 'destroy', () =>
  Promise.resolve()
);
describe('Sandbox using local project name resolver', () => {
  // class under test
  let sandboxInstance: FileWatchingSandbox;

  const cdkExecutor = new AmplifySandboxExecutor(backendDeployer);

  /**
   * For each test we start the sandbox and hence file watcher and get hold of
   * file change event function which tests can simulate by calling as desired.
   */
  beforeEach(async () => {
    // ensures that .gitignore is set as absent
    mock.method(fs, 'existsSync', () => false);
    sandboxInstance = new FileWatchingSandbox('testSandboxId', cdkExecutor);
    await sandboxInstance.start({
      dir: 'testDir',
      exclude: ['exclude1', 'exclude2'],
      clientConfigFilePath: path.join('test', 'location'),
      format: ClientConfigFormat.JS,
    });

    // At this point one deployment should already have been done on sandbox startup
    assert.strictEqual(execaDeployMock.mock.callCount(), 1);
    // and client config generated only once

    if (
      subscribeMock.mock.calls[0].arguments[1] &&
      typeof subscribeMock.mock.calls[0].arguments[1] === 'function'
    ) {
      fileChangeEventActualFn = subscribeMock.mock.calls[0].arguments[1];
    }

    // Reset all the calls to avoid extra startup call
    execaDestroyMock.mock.resetCalls();
    execaDeployMock.mock.resetCalls();
  });

  afterEach(async () => {
    execaDestroyMock.mock.resetCalls();
    execaDeployMock.mock.resetCalls();
    subscribeMock.mock.resetCalls();
    await sandboxInstance.stop();
  });

  it('calls CDK once when a file change is present', async () => {
    await fileChangeEventActualFn(null, [
      { type: 'update', path: 'foo/test1.ts' },
    ]);

    // File watcher should be called with right arguments such as dir and excludes
    assert.strictEqual(subscribeMock.mock.calls[0].arguments[0], 'testDir');
    assert.deepStrictEqual(subscribeMock.mock.calls[0].arguments[2], {
<<<<<<< HEAD
      ignore: ['cdk.out', 'exclude1', 'exclude2'],
=======
      ignore: [
        'cdk.out',
        path.join(
          process.cwd(),
          'test',
          'location',
          `${configFileName}.${ClientConfigFormat.JS as string}`
        ),
        'exclude1',
        'exclude2',
      ],
>>>>>>> 4813824b
    });

    // CDK should be called once
    assert.strictEqual(execaDeployMock.mock.callCount(), 1);

    // CDK should be called with the right params
    assert.deepStrictEqual(execaDeployMock.mock.calls[0].arguments, [
      {
        branchName: 'sandbox',
        backendId: 'testSandboxId',
      },
      {
        hotswapFallback: true,
        method: 'direct',
      },
    ]);
  });

  it('calls CDK once when multiple file changes are present', async () => {
    await fileChangeEventActualFn(null, [
      { type: 'update', path: 'foo/test2.ts' },
      { type: 'create', path: 'foo/test3.ts' },
    ]);
    assert.strictEqual(execaDeployMock.mock.callCount(), 1);
  });

  it('calls CDK once when multiple file changes are within few milliseconds (debounce)', async () => {
    // Not awaiting for this file event to be processed and submitting another one right away
    fileChangeEventActualFn(null, [{ type: 'update', path: 'foo/test4.ts' }]);
    await fileChangeEventActualFn(null, [
      { type: 'update', path: 'foo/test4.ts' },
    ]);
    assert.strictEqual(execaDeployMock.mock.callCount(), 1);
  });

  it('waits for file changes after completing a deployment and deploys again', async () => {
    await fileChangeEventActualFn(null, [
      { type: 'update', path: 'foo/test5.ts' },
    ]);
    await fileChangeEventActualFn(null, [
      { type: 'update', path: 'foo/test6.ts' },
    ]);
    assert.strictEqual(execaDeployMock.mock.callCount(), 2);
  });

  it('queues deployment if a file change is detected during an ongoing', async () => {
    // Mimic cdk taking 200 ms.
    execaDeployMock.mock.mockImplementationOnce(async () => {
      await new Promise((resolve) => setTimeout(resolve, 200));
      return { stdout: '', stderr: '' };
    });

    // Not awaiting so we can push another file change while deployment is ongoing
    fileChangeEventActualFn(null, [{ type: 'update', path: 'foo/test7.ts' }]);

    // Get over debounce so that the next deployment is considered valid
    await new Promise((resolve) => setTimeout(resolve, 100));

    // second file change while the previous one is 'ongoing'
    fileChangeEventActualFn(null, [{ type: 'update', path: 'foo/test8.ts' }]);

    // Wait sufficient time for both deployments to have finished before we count number of cdk calls.
    await new Promise((resolve) => setTimeout(resolve, 500));

    assert.strictEqual(execaDeployMock.mock.callCount(), 2);
<<<<<<< HEAD
=======
    assert.equal(generateClientConfigMock.mock.callCount(), 2);
  });

  it('writes the correct client-config to default cwd path', async () => {
    await fileChangeEventActualFn(null, [
      { type: 'update', path: 'foo/test1.ts' },
    ]);

    assert.equal(generateClientConfigMock.mock.callCount(), 1);
    assert.equal(generateClientConfigMock.mock.callCount(), 1);

    // generate was called with right arguments
    assert.deepStrictEqual(
      generateClientConfigMock.mock.calls[0].arguments[0],
      { backendId: 'testSandboxId', branchName: 'sandbox' }
    );

    assert.deepStrictEqual(
      generateClientConfigMock.mock.calls[0].arguments[1],
      path.join('test', 'location')
    );
>>>>>>> 4813824b
  });

  it('calls CDK destroy when delete is called', async () => {
    await sandboxInstance.delete({});

    // CDK should be called once
    assert.strictEqual(execaDestroyMock.mock.callCount(), 1);

    // CDK should be called with the right params
    assert.deepStrictEqual(execaDestroyMock.mock.calls[0].arguments, [
      {
        branchName: 'sandbox',
        backendId: 'testSandboxId',
      },
    ]);
  });

  it('handles error thrown by cdk and does not crash', async (contextual) => {
    const contextualExecaMock = contextual.mock.method(
      backendDeployer,
      'deploy',
      () => Promise.reject(new Error('random cdk error'))
    );

    // This test validates that the first file change didn't crash the sandbox process and the second
    // file change will trigger the CDK again!
    fileChangeEventActualFn(null, [{ type: 'update', path: 'foo/test1.ts' }]);
    // Get over debounce so that the next deployment is considered valid
    await new Promise((resolve) => setTimeout(resolve, 100));
    // second file change
    fileChangeEventActualFn(null, [{ type: 'update', path: 'foo/test2.ts' }]);
    // Wait sufficient time for both deployments to have finished before we count number of cdk calls.
    await new Promise((resolve) => setTimeout(resolve, 300));

    // CDK should have been called twice
    assert.strictEqual(contextualExecaMock.mock.callCount(), 2);
  });
});

describe('Sandbox with user provided app name', () => {
  // class under test
  let sandboxInstance: FileWatchingSandbox;

  const cdkExecutor = new AmplifySandboxExecutor(backendDeployer);

  /**
   * For each test we start the sandbox and hence file watcher and get hold of
   * file change event function which tests can simulate by calling as desired.
   */
  beforeEach(async () => {
    // ensures that .gitignore is set as absent
    mock.method(fs, 'existsSync', () => false);
    sandboxInstance = new FileWatchingSandbox('testSandboxId', cdkExecutor);
    await sandboxInstance.start({
      dir: 'testDir',
      exclude: ['exclude1', 'exclude2'],
      name: 'customSandboxName',
<<<<<<< HEAD
=======
      format: ClientConfigFormat.TS,
      clientConfigFilePath: path.join('test', 'location'),
>>>>>>> 4813824b
    });
    if (
      subscribeMock.mock.calls[0].arguments[1] &&
      typeof subscribeMock.mock.calls[0].arguments[1] === 'function'
    ) {
      fileChangeEventActualFn = subscribeMock.mock.calls[0].arguments[1];
    }

    // Reset all the calls to avoid extra startup call
    execaDestroyMock.mock.resetCalls();
    execaDeployMock.mock.resetCalls();
  });

  afterEach(async () => {
    execaDestroyMock.mock.resetCalls();
    execaDeployMock.mock.resetCalls();
    subscribeMock.mock.resetCalls();
    await sandboxInstance.stop();
  });

  it('calls CDK once when a file change is present and user provided appName', async () => {
    await fileChangeEventActualFn(null, [
      { type: 'update', path: 'foo/test1.ts' },
    ]);

    // File watcher should be called with right arguments such as dir and excludes
    assert.strictEqual(subscribeMock.mock.calls[0].arguments[0], 'testDir');
    assert.deepStrictEqual(subscribeMock.mock.calls[0].arguments[2], {
<<<<<<< HEAD
      ignore: ['cdk.out', 'exclude1', 'exclude2'],
=======
      ignore: [
        'cdk.out',
        path.join(
          process.cwd(),
          'test',
          'location',
          `${configFileName}.${ClientConfigFormat.TS as string}`
        ),
        'exclude1',
        'exclude2',
      ],
>>>>>>> 4813824b
    });

    // CDK should be called once
    assert.strictEqual(execaDeployMock.mock.callCount(), 1);

    // CDK should be called with the right params
    assert.deepStrictEqual(execaDeployMock.mock.calls[0].arguments, [
      {
        branchName: 'sandbox',
        backendId: 'customSandboxName',
      },
      {
        hotswapFallback: true,
        method: 'direct',
      },
    ]);
  });

  it('calls CDK destroy when delete is called with a user provided sandbox name', async () => {
    await sandboxInstance.delete({ name: 'customSandboxName' });

    // CDK should be called once
    assert.strictEqual(execaDestroyMock.mock.callCount(), 1);

    // CDK should be called with the right params
    assert.deepStrictEqual(execaDestroyMock.mock.calls[0].arguments, [
      {
        branchName: 'sandbox',
        backendId: 'customSandboxName',
      },
    ]);
  });

  it('writes the correct client-config to user provided path', async () => {
    await fileChangeEventActualFn(null, [
      { type: 'update', path: 'foo/test1.ts' },
    ]);
<<<<<<< HEAD
=======

    assert.equal(generateClientConfigMock.mock.callCount(), 1);
    assert.equal(generateClientConfigMock.mock.callCount(), 1);

    // generate was called with right arguments
    assert.deepStrictEqual(
      generateClientConfigMock.mock.calls[0].arguments[0],
      {
        backendId: 'customSandboxName',
        branchName: 'sandbox',
      }
    );
    assert.equal(
      generateClientConfigMock.mock.calls[0].arguments[1],
      path.join('test', 'location')
    );
>>>>>>> 4813824b
  });
});

describe('Sandbox with absolute output path', () => {
  // class under test
  let sandboxInstance: FileWatchingSandbox;

  const cdkExecutor = new AmplifySandboxExecutor(backendDeployer);

  /**
   * For each test we start the sandbox and hence file watcher and get hold of
   * file change event function which tests can simulate by calling as desired.
   */
  beforeEach(async () => {
    // ensures that .gitignore is set as absent
    mock.method(fs, 'existsSync', () => false);
    sandboxInstance = new FileWatchingSandbox('testSandboxId', cdkExecutor);
    await sandboxInstance.start({
      dir: 'testDir',
      exclude: ['exclude1', 'exclude2'],
      name: 'customSandboxName',
<<<<<<< HEAD
=======
      format: ClientConfigFormat.JSON,
      clientConfigFilePath: path.join('test', 'location'),
>>>>>>> 4813824b
      profile: 'amplify-sandbox',
    });
    if (
      subscribeMock.mock.calls[0].arguments[1] &&
      typeof subscribeMock.mock.calls[0].arguments[1] === 'function'
    ) {
      fileChangeEventActualFn = subscribeMock.mock.calls[0].arguments[1];
    }

    // Reset all the calls to avoid extra startup call
    execaDeployMock.mock.resetCalls();
    execaDestroyMock.mock.resetCalls();
  });

  afterEach(async () => {
    execaDeployMock.mock.resetCalls();
    execaDestroyMock.mock.resetCalls();
    subscribeMock.mock.resetCalls();
    await sandboxInstance.stop();
  });

  it('generates client config at absolute location', async () => {
    await fileChangeEventActualFn(null, [
      { type: 'update', path: 'foo/test1.ts' },
    ]);
<<<<<<< HEAD
=======

    assert.equal(generateClientConfigMock.mock.callCount(), 1);
    assert.equal(generateClientConfigMock.mock.callCount(), 1);

    // generate was called with right arguments
    assert.deepStrictEqual(
      generateClientConfigMock.mock.calls[0].arguments[0],
      {
        backendId: 'customSandboxName',
        branchName: 'sandbox',
      }
    );
    assert.equal(
      generateClientConfigMock.mock.calls[0].arguments[1],
      path.join('test', 'location')
    );
>>>>>>> 4813824b
  });

  it('sets AWS profile when starting sandbox', async () => {
    assert.strictEqual(process.env.AWS_PROFILE, 'amplify-sandbox');
  });
});

describe('Sandbox ignoring paths in .gitignore', () => {
  // class under test
  let sandboxInstance: FileWatchingSandbox;

  const cdkExecutor = new AmplifySandboxExecutor(backendDeployer);

  /**
   * For each test we start the sandbox and hence file watcher and get hold of
   * file change event function which tests can simulate by calling as desired.
   */
  beforeEach(async () => {
    // setup .gitignore such that parseGitIgnore returns a list of parsed paths
    mock.method(fs, 'existsSync', () => true);
    mock.method(parseGitIgnore, 'parse', () => {
      return {
        patterns: [
          '/patternWithLeadingSlash',
          'patternWithoutLeadingSlash',
          'someFile.js',
          'overlap/',
          'overlap/file',
        ],
      };
    });
    sandboxInstance = new FileWatchingSandbox('testSandboxId', cdkExecutor);
    await sandboxInstance.start({
      dir: 'testDir',
      exclude: ['customer_exclude1', 'customer_exclude2'],
      name: 'customSandboxName',
<<<<<<< HEAD
=======
      format: ClientConfigFormat.TS,
      clientConfigFilePath: '',
>>>>>>> 4813824b
    });
    if (
      subscribeMock.mock.calls[0].arguments[1] &&
      typeof subscribeMock.mock.calls[0].arguments[1] === 'function'
    ) {
      fileChangeEventActualFn = subscribeMock.mock.calls[0].arguments[1];
    }

    // Reset all the calls to avoid extra startup call
    execaDeployMock.mock.resetCalls();
    execaDestroyMock.mock.resetCalls();
  });

  afterEach(async () => {
    execaDeployMock.mock.resetCalls();
    execaDestroyMock.mock.resetCalls();
    subscribeMock.mock.resetCalls();
    await sandboxInstance.stop();
  });

  it('handles .gitignore files to exclude paths from file watching', async () => {
    await fileChangeEventActualFn(null, [
      { type: 'update', path: 'foo/test1.ts' },
    ]);

    // File watcher should be called with right excludes
    assert.strictEqual(subscribeMock.mock.calls[0].arguments[0], 'testDir');
    assert.deepStrictEqual(subscribeMock.mock.calls[0].arguments[2], {
      ignore: [
        'cdk.out',
<<<<<<< HEAD
=======
        path.join(
          process.cwd(),
          `${configFileName}.${ClientConfigFormat.TS as string}`
        ),
>>>>>>> 4813824b
        'patternWithLeadingSlash',
        'patternWithoutLeadingSlash',
        'someFile.js',
        'overlap/',
        'overlap/file',
        'customer_exclude1',
        'customer_exclude2',
      ],
    });

    // CDK should also be called once
    assert.strictEqual(execaDeployMock.mock.callCount(), 1);
  });
});<|MERGE_RESOLUTION|>--- conflicted
+++ resolved
@@ -8,7 +8,6 @@
 import fs from 'fs';
 import parseGitIgnore from 'parse-gitignore';
 
-const configFileName = 'amplifyconfiguration';
 // Watcher mocks
 const unsubscribeMockFn = mock.fn();
 const subscribeMock = mock.method(watcher, 'subscribe', async () => {
@@ -40,7 +39,6 @@
     await sandboxInstance.start({
       dir: 'testDir',
       exclude: ['exclude1', 'exclude2'],
-      clientConfigFilePath: path.join('test', 'location'),
       format: ClientConfigFormat.JS,
     });
 
@@ -74,23 +72,7 @@
 
     // File watcher should be called with right arguments such as dir and excludes
     assert.strictEqual(subscribeMock.mock.calls[0].arguments[0], 'testDir');
-    assert.deepStrictEqual(subscribeMock.mock.calls[0].arguments[2], {
-<<<<<<< HEAD
-      ignore: ['cdk.out', 'exclude1', 'exclude2'],
-=======
-      ignore: [
-        'cdk.out',
-        path.join(
-          process.cwd(),
-          'test',
-          'location',
-          `${configFileName}.${ClientConfigFormat.JS as string}`
-        ),
-        'exclude1',
-        'exclude2',
-      ],
->>>>>>> 4813824b
-    });
+    assert.deepStrictEqual(subscribeMock.mock.calls[0].arguments[2], {});
 
     // CDK should be called once
     assert.strictEqual(execaDeployMock.mock.callCount(), 1);
@@ -155,30 +137,6 @@
     await new Promise((resolve) => setTimeout(resolve, 500));
 
     assert.strictEqual(execaDeployMock.mock.callCount(), 2);
-<<<<<<< HEAD
-=======
-    assert.equal(generateClientConfigMock.mock.callCount(), 2);
-  });
-
-  it('writes the correct client-config to default cwd path', async () => {
-    await fileChangeEventActualFn(null, [
-      { type: 'update', path: 'foo/test1.ts' },
-    ]);
-
-    assert.equal(generateClientConfigMock.mock.callCount(), 1);
-    assert.equal(generateClientConfigMock.mock.callCount(), 1);
-
-    // generate was called with right arguments
-    assert.deepStrictEqual(
-      generateClientConfigMock.mock.calls[0].arguments[0],
-      { backendId: 'testSandboxId', branchName: 'sandbox' }
-    );
-
-    assert.deepStrictEqual(
-      generateClientConfigMock.mock.calls[0].arguments[1],
-      path.join('test', 'location')
-    );
->>>>>>> 4813824b
   });
 
   it('calls CDK destroy when delete is called', async () => {
@@ -236,11 +194,6 @@
       dir: 'testDir',
       exclude: ['exclude1', 'exclude2'],
       name: 'customSandboxName',
-<<<<<<< HEAD
-=======
-      format: ClientConfigFormat.TS,
-      clientConfigFilePath: path.join('test', 'location'),
->>>>>>> 4813824b
     });
     if (
       subscribeMock.mock.calls[0].arguments[1] &&
@@ -269,21 +222,7 @@
     // File watcher should be called with right arguments such as dir and excludes
     assert.strictEqual(subscribeMock.mock.calls[0].arguments[0], 'testDir');
     assert.deepStrictEqual(subscribeMock.mock.calls[0].arguments[2], {
-<<<<<<< HEAD
       ignore: ['cdk.out', 'exclude1', 'exclude2'],
-=======
-      ignore: [
-        'cdk.out',
-        path.join(
-          process.cwd(),
-          'test',
-          'location',
-          `${configFileName}.${ClientConfigFormat.TS as string}`
-        ),
-        'exclude1',
-        'exclude2',
-      ],
->>>>>>> 4813824b
     });
 
     // CDK should be called once
@@ -315,31 +254,6 @@
         backendId: 'customSandboxName',
       },
     ]);
-  });
-
-  it('writes the correct client-config to user provided path', async () => {
-    await fileChangeEventActualFn(null, [
-      { type: 'update', path: 'foo/test1.ts' },
-    ]);
-<<<<<<< HEAD
-=======
-
-    assert.equal(generateClientConfigMock.mock.callCount(), 1);
-    assert.equal(generateClientConfigMock.mock.callCount(), 1);
-
-    // generate was called with right arguments
-    assert.deepStrictEqual(
-      generateClientConfigMock.mock.calls[0].arguments[0],
-      {
-        backendId: 'customSandboxName',
-        branchName: 'sandbox',
-      }
-    );
-    assert.equal(
-      generateClientConfigMock.mock.calls[0].arguments[1],
-      path.join('test', 'location')
-    );
->>>>>>> 4813824b
   });
 });
 
@@ -361,11 +275,6 @@
       dir: 'testDir',
       exclude: ['exclude1', 'exclude2'],
       name: 'customSandboxName',
-<<<<<<< HEAD
-=======
-      format: ClientConfigFormat.JSON,
-      clientConfigFilePath: path.join('test', 'location'),
->>>>>>> 4813824b
       profile: 'amplify-sandbox',
     });
     if (
@@ -385,31 +294,6 @@
     execaDestroyMock.mock.resetCalls();
     subscribeMock.mock.resetCalls();
     await sandboxInstance.stop();
-  });
-
-  it('generates client config at absolute location', async () => {
-    await fileChangeEventActualFn(null, [
-      { type: 'update', path: 'foo/test1.ts' },
-    ]);
-<<<<<<< HEAD
-=======
-
-    assert.equal(generateClientConfigMock.mock.callCount(), 1);
-    assert.equal(generateClientConfigMock.mock.callCount(), 1);
-
-    // generate was called with right arguments
-    assert.deepStrictEqual(
-      generateClientConfigMock.mock.calls[0].arguments[0],
-      {
-        backendId: 'customSandboxName',
-        branchName: 'sandbox',
-      }
-    );
-    assert.equal(
-      generateClientConfigMock.mock.calls[0].arguments[1],
-      path.join('test', 'location')
-    );
->>>>>>> 4813824b
   });
 
   it('sets AWS profile when starting sandbox', async () => {
@@ -446,11 +330,6 @@
       dir: 'testDir',
       exclude: ['customer_exclude1', 'customer_exclude2'],
       name: 'customSandboxName',
-<<<<<<< HEAD
-=======
-      format: ClientConfigFormat.TS,
-      clientConfigFilePath: '',
->>>>>>> 4813824b
     });
     if (
       subscribeMock.mock.calls[0].arguments[1] &&
@@ -481,13 +360,6 @@
     assert.deepStrictEqual(subscribeMock.mock.calls[0].arguments[2], {
       ignore: [
         'cdk.out',
-<<<<<<< HEAD
-=======
-        path.join(
-          process.cwd(),
-          `${configFileName}.${ClientConfigFormat.TS as string}`
-        ),
->>>>>>> 4813824b
         'patternWithLeadingSlash',
         'patternWithoutLeadingSlash',
         'someFile.js',
