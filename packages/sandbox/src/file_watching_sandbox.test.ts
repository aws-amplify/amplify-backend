import { afterEach, beforeEach, describe, it, mock } from 'node:test';
import path from 'path';
import watcher from '@parcel/watcher';
import { FileWatchingSandbox } from './file_watching_sandbox.js';
import assert from 'node:assert';
import { AmplifySandboxExecutor } from './sandbox_executor.js';
import { BackendDeployerFactory } from '@aws-amplify/backend-deployer';
import fs from 'fs';
import parseGitIgnore from 'parse-gitignore';
import { SandboxBackendIdentifier } from '@aws-amplify/plugin-core';

// Watcher mocks
const unsubscribeMockFn = mock.fn();
const subscribeMock = mock.method(watcher, 'subscribe', async () => {
  return { unsubscribe: unsubscribeMockFn };
});
let fileChangeEventActualFn: watcher.SubscribeCallback;

const backendDeployer = BackendDeployerFactory.getInstance();
const execaDeployMock = mock.method(backendDeployer, 'deploy', () =>
  Promise.resolve()
);
const execaDestroyMock = mock.method(backendDeployer, 'destroy', () =>
  Promise.resolve()
);

const testPath = path.join('test', 'location');
mock.method(fs, 'lstatSync', (path: string) => {
  if (path === testPath || path === `${process.cwd()}/${testPath}`) {
    return { isFile: () => false, isDir: () => true };
  }
  return {
    isFile: () => {
      throw new Error(`ENOENT: no such file or directory, lstat '${path}'`);
    },
    isDir: () => false,
  };
});

void describe('Sandbox using local project name resolver', () => {
  // class under test
  let sandboxInstance: FileWatchingSandbox;

  const cdkExecutor = new AmplifySandboxExecutor(backendDeployer);

  /**
   * For each test we start the sandbox and hence file watcher and get hold of
   * file change event function which tests can simulate by calling as desired.
   */
  beforeEach(async () => {
    // ensures that .gitignore is set as absent
    mock.method(fs, 'existsSync', () => false);
    sandboxInstance = new FileWatchingSandbox('testSandboxId', cdkExecutor);
    await sandboxInstance.start({
      dir: 'testDir',
      exclude: ['exclude1', 'exclude2'],
    });

    // At this point one deployment should already have been done on sandbox startup
    assert.strictEqual(execaDeployMock.mock.callCount(), 1);
    // and client config generated only once

    if (
      subscribeMock.mock.calls[0].arguments[1] &&
      typeof subscribeMock.mock.calls[0].arguments[1] === 'function'
    ) {
      fileChangeEventActualFn = subscribeMock.mock.calls[0].arguments[1];
    }

    // Reset all the calls to avoid extra startup call
    execaDestroyMock.mock.resetCalls();
    execaDeployMock.mock.resetCalls();
  });

  afterEach(async () => {
    execaDestroyMock.mock.resetCalls();
    execaDeployMock.mock.resetCalls();
    subscribeMock.mock.resetCalls();
    await sandboxInstance.stop();
  });

  void it('calls CDK once when a file change is present', async () => {
    await fileChangeEventActualFn(null, [
      { type: 'update', path: 'foo/test1.ts' },
    ]);

    // File watcher should be called with right arguments such as dir and excludes
    assert.strictEqual(subscribeMock.mock.calls[0].arguments[0], 'testDir');
    assert.deepStrictEqual(subscribeMock.mock.calls[0].arguments[2], {
      ignore: ['cdk.out', 'exclude1', 'exclude2'],
    });

    // CDK should be called once
    assert.strictEqual(execaDeployMock.mock.callCount(), 1);

    // CDK should be called with the right params
    assert.deepEqual(execaDeployMock.mock.calls[0].arguments, [
      new SandboxBackendIdentifier('testSandboxId'),
      {
        hotswapFallback: true,
        method: 'direct',
      },
    ]);
  });

  void it('calls CDK once when multiple file changes are present', async () => {
    await fileChangeEventActualFn(null, [
      { type: 'update', path: 'foo/test2.ts' },
      { type: 'create', path: 'foo/test3.ts' },
    ]);
    assert.strictEqual(execaDeployMock.mock.callCount(), 1);
  });

  void it('calls CDK once when multiple file changes are within few milliseconds (debounce)', async () => {
    // Not awaiting for this file event to be processed and submitting another one right away
    fileChangeEventActualFn(null, [{ type: 'update', path: 'foo/test4.ts' }]);
    await fileChangeEventActualFn(null, [
      { type: 'update', path: 'foo/test4.ts' },
    ]);
    assert.strictEqual(execaDeployMock.mock.callCount(), 1);
  });

  void it('waits for file changes after completing a deployment and deploys again', async () => {
    await fileChangeEventActualFn(null, [
      { type: 'update', path: 'foo/test5.ts' },
    ]);
    await fileChangeEventActualFn(null, [
      { type: 'update', path: 'foo/test6.ts' },
    ]);
    assert.strictEqual(execaDeployMock.mock.callCount(), 2);
  });

  void it('queues deployment if a file change is detected during an ongoing', async () => {
    // Mimic cdk taking 200 ms.
    execaDeployMock.mock.mockImplementationOnce(async () => {
      await new Promise((resolve) => setTimeout(resolve, 200));
      return { stdout: '', stderr: '' };
    });

    // Not awaiting so we can push another file change while deployment is ongoing
    fileChangeEventActualFn(null, [{ type: 'update', path: 'foo/test7.ts' }]);

    // Get over debounce so that the next deployment is considered valid
    await new Promise((resolve) => setTimeout(resolve, 100));

    // second file change while the previous one is 'ongoing'
    fileChangeEventActualFn(null, [{ type: 'update', path: 'foo/test8.ts' }]);

    // Wait sufficient time for both deployments to have finished before we count number of cdk calls.
    await new Promise((resolve) => setTimeout(resolve, 500));

    assert.strictEqual(execaDeployMock.mock.callCount(), 2);
<<<<<<< HEAD
    assert.equal(generateClientConfigMock.mock.callCount(), 2);
  });

  void it('writes the correct client-config to default cwd path', async () => {
    await fileChangeEventActualFn(null, [
      { type: 'update', path: 'foo/test1.ts' },
    ]);

    assert.equal(generateClientConfigMock.mock.callCount(), 1);
    assert.equal(generateClientConfigMock.mock.callCount(), 1);

    // generate was called with right arguments
    assert.deepStrictEqual(
      generateClientConfigMock.mock.calls[0].arguments[0],
      new SandboxBackendIdentifier('testSandboxId')
    );

    assert.deepStrictEqual(
      generateClientConfigMock.mock.calls[0].arguments[1],
      path.join('test', 'location')
    );
=======
>>>>>>> b1da9601
  });

  void it('calls CDK destroy when delete is called', async () => {
    await sandboxInstance.delete({});

    // CDK should be called once
    assert.strictEqual(execaDestroyMock.mock.callCount(), 1);

    // CDK should be called with the right params
    assert.deepEqual(execaDestroyMock.mock.calls[0].arguments, [
      new SandboxBackendIdentifier('testSandboxId'),
    ]);
  });

  void it('handles error thrown by cdk and does not crash', async (contextual) => {
    const contextualExecaMock = contextual.mock.method(
      backendDeployer,
      'deploy',
      () => Promise.reject(new Error('random cdk error'))
    );

    // This test validates that the first file change didn't crash the sandbox process and the second
    // file change will trigger the CDK again!
    fileChangeEventActualFn(null, [{ type: 'update', path: 'foo/test1.ts' }]);
    // Get over debounce so that the next deployment is considered valid
    await new Promise((resolve) => setTimeout(resolve, 100));
    // second file change
    fileChangeEventActualFn(null, [{ type: 'update', path: 'foo/test2.ts' }]);
    // Wait sufficient time for both deployments to have finished before we count number of cdk calls.
    await new Promise((resolve) => setTimeout(resolve, 300));

    // CDK should have been called twice
    assert.strictEqual(contextualExecaMock.mock.callCount(), 2);
  });
});

void describe('Sandbox with user provided app name', () => {
  // class under test
  let sandboxInstance: FileWatchingSandbox;

  const cdkExecutor = new AmplifySandboxExecutor(backendDeployer);

  /**
   * For each test we start the sandbox and hence file watcher and get hold of
   * file change event function which tests can simulate by calling as desired.
   */
  beforeEach(async () => {
    // ensures that .gitignore is set as absent
    mock.method(fs, 'existsSync', () => false);
    sandboxInstance = new FileWatchingSandbox('testSandboxId', cdkExecutor);
    await sandboxInstance.start({
      dir: 'testDir',
      exclude: ['exclude1', 'exclude2'],
      name: 'customSandboxName',
    });
    if (
      subscribeMock.mock.calls[0].arguments[1] &&
      typeof subscribeMock.mock.calls[0].arguments[1] === 'function'
    ) {
      fileChangeEventActualFn = subscribeMock.mock.calls[0].arguments[1];
    }

    // Reset all the calls to avoid extra startup call
    execaDestroyMock.mock.resetCalls();
    execaDeployMock.mock.resetCalls();
  });

  afterEach(async () => {
    execaDestroyMock.mock.resetCalls();
    execaDeployMock.mock.resetCalls();
    subscribeMock.mock.resetCalls();
    await sandboxInstance.stop();
  });

  void it('calls CDK once when a file change is present and user provided appName', async () => {
    await fileChangeEventActualFn(null, [
      { type: 'update', path: 'foo/test1.ts' },
    ]);

    // File watcher should be called with right arguments such as dir and excludes
    assert.strictEqual(subscribeMock.mock.calls[0].arguments[0], 'testDir');
    assert.deepStrictEqual(subscribeMock.mock.calls[0].arguments[2], {
      ignore: ['cdk.out', 'exclude1', 'exclude2'],
    });

    // CDK should be called once
    assert.strictEqual(execaDeployMock.mock.callCount(), 1);

    // CDK should be called with the right params
    assert.deepEqual(execaDeployMock.mock.calls[0].arguments, [
      new SandboxBackendIdentifier('customSandboxName'),
      {
        hotswapFallback: true,
        method: 'direct',
      },
    ]);
  });

  void it('calls CDK destroy when delete is called with a user provided sandbox name', async () => {
    await sandboxInstance.delete({ name: 'customSandboxName' });

    // CDK should be called once
    assert.strictEqual(execaDestroyMock.mock.callCount(), 1);

    // CDK should be called with the right params
    assert.deepEqual(execaDestroyMock.mock.calls[0].arguments, [
      new SandboxBackendIdentifier('customSandboxName'),
    ]);
  });
<<<<<<< HEAD

  void it('writes the correct client-config to user provided path', async () => {
    await fileChangeEventActualFn(null, [
      { type: 'update', path: 'foo/test1.ts' },
    ]);

    assert.equal(generateClientConfigMock.mock.callCount(), 1);
    assert.equal(generateClientConfigMock.mock.callCount(), 1);

    // generate was called with right arguments
    assert.deepEqual(
      generateClientConfigMock.mock.calls[0].arguments[0],
      new SandboxBackendIdentifier('customSandboxName')
    );
    assert.equal(
      generateClientConfigMock.mock.calls[0].arguments[1],
      path.join('test', 'location')
    );
  });
=======
>>>>>>> b1da9601
});

void describe('Sandbox with absolute output path', () => {
  // class under test
  let sandboxInstance: FileWatchingSandbox;

  const cdkExecutor = new AmplifySandboxExecutor(backendDeployer);

  /**
   * For each test we start the sandbox and hence file watcher and get hold of
   * file change event function which tests can simulate by calling as desired.
   */
  beforeEach(async () => {
    // ensures that .gitignore is set as absent
    mock.method(fs, 'existsSync', () => false);
    sandboxInstance = new FileWatchingSandbox('testSandboxId', cdkExecutor);
    await sandboxInstance.start({
      dir: 'testDir',
      exclude: ['exclude1', 'exclude2'],
      name: 'customSandboxName',
      profile: 'amplify-sandbox',
    });
    if (
      subscribeMock.mock.calls[0].arguments[1] &&
      typeof subscribeMock.mock.calls[0].arguments[1] === 'function'
    ) {
      fileChangeEventActualFn = subscribeMock.mock.calls[0].arguments[1];
    }

    // Reset all the calls to avoid extra startup call
    execaDeployMock.mock.resetCalls();
    execaDestroyMock.mock.resetCalls();
  });

  afterEach(async () => {
    execaDeployMock.mock.resetCalls();
    execaDestroyMock.mock.resetCalls();
    subscribeMock.mock.resetCalls();
    await sandboxInstance.stop();
  });

<<<<<<< HEAD
  void it('generates client config at absolute location', async () => {
    await fileChangeEventActualFn(null, [
      { type: 'update', path: 'foo/test1.ts' },
    ]);

    assert.equal(generateClientConfigMock.mock.callCount(), 1);
    assert.equal(generateClientConfigMock.mock.callCount(), 1);

    // generate was called with right arguments
    assert.deepEqual(
      generateClientConfigMock.mock.calls[0].arguments[0],
      new SandboxBackendIdentifier('customSandboxName')
    );
    assert.equal(
      generateClientConfigMock.mock.calls[0].arguments[1],
      path.join('test', 'location')
    );
  });

=======
>>>>>>> b1da9601
  void it('sets AWS profile when starting sandbox', async () => {
    assert.strictEqual(process.env.AWS_PROFILE, 'amplify-sandbox');
  });
});

void describe('Sandbox ignoring paths in .gitignore', () => {
  // class under test
  let sandboxInstance: FileWatchingSandbox;

  const cdkExecutor = new AmplifySandboxExecutor(backendDeployer);

  /**
   * For each test we start the sandbox and hence file watcher and get hold of
   * file change event function which tests can simulate by calling as desired.
   */
  beforeEach(async () => {
    // setup .gitignore such that parseGitIgnore returns a list of parsed paths
    mock.method(fs, 'existsSync', () => true);
    mock.method(parseGitIgnore, 'parse', () => {
      return {
        patterns: [
          '/patternWithLeadingSlash',
          'patternWithoutLeadingSlash',
          'someFile.js',
          'overlap/',
          'overlap/file',
        ],
      };
    });
    sandboxInstance = new FileWatchingSandbox('testSandboxId', cdkExecutor);
    await sandboxInstance.start({
      dir: 'testDir',
      exclude: ['customer_exclude1', 'customer_exclude2'],
      name: 'customSandboxName',
    });
    if (
      subscribeMock.mock.calls[0].arguments[1] &&
      typeof subscribeMock.mock.calls[0].arguments[1] === 'function'
    ) {
      fileChangeEventActualFn = subscribeMock.mock.calls[0].arguments[1];
    }

    // Reset all the calls to avoid extra startup call
    execaDeployMock.mock.resetCalls();
    execaDestroyMock.mock.resetCalls();
  });

  afterEach(async () => {
    execaDeployMock.mock.resetCalls();
    execaDestroyMock.mock.resetCalls();
    subscribeMock.mock.resetCalls();
    await sandboxInstance.stop();
  });

  void it('handles .gitignore files to exclude paths from file watching', async () => {
    await fileChangeEventActualFn(null, [
      { type: 'update', path: 'foo/test1.ts' },
    ]);

    // File watcher should be called with right excludes
    assert.strictEqual(subscribeMock.mock.calls[0].arguments[0], 'testDir');
    assert.deepStrictEqual(subscribeMock.mock.calls[0].arguments[2], {
      ignore: [
        'cdk.out',
        'patternWithLeadingSlash',
        'patternWithoutLeadingSlash',
        'someFile.js',
        'overlap/',
        'overlap/file',
        'customer_exclude1',
        'customer_exclude2',
      ],
    });

    // CDK should also be called once
    assert.strictEqual(execaDeployMock.mock.callCount(), 1);
  });
  void it('emits the successfulDeployment event after deployment', async () => {
    const mockListener = mock.fn();
    const mockDeploy = mock.fn();
    mockDeploy.mock.mockImplementation(async () => null);
    const executor: AmplifySandboxExecutor = {
      deploy: mockDeploy,
    } as unknown as AmplifySandboxExecutor;
    const sandbox = new FileWatchingSandbox('my-sandbox', executor);
    sandbox.on('successfulDeployment', mockListener);
    await sandbox.start({});
    assert.equal(mockListener.mock.callCount(), 1);
  });
});<|MERGE_RESOLUTION|>--- conflicted
+++ resolved
@@ -150,30 +150,6 @@
     await new Promise((resolve) => setTimeout(resolve, 500));
 
     assert.strictEqual(execaDeployMock.mock.callCount(), 2);
-<<<<<<< HEAD
-    assert.equal(generateClientConfigMock.mock.callCount(), 2);
-  });
-
-  void it('writes the correct client-config to default cwd path', async () => {
-    await fileChangeEventActualFn(null, [
-      { type: 'update', path: 'foo/test1.ts' },
-    ]);
-
-    assert.equal(generateClientConfigMock.mock.callCount(), 1);
-    assert.equal(generateClientConfigMock.mock.callCount(), 1);
-
-    // generate was called with right arguments
-    assert.deepStrictEqual(
-      generateClientConfigMock.mock.calls[0].arguments[0],
-      new SandboxBackendIdentifier('testSandboxId')
-    );
-
-    assert.deepStrictEqual(
-      generateClientConfigMock.mock.calls[0].arguments[1],
-      path.join('test', 'location')
-    );
-=======
->>>>>>> b1da9601
   });
 
   void it('calls CDK destroy when delete is called', async () => {
@@ -283,28 +259,6 @@
       new SandboxBackendIdentifier('customSandboxName'),
     ]);
   });
-<<<<<<< HEAD
-
-  void it('writes the correct client-config to user provided path', async () => {
-    await fileChangeEventActualFn(null, [
-      { type: 'update', path: 'foo/test1.ts' },
-    ]);
-
-    assert.equal(generateClientConfigMock.mock.callCount(), 1);
-    assert.equal(generateClientConfigMock.mock.callCount(), 1);
-
-    // generate was called with right arguments
-    assert.deepEqual(
-      generateClientConfigMock.mock.calls[0].arguments[0],
-      new SandboxBackendIdentifier('customSandboxName')
-    );
-    assert.equal(
-      generateClientConfigMock.mock.calls[0].arguments[1],
-      path.join('test', 'location')
-    );
-  });
-=======
->>>>>>> b1da9601
 });
 
 void describe('Sandbox with absolute output path', () => {
@@ -346,28 +300,6 @@
     await sandboxInstance.stop();
   });
 
-<<<<<<< HEAD
-  void it('generates client config at absolute location', async () => {
-    await fileChangeEventActualFn(null, [
-      { type: 'update', path: 'foo/test1.ts' },
-    ]);
-
-    assert.equal(generateClientConfigMock.mock.callCount(), 1);
-    assert.equal(generateClientConfigMock.mock.callCount(), 1);
-
-    // generate was called with right arguments
-    assert.deepEqual(
-      generateClientConfigMock.mock.calls[0].arguments[0],
-      new SandboxBackendIdentifier('customSandboxName')
-    );
-    assert.equal(
-      generateClientConfigMock.mock.calls[0].arguments[1],
-      path.join('test', 'location')
-    );
-  });
-
-=======
->>>>>>> b1da9601
   void it('sets AWS profile when starting sandbox', async () => {
     assert.strictEqual(process.env.AWS_PROFILE, 'amplify-sandbox');
   });
