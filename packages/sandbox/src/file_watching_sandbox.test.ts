import { afterEach, beforeEach, describe, it, mock } from 'node:test';
import path from 'path';
import watcher from '@parcel/watcher';
import {
  CDK_DEFAULT_BOOTSTRAP_VERSION_PARAMETER_NAME,
  FileWatchingSandbox,
  getBootstrapUrl,
} from './file_watching_sandbox.js';
import assert from 'node:assert';
import { AmplifySandboxExecutor } from './sandbox_executor.js';
import {
  BackendDeployerFactory,
  BackendDeployerOutputFormatter,
} from '@aws-amplify/backend-deployer';
import fs from 'fs';
import parseGitIgnore from 'parse-gitignore';
import _open from 'open';
import { SecretListItem, getSecretClient } from '@aws-amplify/backend-secret';
import { Sandbox, SandboxOptions } from './sandbox.js';
import {
  AmplifyPrompter,
  LogLevel,
  PackageManagerControllerFactory,
  Printer,
  format,
} from '@aws-amplify/cli-core';
import { URL, fileURLToPath } from 'url';
import { BackendIdentifier } from '@aws-amplify/plugin-types';
import { AmplifyUserError } from '@aws-amplify/platform-core';
<<<<<<< HEAD
import { LambdaFunctionLogStreamer } from './lambda_function_log_streamer.js';
=======
import { SSMClient } from '@aws-sdk/client-ssm';
>>>>>>> b1e320e1

// Watcher mocks
const unsubscribeMockFn = mock.fn();
const subscribeMock = mock.method(watcher, 'subscribe', async () => {
  return { unsubscribe: unsubscribeMockFn };
});
const packageManagerControllerFactory = new PackageManagerControllerFactory(
  process.cwd(),
  new Printer(LogLevel.DEBUG)
);
const formatterStub: BackendDeployerOutputFormatter = {
  normalizeAmpxCommand: () => 'test command',
};

const backendDeployerFactory = new BackendDeployerFactory(
  packageManagerControllerFactory.getPackageManagerController(),
  formatterStub
);
const backendDeployer = backendDeployerFactory.getInstance();

const secretClient = getSecretClient();
const newlyUpdatedSecretItem: SecretListItem = {
  name: 'C',
  lastUpdated: new Date(1234567),
};

const listSecretMock = mock.method(secretClient, 'listSecrets', () =>
  Promise.resolve([
    {
      name: 'A',
      lastUpdated: new Date(1234),
    },
    {
      name: 'B',
    },
    newlyUpdatedSecretItem,
  ])
);
const printer = {
  log: mock.fn(),
  print: mock.fn(),
};

const sandboxExecutor = new AmplifySandboxExecutor(
  backendDeployer,
  secretClient,
  printer as unknown as Printer
);

const backendDeployerDeployMock = mock.method(backendDeployer, 'deploy', () =>
  Promise.resolve()
);
const backendDeployerDestroyMock = mock.method(backendDeployer, 'destroy', () =>
  Promise.resolve()
);
const region = 'test-region';
const ssmClientMock = new SSMClient({ region });
const ssmClientSendMock = mock.fn();
mock.method(ssmClientMock, 'send', ssmClientSendMock);
ssmClientSendMock.mock.mockImplementation(() =>
  Promise.resolve({
    Parameter: {
      Name: CDK_DEFAULT_BOOTSTRAP_VERSION_PARAMETER_NAME,
      Value: '18',
    },
  })
);

const openMock = mock.fn(_open, (url: string) => Promise.resolve(url));

const functionsLogStreamerMock = {
  setOutputLocation: mock.fn(),
  startWatchingLogs: mock.fn(),
  stopWatchingLogs: mock.fn(),
};

const testPath = path.join('test', 'location');

mock.method(fs, 'lstatSync', (path: string) => {
  if (path === testPath || path === `${process.cwd()}/${testPath}`) {
    return { isFile: () => false, isDir: () => true };
  }
  return {
    isFile: () => {
      throw new Error(`ENOENT: no such file or directory, lstat '${path}'`);
    },
    isDir: () => false,
  };
});

const testSandboxBackendId: BackendIdentifier = {
  namespace: 'testSandboxId',
  name: 'testSandboxName',
  type: 'sandbox',
};

void describe('Sandbox to check if region is bootstrapped', () => {
  // class under test
  let sandboxInstance: FileWatchingSandbox;

  beforeEach(async () => {
    // ensures that .gitignore is set as absent
    mock.method(
      fs,
      'existsSync',
      (p: string) => path.basename(p) !== '.gitignore'
    );
    sandboxInstance = new FileWatchingSandbox(
      async () => testSandboxBackendId,
      sandboxExecutor,
<<<<<<< HEAD
      cfnClientMock,
      functionsLogStreamerMock as unknown as LambdaFunctionLogStreamer,
=======
      ssmClientMock,
>>>>>>> b1e320e1
      printer as unknown as Printer,
      openMock as never
    );

    ssmClientSendMock.mock.resetCalls();
    openMock.mock.resetCalls();
    backendDeployerDestroyMock.mock.resetCalls();
    backendDeployerDeployMock.mock.resetCalls();
  });

  afterEach(async () => {
    ssmClientSendMock.mock.resetCalls();
    openMock.mock.resetCalls();
    backendDeployerDestroyMock.mock.resetCalls();
    backendDeployerDeployMock.mock.resetCalls();
    await sandboxInstance.stop();

    // Printer mocks are reset after the sandbox stop to reset the "Shutting down" call as well.
    printer.log.mock.resetCalls();
    printer.print.mock.resetCalls();
  });

  void it('when region has not bootstrapped, then opens console to initiate bootstrap', async () => {
    ssmClientSendMock.mock.mockImplementationOnce(() => {
      throw new Error('Stack with id CDKToolkit does not exist');
    });

    await sandboxInstance.start({
      dir: 'testDir',
      exclude: ['exclude1', 'exclude2'],
    });

    assert.strictEqual(ssmClientSendMock.mock.callCount(), 1);
    assert.strictEqual(openMock.mock.callCount(), 1);
    assert.strictEqual(
      openMock.mock.calls[0].arguments[0],
      getBootstrapUrl(region)
    );
  });

  void it('when region has bootstrapped, but with a version lower than the minimum (6), then opens console to initiate bootstrap', async () => {
    ssmClientSendMock.mock.mockImplementationOnce(() =>
      Promise.resolve({
        Parameter: {
          Name: CDK_DEFAULT_BOOTSTRAP_VERSION_PARAMETER_NAME,
          Value: '5',
        },
      })
    );

    await sandboxInstance.start({
      dir: 'testDir',
      exclude: ['exclude1', 'exclude2'],
    });

    assert.strictEqual(ssmClientSendMock.mock.callCount(), 1);
    assert.strictEqual(openMock.mock.callCount(), 1);
    assert.strictEqual(
      openMock.mock.calls[0].arguments[0],
      getBootstrapUrl(region)
    );
  });

  void it('when region has bootstrapped, resumes sandbox command successfully', async () => {
    await sandboxInstance.start({
      dir: 'testDir',
      exclude: ['exclude1', 'exclude2'],
    });

    assert.strictEqual(ssmClientSendMock.mock.callCount(), 1);
    assert.strictEqual(openMock.mock.callCount(), 0);
  });
});

void describe('Sandbox using local project name resolver', () => {
  let sandboxInstance: Sandbox;
  let fileChangeEventCallback: watcher.SubscribeCallback;
  /**
   * For each test we start the sandbox and hence file watcher and get hold of
   * file change event function which tests can simulate by calling as desired.
   */
  beforeEach(async () => {
    // ensures that .gitignore is set as absent
    mock.method(
      fs,
      'existsSync',
      (p: string) => path.basename(p) !== '.gitignore'
    );
  });

  afterEach(async () => {
    backendDeployerDestroyMock.mock.resetCalls();
    backendDeployerDeployMock.mock.resetCalls();
    subscribeMock.mock.resetCalls();
<<<<<<< HEAD
    cfnClientSendMock.mock.resetCalls();
    functionsLogStreamerMock.setOutputLocation.mock.resetCalls();
    functionsLogStreamerMock.startWatchingLogs.mock.resetCalls();
=======
    ssmClientSendMock.mock.resetCalls();
>>>>>>> b1e320e1
    await sandboxInstance.stop();

    // deactivate mock is reset after the sandbox stop
    functionsLogStreamerMock.stopWatchingLogs.mock.resetCalls();

    // Printer mocks are reset after the sandbox stop to reset the "Shutting down" call as well.
    printer.log.mock.resetCalls();
    printer.print.mock.resetCalls();
  });

  void it('correctly displays the sandbox name at the startup and helper message when --identifier is not provided', async () => {
    ({ sandboxInstance } = await setupAndStartSandbox(
      {
        executor: sandboxExecutor,
<<<<<<< HEAD
        cfnClient: cfnClientMock,
        functionsLogStreamer:
          functionsLogStreamerMock as unknown as LambdaFunctionLogStreamer,
=======
        ssmClient: ssmClientMock,
>>>>>>> b1e320e1
      },
      undefined,
      false
    ));
    assert.strictEqual(printer.log.mock.callCount(), 7);

    assert.strictEqual(
      printer.log.mock.calls[1].arguments[0],
      format.indent(`${format.bold('Identifier:')} \ttestSandboxName`)
    );
    assert.strictEqual(
      printer.log.mock.calls[3].arguments[0],
      `${format.indent(
        format.dim('\nTo specify a different sandbox identifier, use ')
      )}${format.bold('--identifier')}`
    );
  });

  void it('makes initial deployment without type checking at start if no typescript file is present', async () => {
    ({ sandboxInstance, fileChangeEventCallback } = await setupAndStartSandbox(
      {
        executor: sandboxExecutor,
<<<<<<< HEAD
        cfnClient: cfnClientMock,
        functionsLogStreamer:
          functionsLogStreamerMock as unknown as LambdaFunctionLogStreamer,
=======
        ssmClient: ssmClientMock,
>>>>>>> b1e320e1
      },
      {
        // imaginary dir does not have any ts files
        dir: 'testDir',
        exclude: ['exclude1', 'exclude2'],
      },
      false
    ));

    // BackendDeployer should be called once
    assert.strictEqual(backendDeployerDeployMock.mock.callCount(), 1);

    // BackendDeployer should be called with the right params
    assert.deepEqual(backendDeployerDeployMock.mock.calls[0].arguments, [
      testSandboxBackendId,
      {
        secretLastUpdated: newlyUpdatedSecretItem.lastUpdated,
        validateAppSources: false,
      },
    ]);
  });

  void it('makes initial deployment with type checking at start if some typescript file is present', async () => {
    // using this file's dir, mocking a glob search appears to be impossible
    const testDir = path.dirname(fileURLToPath(new URL(import.meta.url)));

    ({ sandboxInstance, fileChangeEventCallback } = await setupAndStartSandbox(
      {
        executor: sandboxExecutor,
<<<<<<< HEAD
        cfnClient: cfnClientMock,
        functionsLogStreamer:
          functionsLogStreamerMock as unknown as LambdaFunctionLogStreamer,
=======
        ssmClient: ssmClientMock,
>>>>>>> b1e320e1
      },
      {
        dir: testDir,
        exclude: ['exclude1', 'exclude2'],
      },
      false
    ));

    // BackendDeployer should be called once
    assert.strictEqual(backendDeployerDeployMock.mock.callCount(), 1);

    // BackendDeployer should be called with the right params
    assert.deepEqual(backendDeployerDeployMock.mock.calls[0].arguments, [
      testSandboxBackendId,
      {
        secretLastUpdated: newlyUpdatedSecretItem.lastUpdated,
        validateAppSources: true,
      },
    ]);
  });

  void it('calls BackendDeployer once when a file change is present', async () => {
    ({ sandboxInstance, fileChangeEventCallback } = await setupAndStartSandbox(
      {
        executor: sandboxExecutor,
<<<<<<< HEAD
        cfnClient: cfnClientMock,
        functionsLogStreamer:
          functionsLogStreamerMock as unknown as LambdaFunctionLogStreamer,
=======
        ssmClient: ssmClientMock,
>>>>>>> b1e320e1
      },
      {
        dir: 'testDir',
        exclude: ['exclude1', 'exclude2'],
      }
    ));
    await fileChangeEventCallback(null, [
      { type: 'update', path: 'foo/test1.ts' },
    ]);

    // File watcher should be called with right arguments such as dir and excludes
    assert.strictEqual(subscribeMock.mock.calls[0].arguments[0], 'testDir');
    assert.deepStrictEqual(subscribeMock.mock.calls[0].arguments[2], {
      ignore: ['.amplify', 'exclude1', 'exclude2'],
    });

    // BackendDeployer should be called once
    assert.strictEqual(backendDeployerDeployMock.mock.callCount(), 1);
    assert.strictEqual(listSecretMock.mock.callCount(), 1);

    // BackendDeployer should be called with the right params
    assert.deepEqual(backendDeployerDeployMock.mock.calls[0].arguments, [
      testSandboxBackendId,
      {
        secretLastUpdated: newlyUpdatedSecretItem.lastUpdated,
        validateAppSources: true,
      },
    ]);
    assert.strictEqual(ssmClientSendMock.mock.callCount(), 0);
  });

  void it('calls watcher subscribe with the default "./amplify" if no `dir` specified', async () => {
    ({ sandboxInstance, fileChangeEventCallback } = await setupAndStartSandbox({
      executor: sandboxExecutor,
<<<<<<< HEAD
      cfnClient: cfnClientMock,
      functionsLogStreamer:
        functionsLogStreamerMock as unknown as LambdaFunctionLogStreamer,
=======
      ssmClient: ssmClientMock,
>>>>>>> b1e320e1
    }));
    await fileChangeEventCallback(null, [
      { type: 'update', path: 'foo/test1.ts' },
    ]);

    // File watcher should be called with right arguments such as dir and excludes
    assert.strictEqual(subscribeMock.mock.calls[0].arguments[0], './amplify');
  });

  void it('calls BackendDeployer only once when multiple file changes are present', async () => {
    ({ sandboxInstance, fileChangeEventCallback } = await setupAndStartSandbox({
      executor: sandboxExecutor,
<<<<<<< HEAD
      cfnClient: cfnClientMock,
      functionsLogStreamer:
        functionsLogStreamerMock as unknown as LambdaFunctionLogStreamer,
=======
      ssmClient: ssmClientMock,
>>>>>>> b1e320e1
    }));
    await fileChangeEventCallback(null, [
      { type: 'update', path: 'foo/test2.ts' },
      { type: 'create', path: 'foo/test3.ts' },
    ]);
    assert.strictEqual(backendDeployerDeployMock.mock.callCount(), 1);
    // BackendDeployer should be called with the right params
    assert.deepEqual(backendDeployerDeployMock.mock.calls[0].arguments, [
      testSandboxBackendId,
      {
        secretLastUpdated: newlyUpdatedSecretItem.lastUpdated,
        validateAppSources: true,
      },
    ]);
  });

  void it('skips type checking if no typescript change is detected', async () => {
    ({ sandboxInstance, fileChangeEventCallback } = await setupAndStartSandbox({
      executor: sandboxExecutor,
<<<<<<< HEAD
      cfnClient: cfnClientMock,
      functionsLogStreamer:
        functionsLogStreamerMock as unknown as LambdaFunctionLogStreamer,
=======
      ssmClient: ssmClientMock,
>>>>>>> b1e320e1
    }));
    await fileChangeEventCallback(null, [
      { type: 'update', path: 'foo/test2.txt' },
      { type: 'create', path: 'foo/test3.txt' },
    ]);
    assert.strictEqual(backendDeployerDeployMock.mock.callCount(), 1);
    // BackendDeployer should be called with the right params
    assert.deepEqual(backendDeployerDeployMock.mock.calls[0].arguments, [
      testSandboxBackendId,
      {
        secretLastUpdated: newlyUpdatedSecretItem.lastUpdated,
        validateAppSources: false,
      },
    ]);
  });

  void it('calls BackendDeployer once when multiple file changes are within few milliseconds (debounce)', async () => {
    ({ sandboxInstance, fileChangeEventCallback } = await setupAndStartSandbox({
      executor: sandboxExecutor,
<<<<<<< HEAD
      cfnClient: cfnClientMock,
      functionsLogStreamer:
        functionsLogStreamerMock as unknown as LambdaFunctionLogStreamer,
=======
      ssmClient: ssmClientMock,
>>>>>>> b1e320e1
    }));
    // Not awaiting for this file event to be processed and submitting another one right away
    const firstFileChange = fileChangeEventCallback(null, [
      { type: 'update', path: 'foo/test4.ts' },
    ]);
    // Second file change is non typescript file
    // so that we assert that ts file change is not lost
    await fileChangeEventCallback(null, [
      { type: 'update', path: 'foo/test4.txt' },
    ]);
    await firstFileChange;
    assert.strictEqual(backendDeployerDeployMock.mock.callCount(), 1);
    // BackendDeployer should be called with the right params
    assert.deepEqual(backendDeployerDeployMock.mock.calls[0].arguments, [
      testSandboxBackendId,
      {
        secretLastUpdated: newlyUpdatedSecretItem.lastUpdated,
        validateAppSources: true,
      },
    ]);
  });

  void it('waits for file changes after completing a deployment and deploys again', async () => {
    ({ sandboxInstance, fileChangeEventCallback } = await setupAndStartSandbox({
      executor: sandboxExecutor,
<<<<<<< HEAD
      cfnClient: cfnClientMock,
      functionsLogStreamer:
        functionsLogStreamerMock as unknown as LambdaFunctionLogStreamer,
=======
      ssmClient: ssmClientMock,
>>>>>>> b1e320e1
    }));
    await fileChangeEventCallback(null, [
      { type: 'update', path: 'foo/test5.ts' },
    ]);
    await fileChangeEventCallback(null, [
      { type: 'update', path: 'foo/test6.ts' },
    ]);
    assert.strictEqual(backendDeployerDeployMock.mock.callCount(), 2);
    // BackendDeployer should be called with the right params
    assert.deepEqual(backendDeployerDeployMock.mock.calls[0].arguments, [
      testSandboxBackendId,
      {
        secretLastUpdated: newlyUpdatedSecretItem.lastUpdated,
        validateAppSources: true,
      },
    ]);
    // BackendDeployer should be called with the right params
    assert.deepEqual(backendDeployerDeployMock.mock.calls[1].arguments, [
      testSandboxBackendId,
      {
        secretLastUpdated: newlyUpdatedSecretItem.lastUpdated,
        validateAppSources: true,
      },
    ]);
  });

  void it('queues deployment if a file change is detected during an ongoing deployment', async () => {
    ({ sandboxInstance, fileChangeEventCallback } = await setupAndStartSandbox({
      executor: sandboxExecutor,
<<<<<<< HEAD
      cfnClient: cfnClientMock,
      functionsLogStreamer:
        functionsLogStreamerMock as unknown as LambdaFunctionLogStreamer,
=======
      ssmClient: ssmClientMock,
>>>>>>> b1e320e1
    }));
    // Mimic BackendDeployer taking 200 ms.
    backendDeployerDeployMock.mock.mockImplementationOnce(async () => {
      await new Promise((resolve) => setTimeout(resolve, 200));
      return { stdout: '', stderr: '' };
    });

    // Not awaiting so we can push another file change while deployment is ongoing
    const firstFileChange = fileChangeEventCallback(null, [
      { type: 'update', path: 'foo/test7.ts' },
    ]);

    // Get over debounce so that the next deployment is considered valid
    await new Promise((resolve) => setTimeout(resolve, 150));

    // second file change while the previous one is 'ongoing'
    const secondFileChange = fileChangeEventCallback(null, [
      { type: 'update', path: 'foo/test8.ts' },
    ]);

    await Promise.all([firstFileChange, secondFileChange]);

    assert.strictEqual(backendDeployerDeployMock.mock.callCount(), 2);
    // BackendDeployer should be called with the right params
    assert.deepEqual(backendDeployerDeployMock.mock.calls[0].arguments, [
      testSandboxBackendId,
      {
        secretLastUpdated: newlyUpdatedSecretItem.lastUpdated,
        validateAppSources: true,
      },
    ]);
    // BackendDeployer should be called with the right params
    assert.deepEqual(backendDeployerDeployMock.mock.calls[1].arguments, [
      testSandboxBackendId,
      {
        secretLastUpdated: newlyUpdatedSecretItem.lastUpdated,
        validateAppSources: true,
      },
    ]);
  });

  void it('calls BackendDeployer destroy when delete is called', async () => {
    ({ sandboxInstance } = await setupAndStartSandbox({
      executor: sandboxExecutor,
<<<<<<< HEAD
      cfnClient: cfnClientMock,
      functionsLogStreamer:
        functionsLogStreamerMock as unknown as LambdaFunctionLogStreamer,
=======
      ssmClient: ssmClientMock,
>>>>>>> b1e320e1
    }));
    await sandboxInstance.delete({});

    // BackendDeployer should be called once to destroy
    assert.strictEqual(backendDeployerDestroyMock.mock.callCount(), 1);

    // BackendDeployer should be called with the right params
    assert.deepEqual(backendDeployerDestroyMock.mock.calls[0].arguments, [
      testSandboxBackendId,
    ]);
  });

  void it('handles error thrown by BackendDeployer and does not crash while deploying', async (contextual) => {
    const mockListener = mock.fn();
    ({ sandboxInstance, fileChangeEventCallback } = await setupAndStartSandbox({
      executor: sandboxExecutor,
<<<<<<< HEAD
      cfnClient: cfnClientMock,
      functionsLogStreamer:
        functionsLogStreamerMock as unknown as LambdaFunctionLogStreamer,
=======
      ssmClient: ssmClientMock,
>>>>>>> b1e320e1
    }));
    sandboxInstance.on('successfulDeployment', mockListener);
    const contextualBackendDeployerMock = contextual.mock.method(
      backendDeployer,
      'deploy',
      () => Promise.reject(new Error('random BackendDeployer error')),
      { times: 1 }
    );

    // This test validates that the first file change didn't crash the sandbox process and the second
    // file change will trigger the BackendDeployer again!
    const firstFileChange = fileChangeEventCallback(null, [
      { type: 'update', path: 'foo/test1.ts' },
    ]);
    // Get over debounce so that the next deployment is considered valid
    await new Promise((resolve) => setTimeout(resolve, 200));
    // second file change
    const secondFileChange = fileChangeEventCallback(null, [
      { type: 'update', path: 'foo/test2.ts' },
    ]);

    await Promise.all([firstFileChange, secondFileChange]);

    // contextual backendDeployer should have been called once (throwing error)
    assert.strictEqual(contextualBackendDeployerMock.mock.callCount(), 1);

    // global backendDeployer should have been called once for the successful change
    assert.strictEqual(backendDeployerDeployMock.mock.callCount(), 1);

    // of the two file change events, successfulDeployment event should only be fired once
    assert.strictEqual(mockListener.mock.callCount(), 1);
  });

  void it('handles UpdateNotSupported error while deploying and offers to reset sandbox and customer says yes', async (contextual) => {
    ({ sandboxInstance, fileChangeEventCallback } = await setupAndStartSandbox({
      executor: sandboxExecutor,
<<<<<<< HEAD
      cfnClient: cfnClientMock,
      functionsLogStreamer:
        functionsLogStreamerMock as unknown as LambdaFunctionLogStreamer,
=======
      ssmClient: ssmClientMock,
>>>>>>> b1e320e1
    }));
    const contextualBackendDeployerMock = contextual.mock.method(
      backendDeployer,
      'deploy',
      () =>
        Promise.reject(
          new AmplifyUserError('CFNUpdateNotSupportedError', {
            message: 'some error message',
            resolution: 'test resolution',
          })
        ),
      { times: 1 } //mock implementation once
    );
    // User said yes to reset
    const promptMock = contextual.mock.method(AmplifyPrompter, 'yesOrNo', () =>
      Promise.resolve(true)
    );

    // Execute a change that fails with UpdateNotSupported
    await fileChangeEventCallback(null, [
      { type: 'update', path: 'foo/test1.ts' },
    ]);

    // Assertions
    // prompt must have been presented to user
    assert.strictEqual(promptMock.mock.callCount(), 1);
    assert.strictEqual(
      promptMock.mock.calls[0].arguments[0]?.message,
      'Would you like to recreate your sandbox (deleting all user data)?'
    );

    // reset must have been called, first delete and then start
    assert.strictEqual(backendDeployerDestroyMock.mock.callCount(), 1);
    // Contextual BackendDeployer should have been called once (for the unsupported change)
    assert.strictEqual(contextualBackendDeployerMock.mock.callCount(), 1);
    // Global BackendDeployer should have been called once (for the reset)
    assert.strictEqual(backendDeployerDeployMock.mock.callCount(), 1);
  });

  void it('handles UpdateNotSupported error while deploying and offers to reset sandbox and customer says no, continues running sandbox', async (contextual) => {
    ({ sandboxInstance, fileChangeEventCallback } = await setupAndStartSandbox({
      executor: sandboxExecutor,
<<<<<<< HEAD
      cfnClient: cfnClientMock,
      functionsLogStreamer:
        functionsLogStreamerMock as unknown as LambdaFunctionLogStreamer,
=======
      ssmClient: ssmClientMock,
>>>>>>> b1e320e1
    }));
    const contextualBackendDeployerMock = contextual.mock.method(
      backendDeployer,
      'deploy',
      () =>
        Promise.reject(
          new AmplifyUserError('CFNUpdateNotSupportedError', {
            message: 'some error message',
            resolution: 'test resolution',
          })
        ),
      { times: 1 } //mock implementation once
    );
    // User said no to reset
    const promptMock = contextual.mock.method(AmplifyPrompter, 'yesOrNo', () =>
      Promise.resolve(false)
    );

    // Execute a change that fails with UpdateNotSupported
    await fileChangeEventCallback(null, [
      { type: 'update', path: 'foo/test1.ts' },
    ]);
    // Execute another change that succeeds
    await fileChangeEventCallback(null, [
      { type: 'update', path: 'foo/test1.ts' },
    ]);

    // Assertions
    // prompt must have been presented to user
    assert.strictEqual(promptMock.mock.callCount(), 1);
    assert.strictEqual(
      promptMock.mock.calls[0].arguments[0]?.message,
      'Would you like to recreate your sandbox (deleting all user data)?'
    );

    // reset must not have been called, i.e. delete shouldn't be called
    assert.strictEqual(backendDeployerDestroyMock.mock.callCount(), 0);
    // Contextual BackendDeployer should have been called once (for the unsupported change)
    assert.strictEqual(contextualBackendDeployerMock.mock.callCount(), 1);
    // Global BackendDeployer should have been called once (for the new change after)
    assert.strictEqual(backendDeployerDeployMock.mock.callCount(), 1);
  });

  void it('handles error thrown by BackendDeployer and terminate while destroying', async (contextual) => {
    ({ sandboxInstance } = await setupAndStartSandbox(
      {
        executor: sandboxExecutor,
<<<<<<< HEAD
        cfnClient: cfnClientMock,
        functionsLogStreamer:
          functionsLogStreamerMock as unknown as LambdaFunctionLogStreamer,
=======
        ssmClient: ssmClientMock,
>>>>>>> b1e320e1
      },
      {
        dir: 'testDir',
        exclude: ['exclude1', 'exclude2'],
      }
    ));
    const contextualBackendDeployerMock = contextual.mock.method(
      backendDeployer,
      'destroy',
      () => Promise.reject(new Error('random BackendDeployer error'))
    );

    await assert.rejects(() => sandboxInstance.delete({}), {
      message: 'random BackendDeployer error',
    });

    // BackendDeployer should have been called once
    assert.strictEqual(contextualBackendDeployerMock.mock.callCount(), 1);
  });

  void it('correctly handles user provided appName while deploying', async () => {
    ({ sandboxInstance, fileChangeEventCallback } = await setupAndStartSandbox(
      {
        executor: sandboxExecutor,
<<<<<<< HEAD
        cfnClient: cfnClientMock,
        functionsLogStreamer:
          functionsLogStreamerMock as unknown as LambdaFunctionLogStreamer,
=======
        ssmClient: ssmClientMock,
>>>>>>> b1e320e1
      },
      { identifier: 'customSandboxName' }
    ));
    await fileChangeEventCallback(null, [
      { type: 'update', path: 'foo/test1.ts' },
    ]);

    // BackendDeployer should be called once
    assert.strictEqual(backendDeployerDeployMock.mock.callCount(), 1);
    assert.strictEqual(listSecretMock.mock.callCount(), 1);

    // BackendDeployer should be called with the right app name
    assert.deepEqual(backendDeployerDeployMock.mock.calls[0].arguments, [
      {
        name: 'customSandboxName',
        namespace: 'testSandboxId',
        type: 'sandbox',
      },
      {
        secretLastUpdated: newlyUpdatedSecretItem.lastUpdated,
        validateAppSources: true,
      },
    ]);
  });

  void it('correctly handles user provided appName while destroying', async () => {
    ({ sandboxInstance } = await setupAndStartSandbox(
      {
        executor: sandboxExecutor,
<<<<<<< HEAD
        cfnClient: cfnClientMock,
        functionsLogStreamer:
          functionsLogStreamerMock as unknown as LambdaFunctionLogStreamer,
=======
        ssmClient: ssmClientMock,
>>>>>>> b1e320e1
      },
      { identifier: 'customSandboxName' }
    ));
    await sandboxInstance.delete({ identifier: 'customSandboxName' });

    // BackendDeployer should be called once
    assert.strictEqual(backendDeployerDestroyMock.mock.callCount(), 1);

    // BackendDeployer should be called with the right params
    assert.deepEqual(backendDeployerDestroyMock.mock.calls[0].arguments, [
      {
        namespace: 'testSandboxId',
        name: 'customSandboxName',
        type: 'sandbox',
      },
    ]);
  });

  void it('handles .gitignore files to exclude paths from file watching', async (contextual) => {
    contextual.mock.method(fs, 'existsSync', () => true);
    contextual.mock.method(parseGitIgnore, 'parse', () => {
      return {
        patterns: [
          '/patternWithLeadingSlash',
          'patternWithoutLeadingSlash',
          'someFile.js',
          'overlap/',
          'overlap/file',
        ],
      };
    });
    ({ sandboxInstance, fileChangeEventCallback } = await setupAndStartSandbox(
      {
        executor: sandboxExecutor,
<<<<<<< HEAD
        cfnClient: cfnClientMock,
        functionsLogStreamer:
          functionsLogStreamerMock as unknown as LambdaFunctionLogStreamer,
=======
        ssmClient: ssmClientMock,
>>>>>>> b1e320e1
      },
      {
        exclude: ['customer_exclude1', 'customer_exclude2'],
      }
    ));
    await fileChangeEventCallback(null, [
      { type: 'update', path: 'foo/test1.ts' },
    ]);

    // File watcher should be called with right excludes
    assert.deepStrictEqual(subscribeMock.mock.calls[0].arguments[2], {
      ignore: [
        '.amplify',
        'patternWithLeadingSlash',
        'patternWithoutLeadingSlash',
        'someFile.js',
        'overlap/',
        'overlap/file',
        'customer_exclude1',
        'customer_exclude2',
      ],
    });

    // BackendDeployer should also be called once
    assert.strictEqual(backendDeployerDeployMock.mock.callCount(), 1);
  });

  void it('handles !files in .gitignore and filter them out', async (contextual) => {
    contextual.mock.method(fs, 'existsSync', () => true);
    contextual.mock.method(parseGitIgnore, 'parse', () => {
      return {
        patterns: [
          '/patternWithLeadingSlash',
          'patternWithoutLeadingSlash',
          'someFile.js',
          '!patternThatShouldNotBeIncluded',
          'overlap/',
          'overlap/file',
        ],
      };
    });
    ({ sandboxInstance, fileChangeEventCallback } = await setupAndStartSandbox(
      {
        executor: sandboxExecutor,
<<<<<<< HEAD
        cfnClient: cfnClientMock,
        functionsLogStreamer:
          functionsLogStreamerMock as unknown as LambdaFunctionLogStreamer,
=======
        ssmClient: ssmClientMock,
>>>>>>> b1e320e1
      },
      {
        exclude: ['customer_exclude1', 'customer_exclude2'],
      }
    ));
    await fileChangeEventCallback(null, [
      { type: 'update', path: 'foo/test1.ts' },
    ]);

    // File watcher should be called with right excludes and not include patternThatShouldNotBeIncluded
    assert.deepStrictEqual(subscribeMock.mock.calls[0].arguments[2], {
      ignore: [
        '.amplify',
        'patternWithLeadingSlash',
        'patternWithoutLeadingSlash',
        'someFile.js',
        'overlap/',
        'overlap/file',
        'customer_exclude1',
        'customer_exclude2',
      ],
    });

    // BackendDeployer should also be called once
    assert.strictEqual(backendDeployerDeployMock.mock.callCount(), 1);
  });

  void it('emits the successfulDeployment event after deployment', async () => {
    const mockListener = mock.fn();
    ({ sandboxInstance, fileChangeEventCallback } = await setupAndStartSandbox({
      executor: sandboxExecutor,
<<<<<<< HEAD
      cfnClient: cfnClientMock,
      functionsLogStreamer:
        functionsLogStreamerMock as unknown as LambdaFunctionLogStreamer,
=======
      ssmClient: ssmClientMock,
>>>>>>> b1e320e1
    }));

    sandboxInstance.on('successfulDeployment', mockListener);

    await fileChangeEventCallback(null, [
      { type: 'update', path: 'foo/test1.ts' },
    ]);

    assert.equal(mockListener.mock.callCount(), 1);
  });

  void it('emits the successfulDeletion event after delete is finished', async () => {
    const mockListener = mock.fn();
    ({ sandboxInstance, fileChangeEventCallback } = await setupAndStartSandbox({
      executor: sandboxExecutor,
<<<<<<< HEAD
      cfnClient: cfnClientMock,
      functionsLogStreamer:
        functionsLogStreamerMock as unknown as LambdaFunctionLogStreamer,
=======
      ssmClient: ssmClientMock,
>>>>>>> b1e320e1
    }));

    sandboxInstance.on('successfulDeletion', mockListener);

    await sandboxInstance.delete({});

    assert.equal(mockListener.mock.callCount(), 1);
  });

  void it('should trigger single deployment without watcher if watchForChanges is false', async () => {
    await setupAndStartSandbox(
      {
        executor: sandboxExecutor,
<<<<<<< HEAD
        cfnClient: cfnClientMock,
        functionsLogStreamer:
          functionsLogStreamerMock as unknown as LambdaFunctionLogStreamer,
=======
        ssmClient: ssmClientMock,
>>>>>>> b1e320e1
      },
      { watchForChanges: false }
    );

    assert.strictEqual(subscribeMock.mock.callCount(), 0);
  });

  void it('does not start lambda function log watcher if not explicitly asked to in sandbox options', async () => {
    ({ sandboxInstance } = await setupAndStartSandbox(
      {
        executor: sandboxExecutor,
        cfnClient: cfnClientMock,
        functionsLogStreamer:
          functionsLogStreamerMock as unknown as LambdaFunctionLogStreamer,
      },
      {}, // not enabling lambda function log watcher
      false
    ));

    assert.strictEqual(
      functionsLogStreamerMock.stopWatchingLogs.mock.callCount(),
      0
    );
    assert.strictEqual(
      functionsLogStreamerMock.startWatchingLogs.mock.callCount(),
      0
    );
    assert.strictEqual(
      functionsLogStreamerMock.setOutputLocation.mock.callCount(),
      0
    );
  });

  void it('starts lambda function log watcher if explicitly asked to in sandbox options', async () => {
    ({ sandboxInstance } = await setupAndStartSandbox(
      {
        executor: sandboxExecutor,
        cfnClient: cfnClientMock,
        functionsLogStreamer:
          functionsLogStreamerMock as unknown as LambdaFunctionLogStreamer,
      },
      {
        functionStreamingOptions: {
          enabled: true,
          functionNames: ['func1', 'func2'],
          streamOutputLocation: 'testFileName',
        }, // enabling lambda function log watcher
      },
      false
    ));

    assert.strictEqual(
      functionsLogStreamerMock.stopWatchingLogs.mock.callCount(),
      1 // We deactivate before making any deployment, even the first one.
    );
    assert.strictEqual(
      functionsLogStreamerMock.startWatchingLogs.mock.callCount(),
      1
    );
    assert.deepStrictEqual(
      functionsLogStreamerMock.startWatchingLogs.mock.calls[0].arguments[0],
      {
        namespace: 'testSandboxId',
        name: 'testSandboxName',
        type: 'sandbox',
      }
    );
    assert.deepStrictEqual(
      functionsLogStreamerMock.startWatchingLogs.mock.calls[0].arguments[1],
      ['func1', 'func2']
    );

    assert.strictEqual(
      functionsLogStreamerMock.setOutputLocation.mock.callCount(),
      1
    );
    assert.strictEqual(
      functionsLogStreamerMock.setOutputLocation.mock.calls[0].arguments[0],
      'testFileName'
    );
  });

  void it('pauses log monitor during a deployment and restarts after it is finished', async () => {
    ({ sandboxInstance, fileChangeEventCallback } = await setupAndStartSandbox(
      {
        executor: sandboxExecutor,
        cfnClient: cfnClientMock,
        functionsLogStreamer:
          functionsLogStreamerMock as unknown as LambdaFunctionLogStreamer,
      },
      {
        functionStreamingOptions: {
          enabled: true,
          functionNames: ['func1', 'func2'],
          streamOutputLocation: 'testFileName',
        }, // enabling lambda function log watcher
      }
    ));

    // Initial deployment
    assert.strictEqual(
      functionsLogStreamerMock.stopWatchingLogs.mock.callCount(),
      1 // We deactivate before making any deployment, even the first one.
    );
    assert.strictEqual(
      functionsLogStreamerMock.startWatchingLogs.mock.callCount(),
      1
    );
    assert.strictEqual(
      functionsLogStreamerMock.setOutputLocation.mock.callCount(),
      1
    );

    // Make another deployment
    await fileChangeEventCallback(null, [
      { type: 'update', path: 'foo/test1.ts' },
    ]);

    assert.strictEqual(
      functionsLogStreamerMock.stopWatchingLogs.mock.callCount(),
      2 // We deactivated again before starting this second deployment.
    );
    assert.strictEqual(
      functionsLogStreamerMock.startWatchingLogs.mock.callCount(),
      2 // We resume watching logs after the second deployment is finished.
    );
    assert.strictEqual(
      functionsLogStreamerMock.setOutputLocation.mock.callCount(),
      1 // Set output location is only called once at the beginning
    );
  });
});

/**
 * Create a new sandbox instance to test and extracts the file watcher
 * event handler after starting the sandbox. This handler can be called
 * by the tests to simulate file save events.
 *
 * Both the instance and the event handler are returned.
 */
const setupAndStartSandbox = async (
  testData: SandboxTestData,
  sandboxOptions: SandboxOptions = {},
  resetMocksAfterStart = true
) => {
  const sandboxInstance = new FileWatchingSandbox(
    async (customName) => ({
      namespace: 'testSandboxId',
      name: customName ?? testData.sandboxName ?? 'testSandboxName',
      type: 'sandbox',
    }),
    testData.executor,
<<<<<<< HEAD
    testData.cfnClient,
    testData.functionsLogStreamer,
=======
    testData.ssmClient,
>>>>>>> b1e320e1
    printer as unknown as Printer,
    testData.open ?? _open
  );

  await sandboxInstance.start(sandboxOptions);

  // At this point one deployment should already have been done on sandbox startup
  assert.strictEqual(backendDeployerDeployMock.mock.callCount(), 1);
  // and client config generated only once

  if (resetMocksAfterStart) {
    // Reset all the calls to avoid extra startup call
    backendDeployerDestroyMock.mock.resetCalls();
    backendDeployerDeployMock.mock.resetCalls();
    ssmClientSendMock.mock.resetCalls();
    listSecretMock.mock.resetCalls();
  }

  if (sandboxOptions.watchForChanges === false) {
    return {
      sandboxInstance,
      fileChangeEventCallback: () => {
        throw new Error(
          'When not watching for changes, file change event callback is not available'
        );
      },
    };
  }
  /**
   * For each test we start the sandbox and hence file watcher and get hold of
   * file change event function which tests can simulate by calling as desired.
   */
  let fileChangeEventCallback: watcher.SubscribeCallback;
  if (
    subscribeMock.mock.calls[0].arguments[1] &&
    typeof subscribeMock.mock.calls[0].arguments[1] === 'function'
  ) {
    fileChangeEventCallback = subscribeMock.mock.calls[0].arguments[1];
  } else {
    throw new Error(
      'fileChangeEventCallback was not available after starting sandbox'
    );
  }

  return { sandboxInstance, fileChangeEventCallback };
};

type SandboxTestData = {
  // To instantiate sandbox
  sandboxName?: string;
  executor: AmplifySandboxExecutor;
<<<<<<< HEAD
  cfnClient: CloudFormationClient;
  functionsLogStreamer: LambdaFunctionLogStreamer;
=======
  ssmClient: SSMClient;
>>>>>>> b1e320e1
  open?: typeof _open;
};<|MERGE_RESOLUTION|>--- conflicted
+++ resolved
@@ -27,11 +27,8 @@
 import { URL, fileURLToPath } from 'url';
 import { BackendIdentifier } from '@aws-amplify/plugin-types';
 import { AmplifyUserError } from '@aws-amplify/platform-core';
-<<<<<<< HEAD
 import { LambdaFunctionLogStreamer } from './lambda_function_log_streamer.js';
-=======
 import { SSMClient } from '@aws-sdk/client-ssm';
->>>>>>> b1e320e1
 
 // Watcher mocks
 const unsubscribeMockFn = mock.fn();
@@ -142,12 +139,8 @@
     sandboxInstance = new FileWatchingSandbox(
       async () => testSandboxBackendId,
       sandboxExecutor,
-<<<<<<< HEAD
-      cfnClientMock,
+      ssmClientMock,
       functionsLogStreamerMock as unknown as LambdaFunctionLogStreamer,
-=======
-      ssmClientMock,
->>>>>>> b1e320e1
       printer as unknown as Printer,
       openMock as never
     );
@@ -242,13 +235,9 @@
     backendDeployerDestroyMock.mock.resetCalls();
     backendDeployerDeployMock.mock.resetCalls();
     subscribeMock.mock.resetCalls();
-<<<<<<< HEAD
-    cfnClientSendMock.mock.resetCalls();
+    ssmClientSendMock.mock.resetCalls();
     functionsLogStreamerMock.setOutputLocation.mock.resetCalls();
     functionsLogStreamerMock.startWatchingLogs.mock.resetCalls();
-=======
-    ssmClientSendMock.mock.resetCalls();
->>>>>>> b1e320e1
     await sandboxInstance.stop();
 
     // deactivate mock is reset after the sandbox stop
@@ -263,13 +252,9 @@
     ({ sandboxInstance } = await setupAndStartSandbox(
       {
         executor: sandboxExecutor,
-<<<<<<< HEAD
-        cfnClient: cfnClientMock,
-        functionsLogStreamer:
-          functionsLogStreamerMock as unknown as LambdaFunctionLogStreamer,
-=======
-        ssmClient: ssmClientMock,
->>>>>>> b1e320e1
+        ssmClient: ssmClientMock,
+        functionsLogStreamer:
+          functionsLogStreamerMock as unknown as LambdaFunctionLogStreamer,
       },
       undefined,
       false
@@ -292,13 +277,9 @@
     ({ sandboxInstance, fileChangeEventCallback } = await setupAndStartSandbox(
       {
         executor: sandboxExecutor,
-<<<<<<< HEAD
-        cfnClient: cfnClientMock,
-        functionsLogStreamer:
-          functionsLogStreamerMock as unknown as LambdaFunctionLogStreamer,
-=======
-        ssmClient: ssmClientMock,
->>>>>>> b1e320e1
+        ssmClient: ssmClientMock,
+        functionsLogStreamer:
+          functionsLogStreamerMock as unknown as LambdaFunctionLogStreamer,
       },
       {
         // imaginary dir does not have any ts files
@@ -328,13 +309,9 @@
     ({ sandboxInstance, fileChangeEventCallback } = await setupAndStartSandbox(
       {
         executor: sandboxExecutor,
-<<<<<<< HEAD
-        cfnClient: cfnClientMock,
-        functionsLogStreamer:
-          functionsLogStreamerMock as unknown as LambdaFunctionLogStreamer,
-=======
-        ssmClient: ssmClientMock,
->>>>>>> b1e320e1
+        ssmClient: ssmClientMock,
+        functionsLogStreamer:
+          functionsLogStreamerMock as unknown as LambdaFunctionLogStreamer,
       },
       {
         dir: testDir,
@@ -360,13 +337,9 @@
     ({ sandboxInstance, fileChangeEventCallback } = await setupAndStartSandbox(
       {
         executor: sandboxExecutor,
-<<<<<<< HEAD
-        cfnClient: cfnClientMock,
-        functionsLogStreamer:
-          functionsLogStreamerMock as unknown as LambdaFunctionLogStreamer,
-=======
-        ssmClient: ssmClientMock,
->>>>>>> b1e320e1
+        ssmClient: ssmClientMock,
+        functionsLogStreamer:
+          functionsLogStreamerMock as unknown as LambdaFunctionLogStreamer,
       },
       {
         dir: 'testDir',
@@ -401,13 +374,9 @@
   void it('calls watcher subscribe with the default "./amplify" if no `dir` specified', async () => {
     ({ sandboxInstance, fileChangeEventCallback } = await setupAndStartSandbox({
       executor: sandboxExecutor,
-<<<<<<< HEAD
-      cfnClient: cfnClientMock,
+      ssmClient: ssmClientMock,
       functionsLogStreamer:
         functionsLogStreamerMock as unknown as LambdaFunctionLogStreamer,
-=======
-      ssmClient: ssmClientMock,
->>>>>>> b1e320e1
     }));
     await fileChangeEventCallback(null, [
       { type: 'update', path: 'foo/test1.ts' },
@@ -420,13 +389,9 @@
   void it('calls BackendDeployer only once when multiple file changes are present', async () => {
     ({ sandboxInstance, fileChangeEventCallback } = await setupAndStartSandbox({
       executor: sandboxExecutor,
-<<<<<<< HEAD
-      cfnClient: cfnClientMock,
+      ssmClient: ssmClientMock,
       functionsLogStreamer:
         functionsLogStreamerMock as unknown as LambdaFunctionLogStreamer,
-=======
-      ssmClient: ssmClientMock,
->>>>>>> b1e320e1
     }));
     await fileChangeEventCallback(null, [
       { type: 'update', path: 'foo/test2.ts' },
@@ -446,13 +411,9 @@
   void it('skips type checking if no typescript change is detected', async () => {
     ({ sandboxInstance, fileChangeEventCallback } = await setupAndStartSandbox({
       executor: sandboxExecutor,
-<<<<<<< HEAD
-      cfnClient: cfnClientMock,
+      ssmClient: ssmClientMock,
       functionsLogStreamer:
         functionsLogStreamerMock as unknown as LambdaFunctionLogStreamer,
-=======
-      ssmClient: ssmClientMock,
->>>>>>> b1e320e1
     }));
     await fileChangeEventCallback(null, [
       { type: 'update', path: 'foo/test2.txt' },
@@ -472,13 +433,9 @@
   void it('calls BackendDeployer once when multiple file changes are within few milliseconds (debounce)', async () => {
     ({ sandboxInstance, fileChangeEventCallback } = await setupAndStartSandbox({
       executor: sandboxExecutor,
-<<<<<<< HEAD
-      cfnClient: cfnClientMock,
+      ssmClient: ssmClientMock,
       functionsLogStreamer:
         functionsLogStreamerMock as unknown as LambdaFunctionLogStreamer,
-=======
-      ssmClient: ssmClientMock,
->>>>>>> b1e320e1
     }));
     // Not awaiting for this file event to be processed and submitting another one right away
     const firstFileChange = fileChangeEventCallback(null, [
@@ -504,13 +461,9 @@
   void it('waits for file changes after completing a deployment and deploys again', async () => {
     ({ sandboxInstance, fileChangeEventCallback } = await setupAndStartSandbox({
       executor: sandboxExecutor,
-<<<<<<< HEAD
-      cfnClient: cfnClientMock,
+      ssmClient: ssmClientMock,
       functionsLogStreamer:
         functionsLogStreamerMock as unknown as LambdaFunctionLogStreamer,
-=======
-      ssmClient: ssmClientMock,
->>>>>>> b1e320e1
     }));
     await fileChangeEventCallback(null, [
       { type: 'update', path: 'foo/test5.ts' },
@@ -540,13 +493,9 @@
   void it('queues deployment if a file change is detected during an ongoing deployment', async () => {
     ({ sandboxInstance, fileChangeEventCallback } = await setupAndStartSandbox({
       executor: sandboxExecutor,
-<<<<<<< HEAD
-      cfnClient: cfnClientMock,
+      ssmClient: ssmClientMock,
       functionsLogStreamer:
         functionsLogStreamerMock as unknown as LambdaFunctionLogStreamer,
-=======
-      ssmClient: ssmClientMock,
->>>>>>> b1e320e1
     }));
     // Mimic BackendDeployer taking 200 ms.
     backendDeployerDeployMock.mock.mockImplementationOnce(async () => {
@@ -591,13 +540,9 @@
   void it('calls BackendDeployer destroy when delete is called', async () => {
     ({ sandboxInstance } = await setupAndStartSandbox({
       executor: sandboxExecutor,
-<<<<<<< HEAD
-      cfnClient: cfnClientMock,
+      ssmClient: ssmClientMock,
       functionsLogStreamer:
         functionsLogStreamerMock as unknown as LambdaFunctionLogStreamer,
-=======
-      ssmClient: ssmClientMock,
->>>>>>> b1e320e1
     }));
     await sandboxInstance.delete({});
 
@@ -614,13 +559,9 @@
     const mockListener = mock.fn();
     ({ sandboxInstance, fileChangeEventCallback } = await setupAndStartSandbox({
       executor: sandboxExecutor,
-<<<<<<< HEAD
-      cfnClient: cfnClientMock,
+      ssmClient: ssmClientMock,
       functionsLogStreamer:
         functionsLogStreamerMock as unknown as LambdaFunctionLogStreamer,
-=======
-      ssmClient: ssmClientMock,
->>>>>>> b1e320e1
     }));
     sandboxInstance.on('successfulDeployment', mockListener);
     const contextualBackendDeployerMock = contextual.mock.method(
@@ -657,13 +598,9 @@
   void it('handles UpdateNotSupported error while deploying and offers to reset sandbox and customer says yes', async (contextual) => {
     ({ sandboxInstance, fileChangeEventCallback } = await setupAndStartSandbox({
       executor: sandboxExecutor,
-<<<<<<< HEAD
-      cfnClient: cfnClientMock,
+      ssmClient: ssmClientMock,
       functionsLogStreamer:
         functionsLogStreamerMock as unknown as LambdaFunctionLogStreamer,
-=======
-      ssmClient: ssmClientMock,
->>>>>>> b1e320e1
     }));
     const contextualBackendDeployerMock = contextual.mock.method(
       backendDeployer,
@@ -706,13 +643,9 @@
   void it('handles UpdateNotSupported error while deploying and offers to reset sandbox and customer says no, continues running sandbox', async (contextual) => {
     ({ sandboxInstance, fileChangeEventCallback } = await setupAndStartSandbox({
       executor: sandboxExecutor,
-<<<<<<< HEAD
-      cfnClient: cfnClientMock,
+      ssmClient: ssmClientMock,
       functionsLogStreamer:
         functionsLogStreamerMock as unknown as LambdaFunctionLogStreamer,
-=======
-      ssmClient: ssmClientMock,
->>>>>>> b1e320e1
     }));
     const contextualBackendDeployerMock = contextual.mock.method(
       backendDeployer,
@@ -760,13 +693,9 @@
     ({ sandboxInstance } = await setupAndStartSandbox(
       {
         executor: sandboxExecutor,
-<<<<<<< HEAD
-        cfnClient: cfnClientMock,
-        functionsLogStreamer:
-          functionsLogStreamerMock as unknown as LambdaFunctionLogStreamer,
-=======
-        ssmClient: ssmClientMock,
->>>>>>> b1e320e1
+        ssmClient: ssmClientMock,
+        functionsLogStreamer:
+          functionsLogStreamerMock as unknown as LambdaFunctionLogStreamer,
       },
       {
         dir: 'testDir',
@@ -791,13 +720,9 @@
     ({ sandboxInstance, fileChangeEventCallback } = await setupAndStartSandbox(
       {
         executor: sandboxExecutor,
-<<<<<<< HEAD
-        cfnClient: cfnClientMock,
-        functionsLogStreamer:
-          functionsLogStreamerMock as unknown as LambdaFunctionLogStreamer,
-=======
-        ssmClient: ssmClientMock,
->>>>>>> b1e320e1
+        ssmClient: ssmClientMock,
+        functionsLogStreamer:
+          functionsLogStreamerMock as unknown as LambdaFunctionLogStreamer,
       },
       { identifier: 'customSandboxName' }
     ));
@@ -827,13 +752,9 @@
     ({ sandboxInstance } = await setupAndStartSandbox(
       {
         executor: sandboxExecutor,
-<<<<<<< HEAD
-        cfnClient: cfnClientMock,
-        functionsLogStreamer:
-          functionsLogStreamerMock as unknown as LambdaFunctionLogStreamer,
-=======
-        ssmClient: ssmClientMock,
->>>>>>> b1e320e1
+        ssmClient: ssmClientMock,
+        functionsLogStreamer:
+          functionsLogStreamerMock as unknown as LambdaFunctionLogStreamer,
       },
       { identifier: 'customSandboxName' }
     ));
@@ -868,13 +789,9 @@
     ({ sandboxInstance, fileChangeEventCallback } = await setupAndStartSandbox(
       {
         executor: sandboxExecutor,
-<<<<<<< HEAD
-        cfnClient: cfnClientMock,
-        functionsLogStreamer:
-          functionsLogStreamerMock as unknown as LambdaFunctionLogStreamer,
-=======
-        ssmClient: ssmClientMock,
->>>>>>> b1e320e1
+        ssmClient: ssmClientMock,
+        functionsLogStreamer:
+          functionsLogStreamerMock as unknown as LambdaFunctionLogStreamer,
       },
       {
         exclude: ['customer_exclude1', 'customer_exclude2'],
@@ -919,13 +836,9 @@
     ({ sandboxInstance, fileChangeEventCallback } = await setupAndStartSandbox(
       {
         executor: sandboxExecutor,
-<<<<<<< HEAD
-        cfnClient: cfnClientMock,
-        functionsLogStreamer:
-          functionsLogStreamerMock as unknown as LambdaFunctionLogStreamer,
-=======
-        ssmClient: ssmClientMock,
->>>>>>> b1e320e1
+        ssmClient: ssmClientMock,
+        functionsLogStreamer:
+          functionsLogStreamerMock as unknown as LambdaFunctionLogStreamer,
       },
       {
         exclude: ['customer_exclude1', 'customer_exclude2'],
@@ -957,13 +870,9 @@
     const mockListener = mock.fn();
     ({ sandboxInstance, fileChangeEventCallback } = await setupAndStartSandbox({
       executor: sandboxExecutor,
-<<<<<<< HEAD
-      cfnClient: cfnClientMock,
+      ssmClient: ssmClientMock,
       functionsLogStreamer:
         functionsLogStreamerMock as unknown as LambdaFunctionLogStreamer,
-=======
-      ssmClient: ssmClientMock,
->>>>>>> b1e320e1
     }));
 
     sandboxInstance.on('successfulDeployment', mockListener);
@@ -979,13 +888,9 @@
     const mockListener = mock.fn();
     ({ sandboxInstance, fileChangeEventCallback } = await setupAndStartSandbox({
       executor: sandboxExecutor,
-<<<<<<< HEAD
-      cfnClient: cfnClientMock,
+      ssmClient: ssmClientMock,
       functionsLogStreamer:
         functionsLogStreamerMock as unknown as LambdaFunctionLogStreamer,
-=======
-      ssmClient: ssmClientMock,
->>>>>>> b1e320e1
     }));
 
     sandboxInstance.on('successfulDeletion', mockListener);
@@ -999,13 +904,9 @@
     await setupAndStartSandbox(
       {
         executor: sandboxExecutor,
-<<<<<<< HEAD
-        cfnClient: cfnClientMock,
-        functionsLogStreamer:
-          functionsLogStreamerMock as unknown as LambdaFunctionLogStreamer,
-=======
-        ssmClient: ssmClientMock,
->>>>>>> b1e320e1
+        ssmClient: ssmClientMock,
+        functionsLogStreamer:
+          functionsLogStreamerMock as unknown as LambdaFunctionLogStreamer,
       },
       { watchForChanges: false }
     );
@@ -1017,7 +918,7 @@
     ({ sandboxInstance } = await setupAndStartSandbox(
       {
         executor: sandboxExecutor,
-        cfnClient: cfnClientMock,
+        ssmClient: ssmClientMock,
         functionsLogStreamer:
           functionsLogStreamerMock as unknown as LambdaFunctionLogStreamer,
       },
@@ -1043,7 +944,7 @@
     ({ sandboxInstance } = await setupAndStartSandbox(
       {
         executor: sandboxExecutor,
-        cfnClient: cfnClientMock,
+        ssmClient: ssmClientMock,
         functionsLogStreamer:
           functionsLogStreamerMock as unknown as LambdaFunctionLogStreamer,
       },
@@ -1092,7 +993,7 @@
     ({ sandboxInstance, fileChangeEventCallback } = await setupAndStartSandbox(
       {
         executor: sandboxExecutor,
-        cfnClient: cfnClientMock,
+        ssmClient: ssmClientMock,
         functionsLogStreamer:
           functionsLogStreamerMock as unknown as LambdaFunctionLogStreamer,
       },
@@ -1158,12 +1059,8 @@
       type: 'sandbox',
     }),
     testData.executor,
-<<<<<<< HEAD
-    testData.cfnClient,
+    testData.ssmClient,
     testData.functionsLogStreamer,
-=======
-    testData.ssmClient,
->>>>>>> b1e320e1
     printer as unknown as Printer,
     testData.open ?? _open
   );
@@ -1215,11 +1112,7 @@
   // To instantiate sandbox
   sandboxName?: string;
   executor: AmplifySandboxExecutor;
-<<<<<<< HEAD
-  cfnClient: CloudFormationClient;
+  ssmClient: SSMClient;
   functionsLogStreamer: LambdaFunctionLogStreamer;
-=======
-  ssmClient: SSMClient;
->>>>>>> b1e320e1
   open?: typeof _open;
 };