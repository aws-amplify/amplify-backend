--- conflicted
+++ resolved
@@ -27,16 +27,12 @@
 import { URL, fileURLToPath } from 'url';
 import { BackendIdentifier } from '@aws-amplify/plugin-types';
 import { AmplifyUserError } from '@aws-amplify/platform-core';
-<<<<<<< HEAD
 import { LambdaFunctionLogStreamer } from './lambda_function_log_streamer.js';
-import { ParameterNotFound, SSMClient } from '@aws-sdk/client-ssm';
-=======
 import {
   ParameterNotFound,
   SSMClient,
   SSMServiceException,
 } from '@aws-sdk/client-ssm';
->>>>>>> 62959193
 
 // Watcher mocks
 const unsubscribeMockFn = mock.fn();
@@ -102,11 +98,8 @@
     },
   })
 );
-<<<<<<< HEAD
-
-=======
+
 mock.method(ssmClientMock, 'send', ssmClientSendMock);
->>>>>>> 62959193
 const openMock = mock.fn(_open, (url: string) => Promise.resolve(url));
 
 const functionsLogStreamerMock = {
