--- conflicted
+++ resolved
@@ -152,30 +152,6 @@
     await new Promise((resolve) => setTimeout(resolve, 500));
 
     assert.strictEqual(execaDeployMock.mock.callCount(), 2);
-<<<<<<< HEAD
-=======
-    assert.equal(generateClientConfigMock.mock.callCount(), 2);
-  });
-
-  void it('writes the correct client-config to default cwd path', async () => {
-    await fileChangeEventActualFn(null, [
-      { type: 'update', path: 'foo/test1.ts' },
-    ]);
-
-    assert.equal(generateClientConfigMock.mock.callCount(), 1);
-    assert.equal(generateClientConfigMock.mock.callCount(), 1);
-
-    // generate was called with right arguments
-    assert.deepStrictEqual(
-      generateClientConfigMock.mock.calls[0].arguments[0],
-      { backendId: 'testSandboxId', branchName: 'sandbox' }
-    );
-
-    assert.deepStrictEqual(
-      generateClientConfigMock.mock.calls[0].arguments[1],
-      path.join('test', 'location')
-    );
->>>>>>> 0b2d50da
   });
 
   void it('calls CDK destroy when delete is called', async () => {
@@ -294,31 +270,6 @@
       },
     ]);
   });
-<<<<<<< HEAD
-=======
-
-  void it('writes the correct client-config to user provided path', async () => {
-    await fileChangeEventActualFn(null, [
-      { type: 'update', path: 'foo/test1.ts' },
-    ]);
-
-    assert.equal(generateClientConfigMock.mock.callCount(), 1);
-    assert.equal(generateClientConfigMock.mock.callCount(), 1);
-
-    // generate was called with right arguments
-    assert.deepStrictEqual(
-      generateClientConfigMock.mock.calls[0].arguments[0],
-      {
-        backendId: 'customSandboxName',
-        branchName: 'sandbox',
-      }
-    );
-    assert.equal(
-      generateClientConfigMock.mock.calls[0].arguments[1],
-      path.join('test', 'location')
-    );
-  });
->>>>>>> 0b2d50da
 });
 
 void describe('Sandbox with absolute output path', () => {
@@ -360,33 +311,7 @@
     await sandboxInstance.stop();
   });
 
-<<<<<<< HEAD
-  it('sets AWS profile when starting sandbox', async () => {
-=======
-  void it('generates client config at absolute location', async () => {
-    await fileChangeEventActualFn(null, [
-      { type: 'update', path: 'foo/test1.ts' },
-    ]);
-
-    assert.equal(generateClientConfigMock.mock.callCount(), 1);
-    assert.equal(generateClientConfigMock.mock.callCount(), 1);
-
-    // generate was called with right arguments
-    assert.deepStrictEqual(
-      generateClientConfigMock.mock.calls[0].arguments[0],
-      {
-        backendId: 'customSandboxName',
-        branchName: 'sandbox',
-      }
-    );
-    assert.equal(
-      generateClientConfigMock.mock.calls[0].arguments[1],
-      path.join('test', 'location')
-    );
-  });
-
   void it('sets AWS profile when starting sandbox', async () => {
->>>>>>> 0b2d50da
     assert.strictEqual(process.env.AWS_PROFILE, 'amplify-sandbox');
   });
 });
@@ -463,7 +388,7 @@
     // CDK should also be called once
     assert.strictEqual(execaDeployMock.mock.callCount(), 1);
   });
-  it('emits the successfulDeployment event after deployment', async () => {
+  void it('emits the successfulDeployment event after deployment', async () => {
     const mockListener = mock.fn();
     const mockDeploy = mock.fn();
     mockDeploy.mock.mockImplementation(async () => null);
