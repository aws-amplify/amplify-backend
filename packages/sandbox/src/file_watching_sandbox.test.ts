import { afterEach, beforeEach, describe, it, mock } from 'node:test';
import watcher from '@parcel/watcher';
import { FileWatchingSandbox } from './file_watching_sandbox.js';
import assert from 'node:assert';
import { AmplifySandboxExecutor } from './sandbox_executor.js';
import { ClientConfigGeneratorAdapter } from './config/client_config_generator_adapter.js';
import * as path from 'path';
import { BackendDeployerFactory } from '@aws-amplify/backend-deployer';
import fs from 'fs';
import parseGitIgnore from 'parse-gitignore';

// Watcher mocks
const unsubscribeMockFn = mock.fn();
const subscribeMock = mock.method(watcher, 'subscribe', async () => {
  return { unsubscribe: unsubscribeMockFn };
});
let fileChangeEventActualFn: watcher.SubscribeCallback;

// Client config mocks
const clientConfigGeneratorAdapter = new ClientConfigGeneratorAdapter(
  mock.fn()
);
const generateClientConfigMock = mock.method(
  clientConfigGeneratorAdapter,
  'generateClientConfigToFile',
  () => Promise.resolve('testClientConfig')
);

const backendDeployer = BackendDeployerFactory.getInstance();
const execaDeployMock = mock.method(backendDeployer, 'deploy', () =>
  Promise.resolve()
);
const execaDestroyMock = mock.method(backendDeployer, 'destroy', () =>
  Promise.resolve()
);
describe('Sandbox using local project name resolver', () => {
  // class under test
  let sandboxInstance: FileWatchingSandbox;

  const cdkExecutor = new AmplifySandboxExecutor(backendDeployer);

  /**
   * For each test we start the sandbox and hence file watcher and get hold of
   * file change event function which tests can simulate by calling as desired.
   */
  beforeEach(async () => {
    // ensures that .gitignore is set as absent
    mock.method(fs, 'existsSync', () => false);
    sandboxInstance = new FileWatchingSandbox(
      'testSandboxId',
      clientConfigGeneratorAdapter,
      cdkExecutor
    );
    await sandboxInstance.start({
      dir: 'testDir',
      exclude: ['exclude1', 'exclude2'],
    });

    // At this point one deployment should already have been done on sandbox startup
    assert.strictEqual(execaDeployMock.mock.callCount(), 1);
    // and client config generated only once
    assert.equal(generateClientConfigMock.mock.callCount(), 1);

    if (
      subscribeMock.mock.calls[0].arguments[1] &&
      typeof subscribeMock.mock.calls[0].arguments[1] === 'function'
    ) {
      fileChangeEventActualFn = subscribeMock.mock.calls[0].arguments[1];
    }

    // Reset all the calls to avoid extra startup call
    execaDestroyMock.mock.resetCalls();
    execaDeployMock.mock.resetCalls();
    generateClientConfigMock.mock.resetCalls();
  });

  afterEach(async () => {
    execaDestroyMock.mock.resetCalls();
    execaDeployMock.mock.resetCalls();
    subscribeMock.mock.resetCalls();
    generateClientConfigMock.mock.resetCalls();
    await sandboxInstance.stop();
  });

  it('calls CDK once when a file change is present', async () => {
    await fileChangeEventActualFn(null, [
      { type: 'update', path: 'foo/test1.ts' },
    ]);

    // File watcher should be called with right arguments such as dir and excludes
    assert.strictEqual(subscribeMock.mock.calls[0].arguments[0], 'testDir');
    assert.deepStrictEqual(subscribeMock.mock.calls[0].arguments[2], {
      ignore: [
        'cdk.out',
        path.join(process.cwd(), 'amplifyconfiguration.js'),
        'exclude1',
        'exclude2',
      ],
    });

    // CDK should be called once
    assert.strictEqual(execaDeployMock.mock.callCount(), 1);

    // CDK should be called with the right params
    assert.deepStrictEqual(execaDeployMock.mock.calls[0].arguments, [
      {
        branchName: 'sandbox',
        backendId: 'testSandboxId',
      },
      {
        hotswapFallback: true,
        method: 'direct',
      },
    ]);
  });

  it('calls CDK once when multiple file changes are present', async () => {
    await fileChangeEventActualFn(null, [
      { type: 'update', path: 'foo/test2.ts' },
      { type: 'create', path: 'foo/test3.ts' },
    ]);
    assert.strictEqual(execaDeployMock.mock.callCount(), 1);

    // and client config generated only once
    assert.equal(generateClientConfigMock.mock.callCount(), 1);
  });

  it('calls CDK once when multiple file changes are within few milliseconds (debounce)', async () => {
    // Not awaiting for this file event to be processed and submitting another one right away
    fileChangeEventActualFn(null, [{ type: 'update', path: 'foo/test4.ts' }]);
    await fileChangeEventActualFn(null, [
      { type: 'update', path: 'foo/test4.ts' },
    ]);
    assert.strictEqual(execaDeployMock.mock.callCount(), 1);

    // and client config written only once
    assert.equal(generateClientConfigMock.mock.callCount(), 1);
  });

  it('waits for file changes after completing a deployment and deploys again', async () => {
    await fileChangeEventActualFn(null, [
      { type: 'update', path: 'foo/test5.ts' },
    ]);
    await fileChangeEventActualFn(null, [
      { type: 'update', path: 'foo/test6.ts' },
    ]);
    assert.strictEqual(execaDeployMock.mock.callCount(), 2);

    // and client config written twice as well
    assert.equal(generateClientConfigMock.mock.callCount(), 2);
  });

  it('queues deployment if a file change is detected during an ongoing', async () => {
    // Mimic cdk taking 200 ms.
    execaDeployMock.mock.mockImplementationOnce(async () => {
      await new Promise((resolve) => setTimeout(resolve, 200));
      return { stdout: '', stderr: '' };
    });

    // Not awaiting so we can push another file change while deployment is ongoing
    fileChangeEventActualFn(null, [{ type: 'update', path: 'foo/test7.ts' }]);

    // Get over debounce so that the next deployment is considered valid
    await new Promise((resolve) => setTimeout(resolve, 100));

    // second file change while the previous one is 'ongoing'
    fileChangeEventActualFn(null, [{ type: 'update', path: 'foo/test8.ts' }]);

    // Wait sufficient time for both deployments to have finished before we count number of cdk calls.
    await new Promise((resolve) => setTimeout(resolve, 500));

    assert.strictEqual(execaDeployMock.mock.callCount(), 2);
    assert.equal(generateClientConfigMock.mock.callCount(), 2);
  });

  it('writes the correct client-config to default cwd path', async () => {
    await fileChangeEventActualFn(null, [
      { type: 'update', path: 'foo/test1.ts' },
    ]);

    assert.equal(generateClientConfigMock.mock.callCount(), 1);
    assert.equal(generateClientConfigMock.mock.callCount(), 1);

    // generate was called with right arguments
    assert.deepStrictEqual(
      generateClientConfigMock.mock.calls[0].arguments[0],
      { backendId: 'testSandboxId', branchName: 'sandbox' }
    );
    assert.deepStrictEqual(
      generateClientConfigMock.mock.calls[0].arguments[1],
      path.join(process.cwd(), 'amplifyconfiguration.js')
    );
  });

  it('calls CDK destroy when delete is called', async () => {
    await sandboxInstance.delete({});

    // CDK should be called once
    assert.strictEqual(execaDestroyMock.mock.callCount(), 1);

    // CDK should be called with the right params
    assert.deepStrictEqual(execaDestroyMock.mock.calls[0].arguments, [
      {
        branchName: 'sandbox',
        backendId: 'testSandboxId',
      },
    ]);
  });

  it('handles error thrown by cdk and does not crash', async (contextual) => {
    const contextualExecaMock = contextual.mock.method(
      backendDeployer,
      'deploy',
      () => Promise.reject(new Error('random cdk error'))
    );

    // This test validates that the first file change didn't crash the sandbox process and the second
    // file change will trigger the CDK again!
    fileChangeEventActualFn(null, [{ type: 'update', path: 'foo/test1.ts' }]);
    // Get over debounce so that the next deployment is considered valid
    await new Promise((resolve) => setTimeout(resolve, 100));
    // second file change
    fileChangeEventActualFn(null, [{ type: 'update', path: 'foo/test2.ts' }]);
    // Wait sufficient time for both deployments to have finished before we count number of cdk calls.
    await new Promise((resolve) => setTimeout(resolve, 300));

    // CDK should have been called twice
    assert.strictEqual(contextualExecaMock.mock.callCount(), 2);
  });
});

describe('Sandbox with user provided app name', () => {
  // class under test
  let sandboxInstance: FileWatchingSandbox;

  const cdkExecutor = new AmplifySandboxExecutor(backendDeployer);

  /**
   * For each test we start the sandbox and hence file watcher and get hold of
   * file change event function which tests can simulate by calling as desired.
   */
  beforeEach(async () => {
    // ensures that .gitignore is set as absent
    mock.method(fs, 'existsSync', () => false);
    sandboxInstance = new FileWatchingSandbox(
      'testSandboxId',
      clientConfigGeneratorAdapter,
      cdkExecutor
    );
    await sandboxInstance.start({
      dir: 'testDir',
      exclude: ['exclude1', 'exclude2'],
      name: 'customSandboxName',
      clientConfigFilePath: path.join(
        'test',
        'location',
        'amplifyconfiguration.js'
      ),
    });
    if (
      subscribeMock.mock.calls[0].arguments[1] &&
      typeof subscribeMock.mock.calls[0].arguments[1] === 'function'
    ) {
      fileChangeEventActualFn = subscribeMock.mock.calls[0].arguments[1];
    }

    // Reset all the calls to avoid extra startup call
    execaDestroyMock.mock.resetCalls();
    execaDeployMock.mock.resetCalls();
    generateClientConfigMock.mock.resetCalls();
  });

  afterEach(async () => {
    execaDestroyMock.mock.resetCalls();
    execaDeployMock.mock.resetCalls();
    subscribeMock.mock.resetCalls();
    generateClientConfigMock.mock.resetCalls();
    await sandboxInstance.stop();
  });

  it('calls CDK once when a file change is present and user provided appName', async () => {
    await fileChangeEventActualFn(null, [
      { type: 'update', path: 'foo/test1.ts' },
    ]);

    // File watcher should be called with right arguments such as dir and excludes
    assert.strictEqual(subscribeMock.mock.calls[0].arguments[0], 'testDir');
    assert.deepStrictEqual(subscribeMock.mock.calls[0].arguments[2], {
      ignore: [
        'cdk.out',
        path.join(process.cwd(), 'test', 'location', 'amplifyconfiguration.js'),
        'exclude1',
        'exclude2',
      ],
    });

    // CDK should be called once
    assert.strictEqual(execaDeployMock.mock.callCount(), 1);

    // CDK should be called with the right params
    assert.deepStrictEqual(execaDeployMock.mock.calls[0].arguments, [
      {
        branchName: 'sandbox',
        backendId: 'customSandboxName',
      },
      {
        hotswapFallback: true,
        method: 'direct',
      },
    ]);

    // and client config written only once
    assert.equal(generateClientConfigMock.mock.callCount(), 1);
  });

  it('calls CDK destroy when delete is called with a user provided sandbox name', async () => {
    await sandboxInstance.delete({ name: 'customSandboxName' });

    // CDK should be called once
    assert.strictEqual(execaDestroyMock.mock.callCount(), 1);

    // CDK should be called with the right params
    assert.deepStrictEqual(execaDestroyMock.mock.calls[0].arguments, [
      {
        branchName: 'sandbox',
        backendId: 'customSandboxName',
      },
    ]);
  });

  it('writes the correct client-config to user provided path', async () => {
    await fileChangeEventActualFn(null, [
      { type: 'update', path: 'foo/test1.ts' },
    ]);

    assert.equal(generateClientConfigMock.mock.callCount(), 1);
    assert.equal(generateClientConfigMock.mock.callCount(), 1);

    // generate was called with right arguments
    assert.deepStrictEqual(
      generateClientConfigMock.mock.calls[0].arguments[0],
      {
        backendId: 'customSandboxName',
        branchName: 'sandbox',
      }
    );
    assert.equal(
      generateClientConfigMock.mock.calls[0].arguments[1],
      path.resolve(process.cwd(), 'test', 'location', 'amplifyconfiguration.js')
    );
  });
});

describe('Sandbox with absolute output path', () => {
  // class under test
  let sandboxInstance: FileWatchingSandbox;

  const cdkExecutor = new AmplifySandboxExecutor(backendDeployer);

  /**
   * For each test we start the sandbox and hence file watcher and get hold of
   * file change event function which tests can simulate by calling as desired.
   */
  beforeEach(async () => {
    // ensures that .gitignore is set as absent
    mock.method(fs, 'existsSync', () => false);
    sandboxInstance = new FileWatchingSandbox(
      'testSandboxId',
      clientConfigGeneratorAdapter,
      cdkExecutor
    );
    await sandboxInstance.start({
      dir: 'testDir',
      exclude: ['exclude1', 'exclude2'],
      name: 'customSandboxName',
<<<<<<< HEAD
      clientConfigFilePath: path.join(
        'test',
        'location',
        'amplifyconfiguration.js'
      ),
=======
      clientConfigFilePath: '/test/location/amplifyconfiguration.js',
      profile: 'amplify-sandbox',
>>>>>>> 2bd14d48
    });
    if (
      subscribeMock.mock.calls[0].arguments[1] &&
      typeof subscribeMock.mock.calls[0].arguments[1] === 'function'
    ) {
      fileChangeEventActualFn = subscribeMock.mock.calls[0].arguments[1];
    }

    // Reset all the calls to avoid extra startup call
    execaDeployMock.mock.resetCalls();
    execaDestroyMock.mock.resetCalls();
    generateClientConfigMock.mock.resetCalls();
  });

  afterEach(async () => {
    execaDeployMock.mock.resetCalls();
    execaDestroyMock.mock.resetCalls();
    subscribeMock.mock.resetCalls();
    generateClientConfigMock.mock.resetCalls();
    await sandboxInstance.stop();
  });

  it('generates client config at absolute location', async () => {
    await fileChangeEventActualFn(null, [
      { type: 'update', path: 'foo/test1.ts' },
    ]);

    assert.equal(generateClientConfigMock.mock.callCount(), 1);
    assert.equal(generateClientConfigMock.mock.callCount(), 1);

    // generate was called with right arguments
    assert.deepStrictEqual(
      generateClientConfigMock.mock.calls[0].arguments[0],
      {
        backendId: 'customSandboxName',
        branchName: 'sandbox',
      }
    );
    assert.equal(
      generateClientConfigMock.mock.calls[0].arguments[1],
      path.join(process.cwd(), 'test', 'location', 'amplifyconfiguration.js')
    );
  });

  it('sets AWS profile when starting sandbox', async () => {
    assert.strictEqual(process.env.AWS_PROFILE, 'amplify-sandbox');
  });
});

describe('Sandbox ignoring paths in .gitignore', () => {
  // class under test
  let sandboxInstance: FileWatchingSandbox;

  const cdkExecutor = new AmplifySandboxExecutor(backendDeployer);

  /**
   * For each test we start the sandbox and hence file watcher and get hold of
   * file change event function which tests can simulate by calling as desired.
   */
  beforeEach(async () => {
    // setup .gitignore such that parseGitIgnore returns a list of parsed paths
    mock.method(fs, 'existsSync', () => true);
    mock.method(parseGitIgnore, 'parse', () => {
      return {
        patterns: [
          '/patternWithLeadingSlash',
          'patternWithoutLeadingSlash',
          'someFile.js',
          'overlap/',
          'overlap/file',
        ],
      };
    });
    sandboxInstance = new FileWatchingSandbox(
      'testSandboxId',
      clientConfigGeneratorAdapter,
      cdkExecutor
    );
    await sandboxInstance.start({
      dir: 'testDir',
      exclude: ['customer_exclude1', 'customer_exclude2'],
      name: 'customSandboxName',
      clientConfigFilePath: 'amplifyconfiguration.js',
    });
    if (
      subscribeMock.mock.calls[0].arguments[1] &&
      typeof subscribeMock.mock.calls[0].arguments[1] === 'function'
    ) {
      fileChangeEventActualFn = subscribeMock.mock.calls[0].arguments[1];
    }

    // Reset all the calls to avoid extra startup call
    execaDeployMock.mock.resetCalls();
    execaDestroyMock.mock.resetCalls();
    generateClientConfigMock.mock.resetCalls();
  });

  afterEach(async () => {
    execaDeployMock.mock.resetCalls();
    execaDestroyMock.mock.resetCalls();
    subscribeMock.mock.resetCalls();
    generateClientConfigMock.mock.resetCalls();
    await sandboxInstance.stop();
  });

  it('handles .gitignore files to exclude paths from file watching', async () => {
    await fileChangeEventActualFn(null, [
      { type: 'update', path: 'foo/test1.ts' },
    ]);

    // File watcher should be called with right excludes
    assert.strictEqual(subscribeMock.mock.calls[0].arguments[0], 'testDir');
    assert.deepStrictEqual(subscribeMock.mock.calls[0].arguments[2], {
      ignore: [
        'cdk.out',
        path.join(process.cwd(), 'amplifyconfiguration.js'),
        'patternWithLeadingSlash',
        'patternWithoutLeadingSlash',
        'someFile.js',
        'overlap/',
        'overlap/file',
        'customer_exclude1',
        'customer_exclude2',
      ],
    });

    // CDK should also be called once
    assert.strictEqual(execaDeployMock.mock.callCount(), 1);
  });
});<|MERGE_RESOLUTION|>--- conflicted
+++ resolved
@@ -373,16 +373,12 @@
       dir: 'testDir',
       exclude: ['exclude1', 'exclude2'],
       name: 'customSandboxName',
-<<<<<<< HEAD
       clientConfigFilePath: path.join(
         'test',
         'location',
         'amplifyconfiguration.js'
       ),
-=======
-      clientConfigFilePath: '/test/location/amplifyconfiguration.js',
       profile: 'amplify-sandbox',
->>>>>>> 2bd14d48
     });
     if (
       subscribeMock.mock.calls[0].arguments[1] &&
