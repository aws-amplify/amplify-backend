import { afterEach, beforeEach, describe, it, mock } from 'node:test';
import path from 'path';
import watcher from '@parcel/watcher';
import { ClientConfigFormat } from '@aws-amplify/client-config';
import { FileWatchingSandbox } from './file_watching_sandbox.js';
import assert from 'node:assert';
import { AmplifySandboxExecutor } from './sandbox_executor.js';
import { BackendDeployerFactory } from '@aws-amplify/backend-deployer';
import fs from 'fs';
import parseGitIgnore from 'parse-gitignore';

const configFileName = 'amplifyconfiguration';
// Watcher mocks
const unsubscribeMockFn = mock.fn();
const subscribeMock = mock.method(watcher, 'subscribe', async () => {
  return { unsubscribe: unsubscribeMockFn };
});
let fileChangeEventActualFn: watcher.SubscribeCallback;

const backendDeployer = BackendDeployerFactory.getInstance();
const execaDeployMock = mock.method(backendDeployer, 'deploy', () =>
  Promise.resolve()
);
const execaDestroyMock = mock.method(backendDeployer, 'destroy', () =>
  Promise.resolve()
);

const testPath = path.join('test', 'location');
mock.method(fs, 'lstatSync', (path: string) => {
  if (path === testPath || path === `${process.cwd()}/${testPath}`) {
    return { isFile: () => false, isDir: () => true };
  }
  return {
    isFile: () => {
      throw new Error(`ENOENT: no such file or directory, lstat '${path}'`);
    },
    isDir: () => false,
  };
});

describe('Sandbox using local project name resolver', () => {
  // class under test
  let sandboxInstance: FileWatchingSandbox;

  const cdkExecutor = new AmplifySandboxExecutor(backendDeployer);

  /**
   * For each test we start the sandbox and hence file watcher and get hold of
   * file change event function which tests can simulate by calling as desired.
   */
  beforeEach(async () => {
    // ensures that .gitignore is set as absent
    mock.method(fs, 'existsSync', () => false);
    sandboxInstance = new FileWatchingSandbox('testSandboxId', cdkExecutor);
    await sandboxInstance.start({
      dir: 'testDir',
      exclude: ['exclude1', 'exclude2'],
<<<<<<< HEAD
=======
      clientConfigFilePath: path.join('test', 'location'),
>>>>>>> 75d90a57
      format: ClientConfigFormat.JS,
    });

    // At this point one deployment should already have been done on sandbox startup
    assert.strictEqual(execaDeployMock.mock.callCount(), 1);
    // and client config generated only once

    if (
      subscribeMock.mock.calls[0].arguments[1] &&
      typeof subscribeMock.mock.calls[0].arguments[1] === 'function'
    ) {
      fileChangeEventActualFn = subscribeMock.mock.calls[0].arguments[1];
    }

    // Reset all the calls to avoid extra startup call
    execaDestroyMock.mock.resetCalls();
    execaDeployMock.mock.resetCalls();
  });

  afterEach(async () => {
    execaDestroyMock.mock.resetCalls();
    execaDeployMock.mock.resetCalls();
    subscribeMock.mock.resetCalls();
    await sandboxInstance.stop();
  });

  it('calls CDK once when a file change is present', async () => {
    await fileChangeEventActualFn(null, [
      { type: 'update', path: 'foo/test1.ts' },
    ]);

    // File watcher should be called with right arguments such as dir and excludes
    assert.strictEqual(subscribeMock.mock.calls[0].arguments[0], 'testDir');
    assert.deepStrictEqual(subscribeMock.mock.calls[0].arguments[2], {
<<<<<<< HEAD
      ignore: ['cdk.out', 'exclude1', 'exclude2'],
=======
      ignore: [
        'cdk.out',
        path.join(
          process.cwd(),
          'test',
          'location',
          `${configFileName}.${ClientConfigFormat.JS as string}`
        ),
        'exclude1',
        'exclude2',
      ],
>>>>>>> 75d90a57
    });

    // CDK should be called once
    assert.strictEqual(execaDeployMock.mock.callCount(), 1);

    // CDK should be called with the right params
    assert.deepStrictEqual(execaDeployMock.mock.calls[0].arguments, [
      {
        branchName: 'sandbox',
        backendId: 'testSandboxId',
      },
      {
        hotswapFallback: true,
        method: 'direct',
      },
    ]);
  });

  it('calls CDK once when multiple file changes are present', async () => {
    await fileChangeEventActualFn(null, [
      { type: 'update', path: 'foo/test2.ts' },
      { type: 'create', path: 'foo/test3.ts' },
    ]);
    assert.strictEqual(execaDeployMock.mock.callCount(), 1);
  });

  it('calls CDK once when multiple file changes are within few milliseconds (debounce)', async () => {
    // Not awaiting for this file event to be processed and submitting another one right away
    fileChangeEventActualFn(null, [{ type: 'update', path: 'foo/test4.ts' }]);
    await fileChangeEventActualFn(null, [
      { type: 'update', path: 'foo/test4.ts' },
    ]);
    assert.strictEqual(execaDeployMock.mock.callCount(), 1);
  });

  it('waits for file changes after completing a deployment and deploys again', async () => {
    await fileChangeEventActualFn(null, [
      { type: 'update', path: 'foo/test5.ts' },
    ]);
    await fileChangeEventActualFn(null, [
      { type: 'update', path: 'foo/test6.ts' },
    ]);
    assert.strictEqual(execaDeployMock.mock.callCount(), 2);
  });

  it('queues deployment if a file change is detected during an ongoing', async () => {
    // Mimic cdk taking 200 ms.
    execaDeployMock.mock.mockImplementationOnce(async () => {
      await new Promise((resolve) => setTimeout(resolve, 200));
      return { stdout: '', stderr: '' };
    });

    // Not awaiting so we can push another file change while deployment is ongoing
    fileChangeEventActualFn(null, [{ type: 'update', path: 'foo/test7.ts' }]);

    // Get over debounce so that the next deployment is considered valid
    await new Promise((resolve) => setTimeout(resolve, 100));

    // second file change while the previous one is 'ongoing'
    fileChangeEventActualFn(null, [{ type: 'update', path: 'foo/test8.ts' }]);

    // Wait sufficient time for both deployments to have finished before we count number of cdk calls.
    await new Promise((resolve) => setTimeout(resolve, 500));

    assert.strictEqual(execaDeployMock.mock.callCount(), 2);
<<<<<<< HEAD
=======
    assert.equal(generateClientConfigMock.mock.callCount(), 2);
  });

  it('writes the correct client-config to default cwd path', async () => {
    await fileChangeEventActualFn(null, [
      { type: 'update', path: 'foo/test1.ts' },
    ]);

    assert.equal(generateClientConfigMock.mock.callCount(), 1);
    assert.equal(generateClientConfigMock.mock.callCount(), 1);

    // generate was called with right arguments
    assert.deepStrictEqual(
      generateClientConfigMock.mock.calls[0].arguments[0],
      { backendId: 'testSandboxId', branchName: 'sandbox' }
    );

    assert.deepStrictEqual(
      generateClientConfigMock.mock.calls[0].arguments[1],
      path.join('test', 'location')
    );
>>>>>>> 75d90a57
  });

  it('calls CDK destroy when delete is called', async () => {
    await sandboxInstance.delete({});

    // CDK should be called once
    assert.strictEqual(execaDestroyMock.mock.callCount(), 1);

    // CDK should be called with the right params
    assert.deepStrictEqual(execaDestroyMock.mock.calls[0].arguments, [
      {
        branchName: 'sandbox',
        backendId: 'testSandboxId',
      },
    ]);
  });

  it('handles error thrown by cdk and does not crash', async (contextual) => {
    const contextualExecaMock = contextual.mock.method(
      backendDeployer,
      'deploy',
      () => Promise.reject(new Error('random cdk error'))
    );

    // This test validates that the first file change didn't crash the sandbox process and the second
    // file change will trigger the CDK again!
    fileChangeEventActualFn(null, [{ type: 'update', path: 'foo/test1.ts' }]);
    // Get over debounce so that the next deployment is considered valid
    await new Promise((resolve) => setTimeout(resolve, 100));
    // second file change
    fileChangeEventActualFn(null, [{ type: 'update', path: 'foo/test2.ts' }]);
    // Wait sufficient time for both deployments to have finished before we count number of cdk calls.
    await new Promise((resolve) => setTimeout(resolve, 300));

    // CDK should have been called twice
    assert.strictEqual(contextualExecaMock.mock.callCount(), 2);
  });
});

describe('Sandbox with user provided app name', () => {
  // class under test
  let sandboxInstance: FileWatchingSandbox;

  const cdkExecutor = new AmplifySandboxExecutor(backendDeployer);

  /**
   * For each test we start the sandbox and hence file watcher and get hold of
   * file change event function which tests can simulate by calling as desired.
   */
  beforeEach(async () => {
    // ensures that .gitignore is set as absent
    mock.method(fs, 'existsSync', () => false);
    sandboxInstance = new FileWatchingSandbox('testSandboxId', cdkExecutor);
    await sandboxInstance.start({
      dir: 'testDir',
      exclude: ['exclude1', 'exclude2'],
      name: 'customSandboxName',
<<<<<<< HEAD
=======
      format: ClientConfigFormat.TS,
      clientConfigFilePath: path.join('test', 'location'),
>>>>>>> 75d90a57
    });
    if (
      subscribeMock.mock.calls[0].arguments[1] &&
      typeof subscribeMock.mock.calls[0].arguments[1] === 'function'
    ) {
      fileChangeEventActualFn = subscribeMock.mock.calls[0].arguments[1];
    }

    // Reset all the calls to avoid extra startup call
    execaDestroyMock.mock.resetCalls();
    execaDeployMock.mock.resetCalls();
  });

  afterEach(async () => {
    execaDestroyMock.mock.resetCalls();
    execaDeployMock.mock.resetCalls();
    subscribeMock.mock.resetCalls();
    await sandboxInstance.stop();
  });

  it('calls CDK once when a file change is present and user provided appName', async () => {
    await fileChangeEventActualFn(null, [
      { type: 'update', path: 'foo/test1.ts' },
    ]);

    // File watcher should be called with right arguments such as dir and excludes
    assert.strictEqual(subscribeMock.mock.calls[0].arguments[0], 'testDir');
    assert.deepStrictEqual(subscribeMock.mock.calls[0].arguments[2], {
<<<<<<< HEAD
      ignore: ['cdk.out', 'exclude1', 'exclude2'],
=======
      ignore: [
        'cdk.out',
        path.join(
          process.cwd(),
          'test',
          'location',
          `${configFileName}.${ClientConfigFormat.TS as string}`
        ),
        'exclude1',
        'exclude2',
      ],
>>>>>>> 75d90a57
    });

    // CDK should be called once
    assert.strictEqual(execaDeployMock.mock.callCount(), 1);

    // CDK should be called with the right params
    assert.deepStrictEqual(execaDeployMock.mock.calls[0].arguments, [
      {
        branchName: 'sandbox',
        backendId: 'customSandboxName',
      },
      {
        hotswapFallback: true,
        method: 'direct',
      },
    ]);
  });

  it('calls CDK destroy when delete is called with a user provided sandbox name', async () => {
    await sandboxInstance.delete({ name: 'customSandboxName' });

    // CDK should be called once
    assert.strictEqual(execaDestroyMock.mock.callCount(), 1);

    // CDK should be called with the right params
    assert.deepStrictEqual(execaDestroyMock.mock.calls[0].arguments, [
      {
        branchName: 'sandbox',
        backendId: 'customSandboxName',
      },
    ]);
  });
<<<<<<< HEAD
=======

  it('writes the correct client-config to user provided path', async () => {
    await fileChangeEventActualFn(null, [
      { type: 'update', path: 'foo/test1.ts' },
    ]);

    assert.equal(generateClientConfigMock.mock.callCount(), 1);
    assert.equal(generateClientConfigMock.mock.callCount(), 1);

    // generate was called with right arguments
    assert.deepStrictEqual(
      generateClientConfigMock.mock.calls[0].arguments[0],
      {
        backendId: 'customSandboxName',
        branchName: 'sandbox',
      }
    );
    assert.equal(
      generateClientConfigMock.mock.calls[0].arguments[1],
      path.join('test', 'location')
    );
  });
>>>>>>> 75d90a57
});

describe('Sandbox with absolute output path', () => {
  // class under test
  let sandboxInstance: FileWatchingSandbox;

  const cdkExecutor = new AmplifySandboxExecutor(backendDeployer);

  /**
   * For each test we start the sandbox and hence file watcher and get hold of
   * file change event function which tests can simulate by calling as desired.
   */
  beforeEach(async () => {
    // ensures that .gitignore is set as absent
    mock.method(fs, 'existsSync', () => false);
    sandboxInstance = new FileWatchingSandbox('testSandboxId', cdkExecutor);
    await sandboxInstance.start({
      dir: 'testDir',
      exclude: ['exclude1', 'exclude2'],
      name: 'customSandboxName',
<<<<<<< HEAD
=======
      format: ClientConfigFormat.JSON,
      clientConfigFilePath: path.join('test', 'location'),
>>>>>>> 75d90a57
      profile: 'amplify-sandbox',
    });
    if (
      subscribeMock.mock.calls[0].arguments[1] &&
      typeof subscribeMock.mock.calls[0].arguments[1] === 'function'
    ) {
      fileChangeEventActualFn = subscribeMock.mock.calls[0].arguments[1];
    }

    // Reset all the calls to avoid extra startup call
    execaDeployMock.mock.resetCalls();
    execaDestroyMock.mock.resetCalls();
  });

  afterEach(async () => {
    execaDeployMock.mock.resetCalls();
    execaDestroyMock.mock.resetCalls();
    subscribeMock.mock.resetCalls();
    await sandboxInstance.stop();
  });

<<<<<<< HEAD
=======
  it('generates client config at absolute location', async () => {
    await fileChangeEventActualFn(null, [
      { type: 'update', path: 'foo/test1.ts' },
    ]);

    assert.equal(generateClientConfigMock.mock.callCount(), 1);
    assert.equal(generateClientConfigMock.mock.callCount(), 1);

    // generate was called with right arguments
    assert.deepStrictEqual(
      generateClientConfigMock.mock.calls[0].arguments[0],
      {
        backendId: 'customSandboxName',
        branchName: 'sandbox',
      }
    );
    assert.equal(
      generateClientConfigMock.mock.calls[0].arguments[1],
      path.join('test', 'location')
    );
  });

>>>>>>> 75d90a57
  it('sets AWS profile when starting sandbox', async () => {
    assert.strictEqual(process.env.AWS_PROFILE, 'amplify-sandbox');
  });
});

describe('Sandbox ignoring paths in .gitignore', () => {
  // class under test
  let sandboxInstance: FileWatchingSandbox;

  const cdkExecutor = new AmplifySandboxExecutor(backendDeployer);

  /**
   * For each test we start the sandbox and hence file watcher and get hold of
   * file change event function which tests can simulate by calling as desired.
   */
  beforeEach(async () => {
    // setup .gitignore such that parseGitIgnore returns a list of parsed paths
    mock.method(fs, 'existsSync', () => true);
    mock.method(parseGitIgnore, 'parse', () => {
      return {
        patterns: [
          '/patternWithLeadingSlash',
          'patternWithoutLeadingSlash',
          'someFile.js',
          'overlap/',
          'overlap/file',
        ],
      };
    });
    sandboxInstance = new FileWatchingSandbox('testSandboxId', cdkExecutor);
    await sandboxInstance.start({
      dir: 'testDir',
      exclude: ['customer_exclude1', 'customer_exclude2'],
      name: 'customSandboxName',
<<<<<<< HEAD
=======
      format: ClientConfigFormat.TS,
      clientConfigFilePath: '',
>>>>>>> 75d90a57
    });
    if (
      subscribeMock.mock.calls[0].arguments[1] &&
      typeof subscribeMock.mock.calls[0].arguments[1] === 'function'
    ) {
      fileChangeEventActualFn = subscribeMock.mock.calls[0].arguments[1];
    }

    // Reset all the calls to avoid extra startup call
    execaDeployMock.mock.resetCalls();
    execaDestroyMock.mock.resetCalls();
  });

  afterEach(async () => {
    execaDeployMock.mock.resetCalls();
    execaDestroyMock.mock.resetCalls();
    subscribeMock.mock.resetCalls();
    await sandboxInstance.stop();
  });

  it('handles .gitignore files to exclude paths from file watching', async () => {
    await fileChangeEventActualFn(null, [
      { type: 'update', path: 'foo/test1.ts' },
    ]);

    // File watcher should be called with right excludes
    assert.strictEqual(subscribeMock.mock.calls[0].arguments[0], 'testDir');
    assert.deepStrictEqual(subscribeMock.mock.calls[0].arguments[2], {
      ignore: [
        'cdk.out',
<<<<<<< HEAD
=======
        path.join(
          process.cwd(),
          `${configFileName}.${ClientConfigFormat.TS as string}`
        ),
>>>>>>> 75d90a57
        'patternWithLeadingSlash',
        'patternWithoutLeadingSlash',
        'someFile.js',
        'overlap/',
        'overlap/file',
        'customer_exclude1',
        'customer_exclude2',
      ],
    });

    // CDK should also be called once
    assert.strictEqual(execaDeployMock.mock.callCount(), 1);
  });
});<|MERGE_RESOLUTION|>--- conflicted
+++ resolved
@@ -55,10 +55,6 @@
     await sandboxInstance.start({
       dir: 'testDir',
       exclude: ['exclude1', 'exclude2'],
-<<<<<<< HEAD
-=======
-      clientConfigFilePath: path.join('test', 'location'),
->>>>>>> 75d90a57
       format: ClientConfigFormat.JS,
     });
 
@@ -93,21 +89,7 @@
     // File watcher should be called with right arguments such as dir and excludes
     assert.strictEqual(subscribeMock.mock.calls[0].arguments[0], 'testDir');
     assert.deepStrictEqual(subscribeMock.mock.calls[0].arguments[2], {
-<<<<<<< HEAD
       ignore: ['cdk.out', 'exclude1', 'exclude2'],
-=======
-      ignore: [
-        'cdk.out',
-        path.join(
-          process.cwd(),
-          'test',
-          'location',
-          `${configFileName}.${ClientConfigFormat.JS as string}`
-        ),
-        'exclude1',
-        'exclude2',
-      ],
->>>>>>> 75d90a57
     });
 
     // CDK should be called once
@@ -173,30 +155,6 @@
     await new Promise((resolve) => setTimeout(resolve, 500));
 
     assert.strictEqual(execaDeployMock.mock.callCount(), 2);
-<<<<<<< HEAD
-=======
-    assert.equal(generateClientConfigMock.mock.callCount(), 2);
-  });
-
-  it('writes the correct client-config to default cwd path', async () => {
-    await fileChangeEventActualFn(null, [
-      { type: 'update', path: 'foo/test1.ts' },
-    ]);
-
-    assert.equal(generateClientConfigMock.mock.callCount(), 1);
-    assert.equal(generateClientConfigMock.mock.callCount(), 1);
-
-    // generate was called with right arguments
-    assert.deepStrictEqual(
-      generateClientConfigMock.mock.calls[0].arguments[0],
-      { backendId: 'testSandboxId', branchName: 'sandbox' }
-    );
-
-    assert.deepStrictEqual(
-      generateClientConfigMock.mock.calls[0].arguments[1],
-      path.join('test', 'location')
-    );
->>>>>>> 75d90a57
   });
 
   it('calls CDK destroy when delete is called', async () => {
@@ -254,11 +212,6 @@
       dir: 'testDir',
       exclude: ['exclude1', 'exclude2'],
       name: 'customSandboxName',
-<<<<<<< HEAD
-=======
-      format: ClientConfigFormat.TS,
-      clientConfigFilePath: path.join('test', 'location'),
->>>>>>> 75d90a57
     });
     if (
       subscribeMock.mock.calls[0].arguments[1] &&
@@ -287,21 +240,7 @@
     // File watcher should be called with right arguments such as dir and excludes
     assert.strictEqual(subscribeMock.mock.calls[0].arguments[0], 'testDir');
     assert.deepStrictEqual(subscribeMock.mock.calls[0].arguments[2], {
-<<<<<<< HEAD
       ignore: ['cdk.out', 'exclude1', 'exclude2'],
-=======
-      ignore: [
-        'cdk.out',
-        path.join(
-          process.cwd(),
-          'test',
-          'location',
-          `${configFileName}.${ClientConfigFormat.TS as string}`
-        ),
-        'exclude1',
-        'exclude2',
-      ],
->>>>>>> 75d90a57
     });
 
     // CDK should be called once
@@ -334,31 +273,6 @@
       },
     ]);
   });
-<<<<<<< HEAD
-=======
-
-  it('writes the correct client-config to user provided path', async () => {
-    await fileChangeEventActualFn(null, [
-      { type: 'update', path: 'foo/test1.ts' },
-    ]);
-
-    assert.equal(generateClientConfigMock.mock.callCount(), 1);
-    assert.equal(generateClientConfigMock.mock.callCount(), 1);
-
-    // generate was called with right arguments
-    assert.deepStrictEqual(
-      generateClientConfigMock.mock.calls[0].arguments[0],
-      {
-        backendId: 'customSandboxName',
-        branchName: 'sandbox',
-      }
-    );
-    assert.equal(
-      generateClientConfigMock.mock.calls[0].arguments[1],
-      path.join('test', 'location')
-    );
-  });
->>>>>>> 75d90a57
 });
 
 describe('Sandbox with absolute output path', () => {
@@ -379,11 +293,6 @@
       dir: 'testDir',
       exclude: ['exclude1', 'exclude2'],
       name: 'customSandboxName',
-<<<<<<< HEAD
-=======
-      format: ClientConfigFormat.JSON,
-      clientConfigFilePath: path.join('test', 'location'),
->>>>>>> 75d90a57
       profile: 'amplify-sandbox',
     });
     if (
@@ -405,31 +314,6 @@
     await sandboxInstance.stop();
   });
 
-<<<<<<< HEAD
-=======
-  it('generates client config at absolute location', async () => {
-    await fileChangeEventActualFn(null, [
-      { type: 'update', path: 'foo/test1.ts' },
-    ]);
-
-    assert.equal(generateClientConfigMock.mock.callCount(), 1);
-    assert.equal(generateClientConfigMock.mock.callCount(), 1);
-
-    // generate was called with right arguments
-    assert.deepStrictEqual(
-      generateClientConfigMock.mock.calls[0].arguments[0],
-      {
-        backendId: 'customSandboxName',
-        branchName: 'sandbox',
-      }
-    );
-    assert.equal(
-      generateClientConfigMock.mock.calls[0].arguments[1],
-      path.join('test', 'location')
-    );
-  });
-
->>>>>>> 75d90a57
   it('sets AWS profile when starting sandbox', async () => {
     assert.strictEqual(process.env.AWS_PROFILE, 'amplify-sandbox');
   });
@@ -464,11 +348,6 @@
       dir: 'testDir',
       exclude: ['customer_exclude1', 'customer_exclude2'],
       name: 'customSandboxName',
-<<<<<<< HEAD
-=======
-      format: ClientConfigFormat.TS,
-      clientConfigFilePath: '',
->>>>>>> 75d90a57
     });
     if (
       subscribeMock.mock.calls[0].arguments[1] &&
@@ -499,13 +378,6 @@
     assert.deepStrictEqual(subscribeMock.mock.calls[0].arguments[2], {
       ignore: [
         'cdk.out',
-<<<<<<< HEAD
-=======
-        path.join(
-          process.cwd(),
-          `${configFileName}.${ClientConfigFormat.TS as string}`
-        ),
->>>>>>> 75d90a57
         'patternWithLeadingSlash',
         'patternWithoutLeadingSlash',
         'someFile.js',
