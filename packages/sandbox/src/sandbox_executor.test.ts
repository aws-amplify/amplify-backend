import { afterEach, describe, it, mock } from 'node:test';
import assert from 'node:assert';
import { AmplifySandboxExecutor } from './sandbox_executor.js';
import {
  BackendDeployerFactory,
  BackendDeployerOutputFormatter,
} from '@aws-amplify/backend-deployer';
import {
  LogLevel,
  PackageManagerControllerFactory,
  Printer,
} from '@aws-amplify/cli-core';
import {
  SecretListItem,
  getSecretClientWithAmplifyErrorHandling,
} from '@aws-amplify/backend-secret';

const logMock = mock.fn();
const mockedPrinter = {
  log: mock.fn(),
};
const packageManagerControllerFactory = new PackageManagerControllerFactory(
  process.cwd(),
  new Printer(LogLevel.DEBUG)
);

const formatterStub: BackendDeployerOutputFormatter = {
  normalizeAmpxCommand: () => 'test command',
};

const backendDeployerFactory = new BackendDeployerFactory(
  packageManagerControllerFactory.getPackageManagerController(),
  formatterStub
);
const backendDeployer = backendDeployerFactory.getInstance();
const secretClient = getSecretClientWithAmplifyErrorHandling();
const sandboxExecutor = new AmplifySandboxExecutor(
  backendDeployer,
  secretClient,
  mockedPrinter as never
);

const newlyUpdatedSecretItem: SecretListItem = {
  name: 'C',
  lastUpdated: new Date(1234567),
};

const listSecretMock = mock.method(secretClient, 'listSecrets', () =>
  Promise.resolve([
    {
      name: 'A',
      lastUpdated: new Date(1234),
    },
    {
      name: 'B',
    },
    newlyUpdatedSecretItem,
  ])
);

const backendDeployerDeployMock = mock.method(backendDeployer, 'deploy', () =>
  Promise.resolve()
);

const validateAppSourcesProvider = mock.fn(() => true);

void describe('Sandbox executor', () => {
  afterEach(() => {
    backendDeployerDeployMock.mock.resetCalls();
    validateAppSourcesProvider.mock.resetCalls();
    listSecretMock.mock.resetCalls();
    logMock.mock.resetCalls();
  });

  void it('retrieves file change summary once (debounce)', async () => {
    const firstDeployPromise = sandboxExecutor.deploy(
      {
        namespace: 'testSandboxId',
        name: 'testSandboxName',
        type: 'sandbox',
      },
      validateAppSourcesProvider,
      undefined
    );

    const secondDeployPromise = sandboxExecutor.deploy(
      {
        namespace: 'testSandboxId',
        name: 'testSandboxName',
        type: 'sandbox',
      },
      validateAppSourcesProvider,
      undefined
    );

    await Promise.all([firstDeployPromise, secondDeployPromise]);

    // Assert debounce worked as expected
    assert.strictEqual(backendDeployerDeployMock.mock.callCount(), 1);
    assert.strictEqual(validateAppSourcesProvider.mock.callCount(), 1);
  });

<<<<<<< HEAD
=======
  void it('throws AmplifyUserError if listSecrets fails due to ExpiredTokenException', async () => {
    const ssmError = new SSMServiceException({
      name: 'ExpiredTokenException',
      $fault: 'client',
      $metadata: {},
    });
    const secretsError = SecretError.createInstance(ssmError);
    listSecretMock.mock.mockImplementationOnce(() => {
      throw secretsError;
    });
    await assert.rejects(
      () =>
        sandboxExecutor.deploy(
          {
            namespace: 'testSandboxId',
            name: 'testSandboxName',
            type: 'sandbox',
          },
          validateAppSourcesProvider,
          undefined
        ),
      new AmplifyUserError(
        'SecretsExpiredTokenError',
        {
          message: 'Fetching the list of secrets failed due to expired tokens',
          resolution: 'Please refresh your credentials and try again',
        },
        secretsError
      )
    );
  });

  void it('throws AmplifyUserError if listSecrets fails due to CredentialsProviderError', async () => {
    const credentialsError = new Error('credentials error');
    credentialsError.name = 'CredentialsProviderError';
    const secretsError = SecretError.createInstance(credentialsError);
    listSecretMock.mock.mockImplementationOnce(() => {
      throw secretsError;
    });
    await assert.rejects(
      () =>
        sandboxExecutor.deploy(
          {
            namespace: 'testSandboxId',
            name: 'testSandboxName',
            type: 'sandbox',
          },
          validateAppSourcesProvider,
          undefined
        ),
      new AmplifyUserError(
        'SecretsExpiredTokenError',
        {
          message: 'Fetching the list of secrets failed due to expired tokens',
          resolution: 'Please refresh your credentials and try again',
        },
        secretsError
      )
    );
  });

  void it('throws AmplifyFault if listSecrets fails due to a non-SSM exception other than expired credentials', async () => {
    const underlyingError = new Error('some secret error');
    const secretError = SecretError.createInstance(underlyingError);
    listSecretMock.mock.mockImplementationOnce(() => {
      throw secretError;
    });
    await assert.rejects(
      () =>
        sandboxExecutor.deploy(
          {
            namespace: 'testSandboxId',
            name: 'testSandboxName',
            type: 'sandbox',
          },
          validateAppSourcesProvider,
          undefined
        ),
      new AmplifyFault(
        'ListSecretsFailedFault',
        {
          message: 'Fetching the list of secrets failed',
        },
        underlyingError // If it's not an SSM exception, we use the original error instead of secrets error
      )
    );
  });

  void it('throws AmplifyFault if listSecrets fails due to an SSM exception other than expired credentials', async () => {
    const underlyingError = new SSMServiceException({
      name: 'SomeException',
      $fault: 'client',
      $metadata: {},
    });
    const secretError = SecretError.createInstance(underlyingError);
    listSecretMock.mock.mockImplementationOnce(() => {
      throw secretError;
    });
    await assert.rejects(
      () =>
        sandboxExecutor.deploy(
          {
            namespace: 'testSandboxId',
            name: 'testSandboxName',
            type: 'sandbox',
          },
          validateAppSourcesProvider,
          undefined
        ),
      new AmplifyFault(
        'ListSecretsFailedFault',
        {
          message: 'Fetching the list of secrets failed',
        },
        secretError // If it's an SSM exception, we use the wrapper secret error
      )
    );
  });

>>>>>>> 97207363
  [true, false].forEach((shouldValidateSources) => {
    void it(`calls deployer with correct validateSources=${shouldValidateSources.toString()} setting`, async () => {
      validateAppSourcesProvider.mock.mockImplementationOnce(
        () => shouldValidateSources
      );

      await sandboxExecutor.deploy(
        {
          namespace: 'testSandboxId',
          name: 'testSandboxName',
          type: 'sandbox',
        },
        validateAppSourcesProvider,
        undefined
      );

      assert.strictEqual(backendDeployerDeployMock.mock.callCount(), 1);
      // BackendDeployer should be called with the right params
      assert.deepStrictEqual(
        backendDeployerDeployMock.mock.calls[0].arguments,
        [
          {
            name: 'testSandboxName',
            namespace: 'testSandboxId',
            type: 'sandbox',
          },
          {
            profile: undefined,
            secretLastUpdated: newlyUpdatedSecretItem.lastUpdated,
            validateAppSources: shouldValidateSources,
          },
        ]
      );
    });
  });

  ['test_profile', undefined].forEach((profile) => {
    void it(`calls deployer with correct profile=${
      profile ?? 'undefined'
    } setting`, async () => {
      await sandboxExecutor.deploy(
        {
          namespace: 'testSandboxId',
          name: 'testSandboxName',
          type: 'sandbox',
        },
        validateAppSourcesProvider,
        profile
      );

      assert.strictEqual(backendDeployerDeployMock.mock.callCount(), 1);
      // BackendDeployer should be called with the right params
      assert.deepStrictEqual(
        backendDeployerDeployMock.mock.calls[0].arguments,
        [
          {
            name: 'testSandboxName',
            namespace: 'testSandboxId',
            type: 'sandbox',
          },
          {
            profile: profile,
            secretLastUpdated: newlyUpdatedSecretItem.lastUpdated,
            validateAppSources: true,
          },
        ]
      );
    });
  });
});<|MERGE_RESOLUTION|>--- conflicted
+++ resolved
@@ -100,128 +100,6 @@
     assert.strictEqual(validateAppSourcesProvider.mock.callCount(), 1);
   });
 
-<<<<<<< HEAD
-=======
-  void it('throws AmplifyUserError if listSecrets fails due to ExpiredTokenException', async () => {
-    const ssmError = new SSMServiceException({
-      name: 'ExpiredTokenException',
-      $fault: 'client',
-      $metadata: {},
-    });
-    const secretsError = SecretError.createInstance(ssmError);
-    listSecretMock.mock.mockImplementationOnce(() => {
-      throw secretsError;
-    });
-    await assert.rejects(
-      () =>
-        sandboxExecutor.deploy(
-          {
-            namespace: 'testSandboxId',
-            name: 'testSandboxName',
-            type: 'sandbox',
-          },
-          validateAppSourcesProvider,
-          undefined
-        ),
-      new AmplifyUserError(
-        'SecretsExpiredTokenError',
-        {
-          message: 'Fetching the list of secrets failed due to expired tokens',
-          resolution: 'Please refresh your credentials and try again',
-        },
-        secretsError
-      )
-    );
-  });
-
-  void it('throws AmplifyUserError if listSecrets fails due to CredentialsProviderError', async () => {
-    const credentialsError = new Error('credentials error');
-    credentialsError.name = 'CredentialsProviderError';
-    const secretsError = SecretError.createInstance(credentialsError);
-    listSecretMock.mock.mockImplementationOnce(() => {
-      throw secretsError;
-    });
-    await assert.rejects(
-      () =>
-        sandboxExecutor.deploy(
-          {
-            namespace: 'testSandboxId',
-            name: 'testSandboxName',
-            type: 'sandbox',
-          },
-          validateAppSourcesProvider,
-          undefined
-        ),
-      new AmplifyUserError(
-        'SecretsExpiredTokenError',
-        {
-          message: 'Fetching the list of secrets failed due to expired tokens',
-          resolution: 'Please refresh your credentials and try again',
-        },
-        secretsError
-      )
-    );
-  });
-
-  void it('throws AmplifyFault if listSecrets fails due to a non-SSM exception other than expired credentials', async () => {
-    const underlyingError = new Error('some secret error');
-    const secretError = SecretError.createInstance(underlyingError);
-    listSecretMock.mock.mockImplementationOnce(() => {
-      throw secretError;
-    });
-    await assert.rejects(
-      () =>
-        sandboxExecutor.deploy(
-          {
-            namespace: 'testSandboxId',
-            name: 'testSandboxName',
-            type: 'sandbox',
-          },
-          validateAppSourcesProvider,
-          undefined
-        ),
-      new AmplifyFault(
-        'ListSecretsFailedFault',
-        {
-          message: 'Fetching the list of secrets failed',
-        },
-        underlyingError // If it's not an SSM exception, we use the original error instead of secrets error
-      )
-    );
-  });
-
-  void it('throws AmplifyFault if listSecrets fails due to an SSM exception other than expired credentials', async () => {
-    const underlyingError = new SSMServiceException({
-      name: 'SomeException',
-      $fault: 'client',
-      $metadata: {},
-    });
-    const secretError = SecretError.createInstance(underlyingError);
-    listSecretMock.mock.mockImplementationOnce(() => {
-      throw secretError;
-    });
-    await assert.rejects(
-      () =>
-        sandboxExecutor.deploy(
-          {
-            namespace: 'testSandboxId',
-            name: 'testSandboxName',
-            type: 'sandbox',
-          },
-          validateAppSourcesProvider,
-          undefined
-        ),
-      new AmplifyFault(
-        'ListSecretsFailedFault',
-        {
-          message: 'Fetching the list of secrets failed',
-        },
-        secretError // If it's an SSM exception, we use the wrapper secret error
-      )
-    );
-  });
-
->>>>>>> 97207363
   [true, false].forEach((shouldValidateSources) => {
     void it(`calls deployer with correct validateSources=${shouldValidateSources.toString()} setting`, async () => {
       validateAppSourcesProvider.mock.mockImplementationOnce(
