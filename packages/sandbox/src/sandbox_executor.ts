import debounce from 'debounce-promise';
import { BackendDeployer } from '@aws-amplify/backend-deployer';
import { UniqueBackendIdentifier } from '@aws-amplify/plugin-types';
import { BackendDeploymentType } from '@aws-amplify/platform-core';
import { SecretClient } from '@aws-amplify/backend-secret';
import { FileChangesAnalysisSummary } from './file_changes_analyzer.js';

/**
 * Execute CDK commands.
 */
export class AmplifySandboxExecutor {
  /**
   * Creates an AmplifySandboxExecutor instance
   */
  constructor(
    private readonly backendDeployer: BackendDeployer,
    private readonly secretClient: SecretClient
  ) {}

  private getSecretLastUpdated = async (
    uniqueBackendIdentifier: UniqueBackendIdentifier
  ): Promise<Date | undefined> => {
    const secrets = await this.secretClient.listSecrets(
      uniqueBackendIdentifier
    );
    let latestTimestamp = -1;
    let secretLastUpdate: Date | undefined;

    secrets.forEach((secret) => {
      if (!secret.lastUpdated) {
        return;
      }
      const curTimeStamp = secret.lastUpdated.getTime();
      if (curTimeStamp > 0 && curTimeStamp > latestTimestamp) {
        latestTimestamp = curTimeStamp;
        secretLastUpdate = secret.lastUpdated;
      }
    });

    return secretLastUpdate;
  };

  /**
   * Deploys sandbox
   */
  deploy = async (
    uniqueBackendIdentifier: UniqueBackendIdentifier,
    fileChangesAnalysisSummary: FileChangesAnalysisSummary
  ): Promise<void> => {
    console.debug('[Sandbox] Executing command `deploy`');
    const secretLastUpdated = await this.getSecretLastUpdated(
      uniqueBackendIdentifier
    );
<<<<<<< HEAD
    const typeCheckingEnabled =
      fileChangesAnalysisSummary.anyTypeScriptFileChanged;
    try {
      await this.invoke(
        async () =>
          await this.backendDeployer.deploy(uniqueBackendIdentifier, {
            deploymentType: BackendDeploymentType.SANDBOX,
            secretLastUpdated,
            typeCheckingEnabled,
          })
      );
    } catch (error) {
      console.log(this.getErrorMessage(error));
      // do not propagate and let the sandbox continue to run
    }
=======
    await this.invoke(
      async () =>
        await this.backendDeployer.deploy(uniqueBackendIdentifier, {
          deploymentType: BackendDeploymentType.SANDBOX,
          secretLastUpdated,
        })
    );
>>>>>>> 755badc2
  };

  /**
   * Destroy sandbox. Do not swallow errors
   */
  destroy = (
    uniqueBackendIdentifier?: UniqueBackendIdentifier
  ): Promise<void> => {
    console.debug('[Sandbox] Executing command `destroy`');
    return this.invoke(
      async () =>
        await this.backendDeployer.destroy(uniqueBackendIdentifier, {
          deploymentType: BackendDeploymentType.SANDBOX,
        })
    );
  };

  /**
   * Function that invokes the callback with debounce.
   * Debounce is needed in case multiple duplicate events are received.
   */
  private invoke = debounce(
    async (callback: () => Promise<void>): Promise<void> => await callback(),
    100
  );
}<|MERGE_RESOLUTION|>--- conflicted
+++ resolved
@@ -3,7 +3,6 @@
 import { UniqueBackendIdentifier } from '@aws-amplify/plugin-types';
 import { BackendDeploymentType } from '@aws-amplify/platform-core';
 import { SecretClient } from '@aws-amplify/backend-secret';
-import { FileChangesAnalysisSummary } from './file_changes_analyzer.js';
 
 /**
  * Execute CDK commands.
@@ -44,30 +43,12 @@
    * Deploys sandbox
    */
   deploy = async (
-    uniqueBackendIdentifier: UniqueBackendIdentifier,
-    fileChangesAnalysisSummary: FileChangesAnalysisSummary
+    uniqueBackendIdentifier: UniqueBackendIdentifier
   ): Promise<void> => {
     console.debug('[Sandbox] Executing command `deploy`');
     const secretLastUpdated = await this.getSecretLastUpdated(
       uniqueBackendIdentifier
     );
-<<<<<<< HEAD
-    const typeCheckingEnabled =
-      fileChangesAnalysisSummary.anyTypeScriptFileChanged;
-    try {
-      await this.invoke(
-        async () =>
-          await this.backendDeployer.deploy(uniqueBackendIdentifier, {
-            deploymentType: BackendDeploymentType.SANDBOX,
-            secretLastUpdated,
-            typeCheckingEnabled,
-          })
-      );
-    } catch (error) {
-      console.log(this.getErrorMessage(error));
-      // do not propagate and let the sandbox continue to run
-    }
-=======
     await this.invoke(
       async () =>
         await this.backendDeployer.deploy(uniqueBackendIdentifier, {
@@ -75,7 +56,6 @@
           secretLastUpdated,
         })
     );
->>>>>>> 755badc2
   };
 
   /**
