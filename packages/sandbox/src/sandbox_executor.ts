--- conflicted
+++ resolved
@@ -38,14 +38,10 @@
   deploy = async (
     backendId: BackendIdentifier,
     validateAppSourcesProvider: () => boolean,
-<<<<<<< HEAD
     /**
      *  @deprecated CDK toolkit now accepts profile only in the constructor instead of at runtime. This param will be removed in next MV
      */
-    profile: string | undefined
-=======
     profile: string | undefined,
->>>>>>> 5177bc53
   ): Promise<DeployResult> => {
     this.printer.log('[Sandbox] Executing command `deploy`', LogLevel.DEBUG);
     const secretLastUpdated = await this.getSecretLastUpdated(backendId);
@@ -67,14 +63,10 @@
    */
   destroy = (
     backendId: BackendIdentifier,
-<<<<<<< HEAD
     /**
      *  @deprecated CDK toolkit now accepts profile only in the constructor instead of at runtime. This param will be removed in next MV
      */
-    profile: string | undefined
-=======
     profile: string | undefined,
->>>>>>> 5177bc53
   ): Promise<DestroyResult> => {
     this.printer.log('[Sandbox] Executing command `destroy`', LogLevel.DEBUG);
     return this.invoke(() =>
