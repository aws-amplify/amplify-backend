--- conflicted
+++ resolved
@@ -40,17 +40,14 @@
       const packageManagerControllerFactory =
         new PackageManagerControllerFactory(process.cwd(), this.printer);
       const cdkEventsBridgeIoHost = new AmplifyIOEventsBridgeSingletonFactory(
-        this.printer
+        this.printer,
       ).getInstance();
 
       const backendDeployerFactory = new BackendDeployerFactory(
         packageManagerControllerFactory.getPackageManagerController(),
         this.format,
-<<<<<<< HEAD
         cdkEventsBridgeIoHost,
-        this.sdkProfileResolver
-=======
->>>>>>> 5177bc53
+        this.sdkProfileResolver,
       );
       SandboxSingletonFactory.instance = new FileWatchingSandbox(
         this.sandboxIdResolver,
