--- conflicted
+++ resolved
@@ -14,6 +14,7 @@
 import { BackendOutputClientFactory } from '@aws-amplify/deployed-backend-client';
 import { LambdaFunctionLogStreamer } from './lambda_function_log_streamer.js';
 import { CloudWatchLogEventMonitor } from './cloudwatch_logs_monitor.js';
+import { CloudFormationClient } from '@aws-sdk/client-cloudformation';
 
 /**
  * Factory to create a new sandbox
@@ -48,8 +49,7 @@
           getSecretClient(),
           this.printer
         ),
-<<<<<<< HEAD
-        cfnClient,
+        new SSMClient(),
         new LambdaFunctionLogStreamer(
           new LambdaClient(),
           cfnClient,
@@ -57,9 +57,6 @@
           BackendOutputClientFactory.getInstance(),
           this.printer
         ),
-=======
-        new SSMClient(),
->>>>>>> b1e320e1
         this.printer
       );
     }
