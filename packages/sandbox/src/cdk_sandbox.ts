--- conflicted
+++ resolved
@@ -27,17 +27,10 @@
    * @inheritdoc
    */
   async start(options: SandboxOptions) {
-<<<<<<< HEAD
-    const sandboxAppName = options.name ?? this.appName;
+    const sandboxId = options.name ?? this.sandboxId;
     let clientConfigWritePath = path.join(
       process.cwd(),
       'amplifyconfiguration.js'
-=======
-    const sandboxId = options.name ?? this.sandboxId;
-    const clientConfigWritePath = path.join(
-      options.clientConfigOutputPath ?? process.cwd(),
-      'amplifyconfiguration.json'
->>>>>>> 19633191
     );
     if (options.clientConfigFilePath) {
       if (path.isAbsolute(options.clientConfigFilePath)) {
