--- conflicted
+++ resolved
@@ -1,7 +1,5 @@
 import debounce from 'debounce-promise';
 import parcelWatcher, { subscribe } from '@parcel/watcher';
-import { ClientConfigFormat } from '@aws-amplify/client-config';
-import { getClientConfigPath } from '@aws-amplify/client-config/paths';
 import { AmplifySandboxExecutor } from './sandbox_executor.js';
 import {
   Sandbox,
@@ -62,14 +60,6 @@
     }
 
     const sandboxId = options.name ?? this.sandboxId;
-<<<<<<< HEAD
-
-=======
-    const clientConfigWritePath = getClientConfigPath(
-      options.clientConfigFilePath,
-      options.format
-    );
->>>>>>> 4813824b
     const ignoredPaths = this.getGitIgnoredPaths();
     this.outputFilesExcludedFromWatch =
       this.outputFilesExcludedFromWatch.concat(...ignoredPaths);
@@ -99,14 +89,6 @@
         backendId: sandboxId,
         branchName: 'sandbox',
       });
-<<<<<<< HEAD
-=======
-      await this.writeUpdatedClientConfig(
-        sandboxId,
-        options.clientConfigFilePath,
-        options.format
-      );
->>>>>>> 4813824b
 
       // If latch is still 'deploying' after the 'await', that's fine,
       // but if it's 'queued', that means we need to deploy again
@@ -121,14 +103,6 @@
           backendId: sandboxId,
           branchName: 'sandbox',
         });
-<<<<<<< HEAD
-=======
-        await this.writeUpdatedClientConfig(
-          sandboxId,
-          options.clientConfigFilePath,
-          options.format
-        );
->>>>>>> 4813824b
       }
       latch = 'open';
       this.emitWatching();
@@ -203,30 +177,6 @@
   };
 
   /**
-<<<<<<< HEAD
-=======
-   * Runs post every deployment. Generates the client config and writes to a local file
-   * @param sandboxId for this sandbox execution. Either package.json#name + whoami or provided by user during `amplify sandbox`
-   * @param out optional location provided by customer to write client config to
-   * @param format optional format provided by customer to write client config in
-   */
-  private writeUpdatedClientConfig = async (
-    sandboxId: string,
-    out?: string,
-    format?: ClientConfigFormat
-  ) => {
-    await this.clientConfigGenerator.generateClientConfigToFile(
-      {
-        backendId: sandboxId,
-        branchName: 'sandbox',
-      },
-      out,
-      format
-    );
-  };
-
-  /**
->>>>>>> 4813824b
    * Just a shorthand console log to indicate whenever watcher is going idle
    */
   private emitWatching = () => {
