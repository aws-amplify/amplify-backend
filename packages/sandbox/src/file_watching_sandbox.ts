--- conflicted
+++ resolved
@@ -59,13 +59,6 @@
     }
 
     const sandboxId = options.name ?? this.sandboxId;
-<<<<<<< HEAD
-=======
-    const clientConfigWritePath = await getClientConfigPath(
-      options.clientConfigFilePath,
-      options.format
-    );
->>>>>>> 75d90a57
     const ignoredPaths = this.getGitIgnoredPaths();
     this.outputFilesExcludedFromWatch =
       this.outputFilesExcludedFromWatch.concat(...ignoredPaths);
@@ -92,14 +85,6 @@
         backendId: sandboxId,
         branchName: 'sandbox',
       });
-<<<<<<< HEAD
-=======
-      await this.writeUpdatedClientConfig(
-        sandboxId,
-        options.clientConfigFilePath,
-        options.format
-      );
->>>>>>> 75d90a57
 
       // If latch is still 'deploying' after the 'await', that's fine,
       // but if it's 'queued', that means we need to deploy again
@@ -114,14 +99,6 @@
           backendId: sandboxId,
           branchName: 'sandbox',
         });
-<<<<<<< HEAD
-=======
-        await this.writeUpdatedClientConfig(
-          sandboxId,
-          options.clientConfigFilePath,
-          options.format
-        );
->>>>>>> 75d90a57
       }
       latch = 'open';
       this.emitWatching();
@@ -187,30 +164,6 @@
   };
 
   /**
-<<<<<<< HEAD
-=======
-   * Runs post every deployment. Generates the client config and writes to a local file
-   * @param sandboxId for this sandbox execution. Either package.json#name + whoami or provided by user during `amplify sandbox`
-   * @param outDir optional location provided by customer to write client config to
-   * @param format optional format provided by customer to write client config in
-   */
-  private writeUpdatedClientConfig = async (
-    sandboxId: string,
-    outDir?: string,
-    format?: ClientConfigFormat
-  ) => {
-    await this.clientConfigGenerator.generateClientConfigToFile(
-      {
-        backendId: sandboxId,
-        branchName: 'sandbox',
-      },
-      outDir,
-      format
-    );
-  };
-
-  /**
->>>>>>> 75d90a57
    * Just a shorthand console log to indicate whenever watcher is going idle
    */
   private emitWatching = () => {
