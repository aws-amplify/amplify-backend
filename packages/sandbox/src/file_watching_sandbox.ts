--- conflicted
+++ resolved
@@ -10,11 +10,8 @@
 import parseGitIgnore from 'parse-gitignore';
 import path from 'path';
 import fs from 'fs';
-<<<<<<< HEAD
+import EventEmitter from 'events';
 import { SandboxBackendIdentifier } from '@aws-amplify/plugin-core';
-=======
-import EventEmitter from 'events';
->>>>>>> b1da9601
 
 /**
  * Runs a file watcher and deploys
@@ -83,19 +80,7 @@
 
     const deployAndWatch = debounce(async () => {
       latch = 'deploying';
-<<<<<<< HEAD
       await this.executor.deploy(new SandboxBackendIdentifier(sandboxId));
-      await this.writeUpdatedClientConfig(
-        sandboxId,
-        options.clientConfigFilePath,
-        options.format
-      );
-=======
-      await this.executor.deploy({
-        backendId: sandboxId,
-        branchName: 'sandbox',
-      });
->>>>>>> b1da9601
 
       // If latch is still 'deploying' after the 'await', that's fine,
       // but if it's 'queued', that means we need to deploy again
@@ -106,19 +91,7 @@
         console.log(
           "[Sandbox] Detected file changes while previous deployment was in progress. Invoking 'sandbox' again"
         );
-<<<<<<< HEAD
         await this.executor.deploy(new SandboxBackendIdentifier(sandboxId));
-        await this.writeUpdatedClientConfig(
-          sandboxId,
-          options.clientConfigFilePath,
-          options.format
-        );
-=======
-        await this.executor.deploy({
-          backendId: sandboxId,
-          branchName: 'sandbox',
-        });
->>>>>>> b1da9601
       }
       latch = 'open';
       this.emitWatching();
@@ -180,27 +153,6 @@
   };
 
   /**
-<<<<<<< HEAD
-   * Runs post every deployment. Generates the client config and writes to a local file
-   * @param sandboxId for this sandbox execution. Either package.json#name + whoami or provided by user during `amplify sandbox`
-   * @param outDir optional location provided by customer to write client config to
-   * @param format optional format provided by customer to write client config in
-   */
-  private writeUpdatedClientConfig = async (
-    sandboxId: string,
-    outDir?: string,
-    format?: ClientConfigFormat
-  ) => {
-    await this.clientConfigGenerator.generateClientConfigToFile(
-      new SandboxBackendIdentifier(sandboxId),
-      outDir,
-      format
-    );
-  };
-
-  /**
-=======
->>>>>>> b1da9601
    * Just a shorthand console log to indicate whenever watcher is going idle
    */
   private emitWatching = () => {
