--- conflicted
+++ resolved
@@ -213,14 +213,10 @@
               this.filesChangesTracker.trackFileChange(filePath);
               latch === 'open' && this.printer.clearConsole();
               this.printer.log(
-<<<<<<< HEAD
                 `[Sandbox] Triggered due to a file ${eventName} event: ${path.relative(
                   process.cwd(),
-                  filePath
-                )}`
-=======
-                `[Sandbox] Triggered due to a file ${eventName} event: ${path}`,
->>>>>>> 5177bc53
+                  filePath,
+                )}`,
               );
             }),
           );
@@ -430,27 +426,17 @@
       await this.backendIdSandboxResolver(sandboxIdentifier);
     const stackName =
       BackendIdentifierConversions.toStackName(sandboxBackendId);
-<<<<<<< HEAD
+    const region = await this.ssmClient.config.region();
     this.printer.print(
-      format.indent(format.highlight(format.bold('\nAmplify Sandbox\n')))
+      format.indent(format.highlight(format.bold('\nAmplify Sandbox\n'))),
     );
     this.printer.print(
-      format.indent(`${format.bold('Identifier:')} \t${sandboxBackendId.name}`)
+      format.indent(`${format.bold('Identifier:')} \t${sandboxBackendId.name}`),
     );
     this.printer.print(
-      format.indent(`${format.bold('Stack:')} \t${stackName}`)
-    );
-=======
-    const region = await this.ssmClient.config.region();
-    this.printer.log(
-      format.indent(format.highlight(format.bold('\nAmplify Sandbox\n'))),
-    );
-    this.printer.log(
-      format.indent(`${format.bold('Identifier:')} \t${sandboxBackendId.name}`),
-    );
-    this.printer.log(format.indent(`${format.bold('Stack:')} \t${stackName}`));
-    this.printer.log(format.indent(`${format.bold('Region:')} \t${region}`));
->>>>>>> 5177bc53
+      format.indent(`${format.bold('Stack:')} \t${stackName}`),
+    );
+    this.printer.print(format.indent(`${format.bold('Region:')} \t${region}`));
     if (!sandboxIdentifier) {
       this.printer.print(
         `${format.indent(
