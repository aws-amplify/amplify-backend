--- conflicted
+++ resolved
@@ -23,20 +23,11 @@
   generateClientConfigToFile = async (
     backendIdentifier: BackendIdentifier,
     targetPath: string
-<<<<<<< HEAD
-  ): Promise<void> {
+  ): Promise<void> => {
     const clientConfig = await generateClientConfig(
-=======
-  ): Promise<void> => {
-    await generateClientConfigToFile(
->>>>>>> 3bda96ff
       this.awsCredentialProvider,
       backendIdentifier
     );
-<<<<<<< HEAD
     this.configWriter.writeClientConfig(clientConfig, targetPath);
-  }
-=======
   };
->>>>>>> 3bda96ff
 }