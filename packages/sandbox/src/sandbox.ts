<<<<<<< HEAD
import EventEmitter from 'events';
=======
import { ClientConfigFormat } from '@aws-amplify/client-config';
>>>>>>> 4813824b

/**
 * Interface for Sandbox.
 */
export type Sandbox = {
  /**
   * Starts the sandbox
   * @param options - such as which directory to watch for file changes
   */
  start: (options: SandboxOptions) => Promise<void>;

  /**
   * Stops watching for file changes
   */
  stop: () => Promise<void>;

  /**
   * Deletes this environment
   */
  delete: (options: SandboxDeleteOptions) => Promise<void>;
} & EventEmitter;

export type SandboxEvents =
  | 'beforeDeployment'
  | 'afterDeployment'
  | 'beforeStart'
  | 'afterStart'
  | 'beforeStop'
  | 'afterStop';

export type SandboxOptions = {
  dir?: string;
  exclude?: string[];
  name?: string;
  format?: ClientConfigFormat;
  profile?: string;
};

export type SandboxDeleteOptions = {
  name?: string;
};<|MERGE_RESOLUTION|>--- conflicted
+++ resolved
@@ -1,8 +1,5 @@
-<<<<<<< HEAD
 import EventEmitter from 'events';
-=======
 import { ClientConfigFormat } from '@aws-amplify/client-config';
->>>>>>> 4813824b
 
 /**
  * Interface for Sandbox.
