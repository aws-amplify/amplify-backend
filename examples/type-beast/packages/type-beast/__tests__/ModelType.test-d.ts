--- conflicted
+++ resolved
@@ -1,25 +1,8 @@
-<<<<<<< HEAD
-import { Equal, Expect, Prettify } from '../src/util';
-import { type ModelType, type InternalModel, model } from '../src/ModelType';
-import { type ModelField, type InternalField, fields } from '../src/ModelField';
-import {
-  type ModelRelationalField,
-  type InternalRelationalField,
-} from '../src/ModelRelationalField';
-=======
 import { Equal, Expect } from '../src/util';
 import { type ModelType, type InternalModel, model } from '../src/ModelType';
 import { type ModelField, type InternalField, fields } from '../src/ModelField';
-import { describe, test } from 'node:test';
->>>>>>> f26ef492
 
 type GetModelTypeArg<T> = T extends ModelType<infer R, any> ? R : never;
-
-type FullInternalFieldType = (
-  | ModelField<any, any>
-  | ModelRelationalField<any, string, any>
-) &
-  (InternalField | InternalRelationalField);
 
 const { string, id } = fields;
 
@@ -31,13 +14,8 @@
  *
  */
 
-<<<<<<< HEAD
-describe('basic functionality', () => {
-  test.only('basic ModelType can be cast to InternalModel', () => {
-=======
 describe('InternalModel casting', () => {
   test('basic ModelType can be cast to InternalModel', () => {
->>>>>>> f26ef492
     const m = model({
       title: string(),
     });
@@ -47,14 +25,6 @@
 
     const internalModel = m as InternalModel;
     internalModel.data;
-<<<<<<< HEAD
-
-    type internalField = (typeof internalModel.data.fields)[string];
-    type test = Expect<Equal<FullInternalFieldType, internalField>>;
-
-    type fieldData = internalField['data'];
-=======
->>>>>>> f26ef492
   });
 
   test('ModelType with options can be cast to InternalModel', () => {
@@ -68,24 +38,9 @@
 
     const internalModel = m as InternalModel;
     internalModel.data;
-<<<<<<< HEAD
-
-    type internalField = (typeof internalModel.data.fields)[string];
-    type test = Expect<Equal<FullInternalFieldType, internalField>>;
-
-    type fieldData = internalField['data'];
   });
 });
 
-=======
-  });
-});
-
-// describe("basic functionality", () => {
-
-// });
-
->>>>>>> f26ef492
 describe('identifiers', () => {
   test('model() with fields and default id produces expected type args', () => {
     const m = model({
@@ -100,10 +55,7 @@
         title: ModelField<string | null, 'optional'>;
       };
       identifier: Array<'id'>;
-<<<<<<< HEAD
       authorization: [];
-=======
->>>>>>> f26ef492
     };
 
     type test = Expect<Equal<MT, ExpectedType>>;
@@ -121,10 +73,7 @@
         customId: ModelField<string>;
       };
       identifier: Array<'customId'>;
-<<<<<<< HEAD
       authorization: [];
-=======
->>>>>>> f26ef492
     };
 
     type test = Expect<Equal<MT, ExpectedType>>;
