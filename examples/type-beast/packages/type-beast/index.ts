<<<<<<< HEAD
import type { ClientSchema } from './src/ModelSchema';
=======
import type { ClientSchema } from './src/ClientSchema';
>>>>>>> f26ef492
import { schema, defineData } from './src/ModelSchema';
import { model } from './src/ModelType';
import { fields } from './src/ModelField';
import { ref } from './src/ModelRef';
import {
  hasOne,
  hasMany,
  belongsTo,
  manyToMany,
} from './src/ModelRelationalField';
<<<<<<< HEAD
import { allow, __data } from './src/authorization';
=======
>>>>>>> f26ef492

const a = {
  schema,
  model,
  ref,
  hasOne,
  hasMany,
  belongsTo,
  manyToMany,
  allow,
  ...fields,
};

export default a;

export { defineData, __data };

export type { ClientSchema };<|MERGE_RESOLUTION|>--- conflicted
+++ resolved
@@ -1,8 +1,4 @@
-<<<<<<< HEAD
-import type { ClientSchema } from './src/ModelSchema';
-=======
 import type { ClientSchema } from './src/ClientSchema';
->>>>>>> f26ef492
 import { schema, defineData } from './src/ModelSchema';
 import { model } from './src/ModelType';
 import { fields } from './src/ModelField';
@@ -13,10 +9,7 @@
   belongsTo,
   manyToMany,
 } from './src/ModelRelationalField';
-<<<<<<< HEAD
-import { allow, __data } from './src/authorization';
-=======
->>>>>>> f26ef492
+import { allow, __data } from './src/Authorization';
 
 const a = {
   schema,
