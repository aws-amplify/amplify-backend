--- conflicted
+++ resolved
@@ -13,11 +13,7 @@
   },
   "devDependencies": {
     "@tsd/typescript": "^5.1.6",
-<<<<<<< HEAD
-    "@types/jest": "^29.5.4",
-=======
     "@types/jest": "29.5.4",
->>>>>>> f26ef492
     "jest-tsd": "^0.2.2",
     "typescript": "^5.1.6"
   }
